--- conflicted
+++ resolved
@@ -29,25 +29,5 @@
     return JsonResponse(list(localidades.values("id", "nombre")), safe=False)
 
 
-<<<<<<< HEAD
-def load_departamento(request):
-    provincia_id = request.GET.get("provincia_id")
-    departamentos = Departamento.objects.filter(provincia=provincia_id)
-    return JsonResponse(list(departamentos.values("id", "nombre")), safe=False)
-
-
-def load_asentamiento(request):
-    municipio_id = request.GET.get("municipio_id")
-    departamento_id = request.GET.get("departamento_id")
-
-    if municipio_id:
-        asentamientos = Asentamiento.objects.filter(localidad=municipio_id)
-    else:
-        asentamientos = Asentamiento.objects.filter(departamento=departamento_id)
-    return JsonResponse(list(asentamientos.values("id", "nombre")), safe=False)
-
-
-=======
->>>>>>> 666f0e28
 def error_500_view(request):
     return render(request, "500.html")