from django.core.validators import MaxValueValidator, MinValueValidator
from django.db import models
from django.urls import reverse

from usuarios.models import Usuarios

<<<<<<< HEAD
from .choices import (
    CHOICE_BARRIOS,
    CHOICE_DIMENSIONES,
    CHOICE_JURISDICCION,
    CHOICE_LOCALIDAD,
    CHOICE_TIPO_ORGANISMO,
)

=======
>>>>>>> 902ad27e
# -------------------------------CONFIGURACIONES GENERALES (se usan en todo el proyecto)--------------------------------------


# Modelos para los choices de los formularios
class TipoOrganismo(models.Model):
    tipo = models.CharField(max_length=255)

    def __str__(self):
        return str(self.tipo)

    class Meta:
        verbose_name = "Tipo de Organismo"
        verbose_name_plural = "Tipos de Organismos"


class SalaVacante(models.Model):
    sala = models.CharField(max_length=255)

    def __str__(self):
        return str(self.sala)

    class Meta:
        verbose_name = "Sala Vacante"
        verbose_name_plural = "Salas Vacantes"


class TurnoVacante(models.Model):
    turno = models.CharField(max_length=255)

    def __str__(self):
        return str(self.turno)

    class Meta:
        verbose_name = "Turno Vacante"
        verbose_name_plural = "Turnos Vacantes"


class Jurisdiccion(models.Model):
    jurisdiccion = models.CharField(max_length=255)

    def __str__(self):
        return str(self.jurisdiccion)

    class Meta:
        verbose_name = "Jurisdicción"
        verbose_name_plural = "Jurisdicciones"


class Circuito(models.Model):
    circuito = models.CharField(max_length=255)

    def __str__(self):
        return str(self.circuito)

    class Meta:
        verbose_name = "Circuito"
        verbose_name_plural = "Circuitos"


class Localidad(models.Model):
    localidad = models.CharField(max_length=255)

    def __str__(self):
        return str(self.localidad)

    class Meta:
        verbose_name = "Localidad"
        verbose_name_plural = "Localidades"


class Barrio(models.Model):
    barrio = models.CharField(max_length=255)

    def __str__(self):
        return str(self.barrio)

    class Meta:
        verbose_name = "Barrio"
        verbose_name_plural = "Barrios"


class Impacto(models.Model):
    impacto = models.CharField(max_length=255)

    def __str__(self):
        return str(self.impacto)

    class Meta:
        verbose_name = "Impacto"
        verbose_name_plural = "Impactos"


class Dimension(models.Model):
    dimension = models.CharField(max_length=255)

    def __str__(self):
        return str(self.dimension)

    class Meta:
        verbose_name = "Dimensión"
        verbose_name_plural = "Dimensiones"


class TipoDeDato(models.Model):
    tipo = models.CharField(max_length=255)

    def __str__(self):
        return str(self.tipo)

    class Meta:
        verbose_name = "Tipo de Dato"
        verbose_name_plural = "Tipos de Datos"


class TipoDeFormulario(models.Model):
    tipo = models.CharField(max_length=255)

    def __str__(self):
        return str(self.tipo)

    class Meta:
        verbose_name = "Tipo de Formulario"
        verbose_name_plural = "Tipos de Formularios"


class CriterioAlerta(models.Model):
    criterio = models.CharField(max_length=255)

    def __str__(self):
        return str(self.criterio)

    class Meta:
        verbose_name = "Criterio de Alerta"
        verbose_name_plural = "Criterios de Alerta"


# Fin de los modelos para los choices de los formularios
class Secretarias(models.Model):
    nombre = models.CharField(max_length=255, unique=True)
    observaciones = models.CharField(max_length=500, null=True, blank=True)
    estado = models.BooleanField(default=True)

    def __str__(self):
        return self.nombre

    def clean(self):
        self.nombre = self.nombre.capitalize()

    class Meta:
        ordering = ["nombre"]
        verbose_name = "Secretaría"
        verbose_name_plural = "Secretarías"

    def get_absolute_url(self):
        return reverse("secretarias_ver", kwargs={"pk": self.pk})


class Subsecretarias(models.Model):
    fk_secretaria = models.ForeignKey(Secretarias, on_delete=models.CASCADE)
    nombre = models.CharField(max_length=255, unique=True)
    observaciones = models.CharField(
        max_length=500,
        null=True,
        blank=True,
    )
    estado = models.BooleanField(default=True)

    def __str__(self):
        return self.nombre

    def clean(self):
        self.nombre = self.nombre.capitalize()

    class Meta:
        ordering = ["nombre"]
        verbose_name = "Subsecretaría"
        verbose_name_plural = "Subecretarías"

    def get_absolute_url(self):
        return reverse("subsecretarias_ver", kwargs={"pk": self.pk})


class Programas(models.Model):
    fk_subsecretaria = models.ForeignKey(Subsecretarias, on_delete=models.CASCADE)
    nombre = models.CharField(max_length=255, unique=True)
    estado = models.BooleanField(default=True)
    observaciones = models.CharField(max_length=500, null=True, blank=True)

    def __str__(self):
        return self.nombre

    def clean(self):
        self.nombre = self.nombre.capitalize()

    class Meta:
        ordering = ["nombre"]
        verbose_name = "Programa"
        verbose_name_plural = "Programas"

    def get_absolute_url(self):
        return reverse("programas_ver", kwargs={"pk": self.pk})


class Organismos(models.Model):
    nombre = models.CharField(max_length=255, unique=True)
    tipo = models.ForeignKey(
        TipoOrganismo, on_delete=models.CASCADE, null=True, blank=True
    )
    calle = models.CharField(max_length=255, null=True, blank=True)
    altura = models.IntegerField(null=True, blank=True)
    piso = models.CharField(max_length=255, null=True, blank=True)
    barrio = models.ForeignKey(Barrio, on_delete=models.CASCADE, null=True, blank=True)
    localidad = models.ForeignKey(
        Localidad, on_delete=models.CASCADE, null=True, blank=True
    )
    telefono = models.IntegerField(null=True, blank=True)
    email = models.EmailField(null=True, blank=True)
    estado = models.BooleanField(default=True)
    observaciones = models.CharField(max_length=500, null=True, blank=True)

    def __str__(self):
        return self.nombre

    def clean(self):
        self.nombre = self.nombre.capitalize()

    class Meta:
        ordering = ["nombre"]
        verbose_name = "Organismo"
        verbose_name_plural = "Organismos"

    def get_absolute_url(self):
        return reverse("organismos_ver", kwargs={"pk": self.pk})


class PlanesSociales(models.Model):
    nombre = models.CharField(max_length=255, unique=True)
    jurisdiccion = models.ForeignKey(
        Jurisdiccion, on_delete=models.CASCADE, null=True, blank=True
    )
    estado = models.BooleanField(default=True)
    observaciones = models.CharField(max_length=500, null=True, blank=True)

    def __str__(self):
        return self.nombre

    def clean(self):
        self.nombre = self.nombre.capitalize()

    class Meta:
        ordering = ["nombre"]
        verbose_name = "PlanSocial"
        verbose_name_plural = "PlanesSociales"

    def get_absolute_url(self):
        return reverse("planes_sociales_ver", kwargs={"pk": self.pk})


class AgentesExternos(models.Model):
    """
    Agentes Externos para posteriores uso en envio de mails, alertas, etc.
    """

    nombre = models.CharField(max_length=255)
    apellido = models.CharField(max_length=255)
    email = models.EmailField()
    telefono = models.PositiveIntegerField(
        null=True,
        blank=True,
    )
    fk_organismo = models.ForeignKey(
        Organismos, on_delete=models.CASCADE, null=True, blank=True
    )
    rol = models.CharField(
        max_length=30,
        null=True,
        blank=True,
    )
    estado = models.BooleanField(default=True)

    def __str__(self):
        return f" {self.nombre} {self.apellido}"

    def clean(self):
        self.nombre = self.nombre.capitalize()
        self.apellido = self.apellido.capitalize()

    class Meta:
        ordering = ["apellido"]
        verbose_name = "Agente Externo"
        verbose_name_plural = "Agentes Externos"

    def get_absolute_url(self):
        return reverse("agentesexternos_ver", kwargs={"pk": self.pk})


# TODO En la vista o en el form, validar que no se pueda guardar el grupo vacío: o tiene al menos un destinatario o usuario
class GruposDestinatarios(models.Model):
    """
    Grupos de Destinatarios, que puede contener tanto destinatarios externos (mail) como User del sistema.
    La finalidad es su uso en envio de mails, alertas, etc.
    """

    nombre = models.CharField(max_length=255)
    m2m_agentes_externos = models.ManyToManyField(
        AgentesExternos,
        blank=True,
    )
    m2m_usuarios = models.ManyToManyField(Usuarios, blank=True)
    observaciones = models.CharField(max_length=500, null=True, blank=True)
    estado = models.BooleanField(default=True)

    def __str__(self):
        return self.nombre

    def clean(self):
        self.nombre = self.nombre.capitalize()

    class Meta:
        ordering = ["nombre"]
        verbose_name = "GrupoDestinatarios"
        verbose_name_plural = "GruposDestinatarios"

    def get_absolute_url(self):
        return reverse("gruposdestinatarios_ver", kwargs={"pk": self.pk})


class Equipos(models.Model):
    """
    Equipos de trabajo, compuesto de User del sistema.
    La finalidad es su uso en cada programa.
    """

    fk_programa = models.ForeignKey(Programas, on_delete=models.CASCADE)
    nombre = models.CharField(max_length=255)
    fk_coordinador = models.ForeignKey(
        Usuarios,
        on_delete=models.CASCADE,
        null=True,
        blank=True,
        related_name="fkcoordinador",
    )
    m2m_usuarios = models.ManyToManyField(Usuarios)
    observaciones = models.CharField(max_length=500, null=True, blank=True)
    estado = models.BooleanField(default=True)

    def __str__(self):
        return self.nombre

    def clean(self):
        self.nombre = self.nombre.capitalize()

    class Meta:
        ordering = ["nombre"]
        verbose_name = "Equipo"
        verbose_name_plural = "Equipos"

    def get_absolute_url(self):
        return reverse("equipos_ver", kwargs={"pk": self.pk})


class CategoriaAlertas(models.Model):
    """
    Descripciones cortas que agrupan distintos tipos de alertas de vulnerabilidad.
    """

    nombre = models.CharField(max_length=255, unique=True)
    dimension = models.ForeignKey(
        Dimension, on_delete=models.CASCADE, null=True, blank=True
    )
    estado = models.BooleanField(default=True)

    def __str__(self):
        return self.nombre

    def clean(self):
        self.nombre = self.nombre.capitalize()

    class Meta:
        ordering = ["nombre"]
        verbose_name = "CategoriaAlertas"
        verbose_name_plural = "CategoriasAlertas"

    def get_absolute_url(self):
        return reverse("categoriaalertas_ver", kwargs={"pk": self.pk})


class Alertas(models.Model):
    """
    Indicadores de vulnerabilidad, relacionados a una categoría específica a traves de una FK.
    """

    nombre = models.CharField(max_length=255, unique=True)
    fk_categoria = models.ForeignKey(CategoriaAlertas, on_delete=models.CASCADE)
    estado = models.BooleanField(default=True)
    gravedad = models.CharField(max_length=500, null=False, blank=False)

    def __str__(self):
        return self.nombre

    def clean(self):
        self.nombre = self.nombre.capitalize()

    class Meta:
        ordering = ["nombre"]
        verbose_name = "Alerta"
        verbose_name_plural = "Alertas"
        indexes = [
            models.Index(fields=["fk_categoria"]),
            models.Index(fields=["gravedad"]),
        ]

    def get_absolute_url(self):
        return reverse("alertas_ver", kwargs={"pk": self.pk})


class Sujetos(models.Model):
    """
    Sujetos hacia quienes se aplicara, posteriormente, un criterio de vulnerabilidad. Por ejemplo: Embarazadas, Madres
    o Cuidadores principales, bebés, adolescentes, etc.
    """

    nombre = models.CharField(max_length=255, unique=True)

    def __str__(self):
        return self.nombre

    def clean(self):
        self.nombre = self.nombre.capitalize()

    class Meta:
        ordering = ["nombre"]
        verbose_name = "Sujetos"
        verbose_name_plural = "Sujetos"

    def get_absolute_url(self):
        return reverse("sujetos_ver", kwargs={"pk": self.pk})


# region ------- INDICES DE VULNERABILIDAD (para crear indices como el IVI/IVIJ/RAIJ y otros)----------------------
class Acciones(models.Model):
    """
    Acciones a desarrollar apuntando a revertir un determinado criterio.
    """

    nombre = models.CharField(max_length=255, unique=True)
    dimension = models.ForeignKey(
        Dimension,
        on_delete=models.SET_NULL,
        null=True,
        blank=True,
        default=None,
        verbose_name="Dimensión",
    )
    observaciones = models.CharField(max_length=500, null=True, blank=True)

    def __str__(self):
        return self.nombre

    def clean(self):
        self.nombre = self.nombre.capitalize()

    class Meta:
        ordering = ["nombre"]
        verbose_name = "Acciones"
        verbose_name_plural = "Acciones"

    def get_absolute_url(self):
        return reverse("acciones_ver", kwargs={"pk": self.pk})


class Criterios(models.Model):
    """
    Criterios de vulnerabilidad que seran posteriormente utilizados en la conformacion de INDICES (Ej. IVI).
    """

    nombre = models.CharField(max_length=255, unique=True)
    dimension = models.ForeignKey(
        Dimension,
        on_delete=models.SET_NULL,
        null=True,
        blank=True,
        default=None,
        verbose_name="Dimensión",
    )
    fk_sujeto = models.ForeignKey(Sujetos, on_delete=models.CASCADE)
    permite_potencial = models.BooleanField(default=False)
    m2m_acciones = models.ManyToManyField(Acciones, blank=True)
    m2m_alertas = models.ManyToManyField(CategoriaAlertas, blank=True)
    estado = models.BooleanField(default=True)
    observaciones = models.CharField(max_length=500, null=True, blank=True)

    def __str__(self):
        return self.nombre

    def clean(self):
        self.nombre = self.nombre.capitalize()

    class Meta:
        ordering = ["fk_sujeto"]
        verbose_name = "Criterio"
        verbose_name_plural = "Criterios"

    def get_absolute_url(self):
        return reverse("criterios_ver", kwargs={"pk": self.pk})


class Indices(models.Model):
    """
    **INDICES DE VULNERABILIDAD**
    Agrupan determinados criterios y les asigna a cada uno un puntaje válido para la instancia de Indice que se está generando.
    """

    nombre = models.CharField(max_length=255, unique=True)
    m2m_criterios = models.ManyToManyField(Criterios, through="IndiceCriterios")
    m2m_programas = models.ManyToManyField(Programas)
    observaciones = models.CharField(max_length=500, null=True, blank=True)
    estado = models.BooleanField(default=True)

    def __str__(self):
        return str(self.nombre)

    class Meta:
        verbose_name = "Indice"
        verbose_name_plural = "Indices"

    def get_absolute_url(self):
        return reverse("indices_ver", kwargs={"pk": self.pk})


class IndiceCriterios(models.Model):
    """
    Tabla puente 'IndiceCriterios' que agrega un puntaje base a cada criterio para la instancia de índice actual,
    acorde a las necesidades que cada servicio/programa requiera.
    """

    fk_criterio = models.ForeignKey(
        Criterios, on_delete=models.CASCADE, related_name="fkcriterio"
    )
    fk_indice = models.ForeignKey(
        Indices, on_delete=models.CASCADE, related_name="fkindice"
    )
    puntaje_base = models.PositiveSmallIntegerField(
        validators=[MinValueValidator(0), MaxValueValidator(10)],
        help_text="Permite valores entre 0 y 10.",
    )

    def __str__(self):
        return f"{self.puntaje_base}"

    class Meta:
        verbose_name = "IndiceCriterios"
        verbose_name_plural = "IndicesCriterios"

    def get_absolute_url(self):
        return reverse("indicecriterios_ver", kwargs={"pk": self.pk})


class Vacantes(models.Model):
    nombre = models.CharField(max_length=255)
    observaciones = models.CharField(max_length=500, null=True, blank=True)
    fk_programa = models.ForeignKey(Programas, on_delete=models.CASCADE)
    fk_organismo = models.ForeignKey(
        Organismos, on_delete=models.CASCADE, null=True, blank=True
    )
    manianabb = models.IntegerField(
        validators=[MinValueValidator(0)],
        default=0,
        verbose_name="Turno Mañana",
    )
    tardebb = models.IntegerField(
        validators=[MinValueValidator(0)],
        default=0,
        verbose_name="Turno Tarde",
    )
    maniana2 = models.IntegerField(
        validators=[MinValueValidator(0)],
        default=0,
        verbose_name="Turno Mañana",
    )
    tarde2 = models.IntegerField(
        validators=[MinValueValidator(0)],
        default=0,
        verbose_name="Turno Tarde",
    )
    maniana3 = models.IntegerField(
        validators=[MinValueValidator(0)],
        default=0,
        verbose_name="Turno Mañana",
    )
    tarde3 = models.IntegerField(
        validators=[MinValueValidator(0)],
        default=0,
        verbose_name="Turno Tarde",
    )
    maniana4 = models.IntegerField(
        validators=[MinValueValidator(0)],
        default=0,
        verbose_name="Turno Mañana",
    )
    tarde4 = models.IntegerField(
        validators=[MinValueValidator(0)],
        default=0,
        verbose_name="Turno Tarde",
    )
    estado = models.BooleanField(default=True)

    def __str__(self):
        return self.nombre

    def clean(self):
        self.nombre = self.nombre.capitalize()

    class Meta:
        ordering = ["nombre"]
        verbose_name = "Vacante"
        verbose_name_plural = "Vacantes"

    def get_absolute_url(self):
        return reverse("vacantes_ver", kwargs={"pk": self.pk})<|MERGE_RESOLUTION|>--- conflicted
+++ resolved
@@ -4,17 +4,6 @@
 
 from usuarios.models import Usuarios
 
-<<<<<<< HEAD
-from .choices import (
-    CHOICE_BARRIOS,
-    CHOICE_DIMENSIONES,
-    CHOICE_JURISDICCION,
-    CHOICE_LOCALIDAD,
-    CHOICE_TIPO_ORGANISMO,
-)
-
-=======
->>>>>>> 902ad27e
 # -------------------------------CONFIGURACIONES GENERALES (se usan en todo el proyecto)--------------------------------------
 
 
