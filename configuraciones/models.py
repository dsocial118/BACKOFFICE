--- conflicted
+++ resolved
@@ -75,24 +75,6 @@
         verbose_name_plural = "Municipio"
 
 
-<<<<<<< HEAD
-class Departamento(models.Model):  # Se usa comedores ya que lo hereda localidades
-    nombre = models.CharField(max_length=255)
-    provincia = models.ForeignKey(
-        Provincia, on_delete=models.SET_NULL, null=True, blank=True
-    )
-
-    def __str__(self):
-        return str(self.nombre)
-
-    class Meta:
-        ordering = ["id"]
-        verbose_name = "Departamento"
-        verbose_name_plural = "Departamento"
-
-
-=======
->>>>>>> 666f0e28
 class Localidad(models.Model):
     """
     Guardado de las localidades de los vecinos y vecinas registrados.
@@ -102,12 +84,6 @@
     municipio = models.ForeignKey(
         Municipio, on_delete=models.SET_NULL, null=True, blank=True
     )
-<<<<<<< HEAD
-    departamento = models.ForeignKey(
-        Departamento, on_delete=models.SET_NULL, null=True, blank=True
-    )
-=======
->>>>>>> 666f0e28
 
     def __str__(self):
         return str(self.nombre)
@@ -117,20 +93,16 @@
         verbose_name_plural = "Localidad"
 
 
-<<<<<<< HEAD
 class Asentamiento(models.Model):  # solo se usa en configuraciones
     """
     Guardado de los asentamientos de los vecinos y vecinas registrados.
     """
 
     nombre = models.CharField(max_length=255)
-    departamento = models.ForeignKey(
-        Departamento, on_delete=models.SET_NULL, null=True, blank=True
-    )
-    municipio = models.ForeignKey(
+    fk_municipio = models.ForeignKey(
         Municipio, on_delete=models.SET_NULL, null=True, blank=True
     )
-    localidad = models.ForeignKey(
+    fk_localidad = models.ForeignKey(
         Localidad, on_delete=models.SET_NULL, null=True, blank=True
     )
 
@@ -142,8 +114,6 @@
         verbose_name_plural = "Asentamientos"
 
 
-=======
->>>>>>> 666f0e28
 class Sexo(models.Model):
     sexo = models.CharField(max_length=10)
 
