--- conflicted
+++ resolved
@@ -1,15 +1,9 @@
 from django.contrib.auth.decorators import user_passes_test
 
 
-<<<<<<< HEAD
-def group_required(*group_names):
-    """
-    Permite el acceso solo a usuarios autenticados que pertenezcan a alguno de los grupos indicados,
-=======
-def group_required(group_names):
+def group_required(group_name):
     """
     Permite el acceso solo a usuarios autenticados que pertenezcan a al menos uno de los grupos indicados,
->>>>>>> 9e1350fe
     o que sean superusuarios.
     """
     if isinstance(group_names, str):
