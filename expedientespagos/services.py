--- conflicted
+++ resolved
@@ -10,10 +10,6 @@
 class ExpedientesPagosService:
     @staticmethod
     def crear_expediente_pago(comedor, data):
-<<<<<<< HEAD
-=======
-        # Crear un nuevo expediente de pago
->>>>>>> 755ab824
         try:
             expediente_pago = ExpedientePago.objects.create(
                 expediente_pago=data.get("expediente_pago"),
@@ -31,21 +27,13 @@
             return expediente_pago
         except Exception as e:
             logger.error(
-<<<<<<< HEAD
-                f"Ocurrió un error inesperado en ExpedientesPagosService.crear_expediente_pago para comedor: {comedor} {e}",
-=======
                 f"Error en ExpedientesPagosService.crear_expediente_pago para comedor: {comedor} {e}",
->>>>>>> 755ab824
                 exc_info=True,
             )
             raise
 
     @staticmethod
     def actualizar_expediente_pago(expediente_pago, data):
-<<<<<<< HEAD
-=======
-        # Actualizar un expediente de pago existente
->>>>>>> 755ab824
         try:
             expediente_pago.expediente_pago = data.get("expediente_pago")
             expediente_pago.resolucion_pago = data.get("resolucion_pago")
@@ -60,81 +48,44 @@
             expediente_pago.fecha_acreditacion = data.get("fecha_acreditacion")
             expediente_pago.observaciones = data.get("observaciones")
             expediente_pago.save()
-<<<<<<< HEAD
-            return expediente_pago
-        except Exception as e:
-            logger.error(
-                f"Ocurrió un error inesperado en ExpedientesPagosService.crear_expediente_pago para expediente:{expediente_pago} {data} {e}",
-=======
-
             return expediente_pago
         except Exception as e:
             logger.error(
                 f"Error en ExpedientesPagosService.actualizar_expediente_pago para comedor: {expediente_pago} {e}",
->>>>>>> 755ab824
                 exc_info=True,
             )
             raise
 
     @staticmethod
     def eliminar_expediente_pago(expediente_pago):
-<<<<<<< HEAD
-=======
-        # Eliminar un expediente de pago
->>>>>>> 755ab824
         try:
             expediente_pago.delete()
         except Exception as e:
             logger.error(
-<<<<<<< HEAD
-                f"Ocurrió un error inesperado en ExpedientesPagosService.eliminar_expediente_pago para expediente:{expediente_pago} {e}",
-=======
                 f"Error en ExpedientesPagosService.eliminar_expediente_pago para comedor: {expediente_pago} {e}",
->>>>>>> 755ab824
                 exc_info=True,
             )
             raise
 
     @staticmethod
     def obtener_expedientes_pagos(comedor):
-<<<<<<< HEAD
-=======
-        # Obtener todos los expedientes de pago para un comedor
->>>>>>> 755ab824
         try:
             return ExpedientePago.objects.filter(comedor=comedor)
         except Exception as e:
             logger.error(
-<<<<<<< HEAD
-                f"Ocurrió un error inesperado en ExpedientesPagosService.eliminar_expediente_pago para comedor:{comedor} {e}",
-=======
                 f"Error en ExpedientesPagosService.obtener_expedientes_pagos para comedor: {comedor} {e}",
->>>>>>> 755ab824
                 exc_info=True,
             )
             raise
 
     @staticmethod
     def obtener_expediente_pago(id_enviado):
-<<<<<<< HEAD
-        try:
-            return ExpedientePago.objects.get(pk=id_enviado)
-        except ExpedientePago.DoesNotExist:
-            logger.error(
-                "ExpedientePago no encontrado en obtener_expediente_pago", exc_info=True
-            )
-            return None
-        except Exception as e:
-            logger.error(
-                f"Ocurrió un error inesperado en ExpedientesPagosService.eliminar_expediente_pago para expediente:{id_enviado} {e}",
-=======
         # Obtener un expediente de pago
         try:
             return ExpedientePago.objects.get(pk=id_enviado)
         except Exception as e:
             logger.error(
                 f"Error en ExpedientesPagosService.obtener_expediente_pago para comedor: {id_enviado} {e}",
->>>>>>> 755ab824
                 exc_info=True,
             )
             raise