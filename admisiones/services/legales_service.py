--- conflicted
+++ resolved
@@ -59,7 +59,9 @@
                 messages.error(request, "Error al enviar a rectificar.")
             return redirect("admisiones_legales_ver", pk=admision.pk)
         except Exception as e:
-            logger.error("Ocurrió un error inesperado en enviar_a_rectificar", exc_info=True)
+            logger.error(
+                "Ocurrió un error inesperado en enviar_a_rectificar", exc_info=True
+            )
             messages.error(request, "Error inesperado al enviar a rectificar.")
             return redirect("admisiones_legales_ver", pk=admision.pk)
 
@@ -74,7 +76,9 @@
                 messages.error(request, "Error al guardar el número de IF.")
             return redirect(request.path_info)
         except Exception as e:
-            logger.error("Ocurrió un error inesperado en guardar_legales_num_if", exc_info=True)
+            logger.error(
+                "Ocurrió un error inesperado en guardar_legales_num_if", exc_info=True
+            )
             messages.error(request, "Error inesperado al guardar el número de IF.")
             return redirect(request.path_info)
 
@@ -91,7 +95,10 @@
             condiciones_validas = (
                 reso_completo
                 and proyecto_completo
-                and (admision.observaciones is None or admision.observaciones.strip() == "")
+                and (
+                    admision.observaciones is None
+                    or admision.observaciones.strip() == ""
+                )
                 and admision.estado_legales != "A Rectificar"
                 and admision.legales_num_if not in [None, ""]
             )
@@ -99,7 +106,9 @@
             if condiciones_validas:
                 admision.estado_legales = "Pendiente de Validacion"
                 admision.save()
-                messages.success(request, "Estado cambiado a 'Pendiente de Validacion'.")
+                messages.success(
+                    request, "Estado cambiado a 'Pendiente de Validacion'."
+                )
             else:
                 messages.error(
                     request,
@@ -108,13 +117,14 @@
 
             return redirect(request.path_info)
         except Exception as e:
-            logger.error("Ocurrió un error inesperado en validar_juridicos", exc_info=True)
+            logger.error(
+                "Ocurrió un error inesperado en validar_juridicos", exc_info=True
+            )
             messages.error(request, "Error inesperado al validar jurídicos.")
             return redirect(request.path_info)
 
     @staticmethod
     def guardar_formulario_reso(request, admision):
-<<<<<<< HEAD
         try:
             formulario_existente = FormularioProyectoDisposicion.objects.filter(
                 admision=admision
@@ -127,13 +137,24 @@
                 nuevo_formulario.creado_por = request.user
                 nuevo_formulario.save()
 
+                informe = (
+                    InformeTecnico.objects.filter(admision=admision)
+                    .order_by("-id")
+                    .first()
+                )
+
                 template_name = (
                     "pdf_dispo_incorporacion.html"
                     if nuevo_formulario.tipo == "incorporacion"
                     else "pdf_dispo_renovacion.html"
                 )
 
-                context = {"admision": admision, "formulario": nuevo_formulario}
+                context = {
+                    "admision": admision,
+                    "formulario": nuevo_formulario,
+                    "informe": informe,
+                }
+
                 html_string = render_to_string(template_name, context)
 
                 pdf_filename = f"disposicion_{admision.id}_{nuevo_formulario.id}.pdf"
@@ -144,7 +165,9 @@
                 os.makedirs(os.path.dirname(pdf_path), exist_ok=True)
                 HTML(string=html_string).write_pdf(pdf_path)
 
-                nuevo_formulario.archivo.name = f"formularios_disposicion/{pdf_filename}"
+                nuevo_formulario.archivo.name = (
+                    f"formularios_disposicion/{pdf_filename}"
+                )
                 nuevo_formulario.save()
 
                 messages.success(
@@ -155,7 +178,9 @@
 
             return redirect(request.path_info)
         except Exception as e:
-            logger.error("Ocurrió un error inesperado en guardar_formulario_reso", exc_info=True)
+            logger.error(
+                "Ocurrió un error inesperado en guardar_formulario_reso", exc_info=True
+            )
             messages.error(request, "Error inesperado al guardar el formulario RESO.")
             return redirect(request.path_info)
 
@@ -197,104 +222,15 @@
 
             return redirect(request.path_info)
         except Exception as e:
-            logger.error("Ocurrió un error inesperado en guardar_formulario_proyecto_convenio", exc_info=True)
-            messages.error(request, "Error inesperado al guardar el formulario Proyecto de Convenio.")
-            return redirect(request.path_info)
-=======
-        formulario_existente = FormularioProyectoDisposicion.objects.filter(
-            admision=admision
-        ).first()
-        form = ProyectoDisposicionForm(request.POST, instance=formulario_existente)
-
-        if form.is_valid():
-            nuevo_formulario = form.save(commit=False)
-            nuevo_formulario.admision = admision
-            nuevo_formulario.creado_por = request.user
-            nuevo_formulario.save()
-
-            informe = (
-                InformeTecnico.objects.filter(admision=admision).order_by("-id").first()
-            )
-
-            template_name = (
-                "pdf_dispo_incorporacion.html"
-                if nuevo_formulario.tipo == "incorporacion"
-                else "pdf_dispo_renovacion.html"
-            )
-
-            context = {
-                "admision": admision,
-                "formulario": nuevo_formulario,
-                "informe": informe,
-            }
-
-            html_string = render_to_string(template_name, context)
-
-            pdf_filename = f"disposicion_{admision.id}_{nuevo_formulario.id}.pdf"
-            pdf_path = os.path.join(
-                settings.MEDIA_ROOT, "formularios_disposicion", pdf_filename
-            )
-
-            os.makedirs(os.path.dirname(pdf_path), exist_ok=True)
-            HTML(string=html_string).write_pdf(pdf_path)
-
-            nuevo_formulario.archivo.name = f"formularios_disposicion/{pdf_filename}"
-            nuevo_formulario.save()
-
-            messages.success(
-                request, "Formulario guardado y PDF generado correctamente."
-            )
-        else:
-            messages.error(request, "Error al guardar el formulario RESO.")
-
-        return redirect(request.path_info)
-
-    @staticmethod
-    def guardar_formulario_proyecto_convenio(request, admision):
-        formulario_existente = FormularioProyectoDeConvenio.objects.filter(
-            admision=admision
-        ).first()
-        form = ProyectoConvenioForm(request.POST, instance=formulario_existente)
-
-        if form.is_valid():
-            nuevo_formulario = form.save(commit=False)
-            nuevo_formulario.admision = admision
-            nuevo_formulario.creado_por = request.user
-            nuevo_formulario.save()
-
-            informe = (
-                InformeTecnico.objects.filter(admision=admision).order_by("-id").first()
-            )
-
-            context = {
-                "admision": admision,
-                "formulario": nuevo_formulario,
-                "informe": informe,
-            }
-
-            html_string = render_to_string("pdf_convenio.html", context)
-
-            pdf_filename = f"convenio_{admision.id}_{nuevo_formulario.id}.pdf"
-            pdf_path = os.path.join(
-                settings.MEDIA_ROOT, "formularios_convenio", pdf_filename
-            )
-
-            os.makedirs(os.path.dirname(pdf_path), exist_ok=True)
-            HTML(string=html_string).write_pdf(pdf_path)
-
-            nuevo_formulario.archivo.name = f"formularios_convenio/{pdf_filename}"
-            nuevo_formulario.save()
-
-            messages.success(
-                request, "PDF de Proyecto de Convenio generado correctamente."
-            )
-        else:
+            logger.error(
+                "Ocurrió un error inesperado en guardar_formulario_proyecto_convenio",
+                exc_info=True,
+            )
             messages.error(
-                request, "Error al guardar el formulario Proyecto de Convenio."
-            )
-
-        return redirect(request.path_info)
->>>>>>> 0a1c2d7b
+                request,
+                "Error inesperado al guardar el formulario Proyecto de Convenio.",
+            )
+            return redirect(request.path_info)
 
     @staticmethod
     def guardar_documento_expediente(request, admision):
@@ -322,12 +258,19 @@
                 messages.success(request, "Se ha cargado con éxito.")
             else:
                 messages.error(request, "Error al guardar.")
-                logger.error("Error al guardar documento de expediente: %s", form.errors)
-
-            return redirect(request.path_info)
-        except Exception as e:
-            logger.error("Ocurrió un error inesperado en guardar_documento_expediente", exc_info=True)
-            messages.error(request, "Error inesperado al guardar el documento de expediente.")
+                logger.error(
+                    "Error al guardar documento de expediente: %s", form.errors
+                )
+
+            return redirect(request.path_info)
+        except Exception as e:
+            logger.error(
+                "Ocurrió un error inesperado en guardar_documento_expediente",
+                exc_info=True,
+            )
+            messages.error(
+                request, "Error inesperado al guardar el documento de expediente."
+            )
             return redirect(request.path_info)
 
     @staticmethod
@@ -349,7 +292,10 @@
 
             return queryset
         except Exception as e:
-            logger.error("Ocurrió un error inesperado en get_admisiones_legales_filtradas", exc_info=True)
+            logger.error(
+                "Ocurrió un error inesperado en get_admisiones_legales_filtradas",
+                exc_info=True,
+            )
             return Admision.objects.none()
 
     @staticmethod
@@ -378,7 +324,9 @@
             # Por defecto, recargar la misma página
             return redirect("admisiones_legales_ver", pk=admision.pk)
         except Exception as e:
-            logger.error("Ocurrió un error inesperado en procesar_post_legales", exc_info=True)
+            logger.error(
+                "Ocurrió un error inesperado en procesar_post_legales", exc_info=True
+            )
             messages.error(request, "Error inesperado al procesar el POST de legales.")
             return redirect("admisiones_legales_ver", pk=admision.pk)
 
@@ -419,7 +367,9 @@
             legales_num_if_form = LegalesNumIFForm(instance=admision)
             documentos_form = DocumentosExpedienteForm(initial={"admision": admision})
 
-            documentos_expediente = DocumentosExpediente.objects.filter(admision=admision)
+            documentos_expediente = DocumentosExpediente.objects.filter(
+                admision=admision
+            )
 
             tipos = ["Informe SGA", "Disposición", "Firma Convenio", "Numero CONV"]
 
@@ -455,7 +405,9 @@
                 "informes_complementarios": informes_complementarios,
             }
         except Exception as e:
-            logger.error("Ocurrió un error inesperado en get_legales_context", exc_info=True)
+            logger.error(
+                "Ocurrió un error inesperado en get_legales_context", exc_info=True
+            )
             return {}
 
     @staticmethod
@@ -466,5 +418,8 @@
                 return None
             return InformeTecnico.objects.filter(admision=admision, tipo=tipo).first()
         except Exception as e:
-            logger.error("Ocurrió un error inesperado en get_informe_por_tipo_convenio", exc_info=True)
+            logger.error(
+                "Ocurrió un error inesperado en get_informe_por_tipo_convenio",
+                exc_info=True,
+            )
             return None