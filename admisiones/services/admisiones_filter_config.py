--- conflicted
+++ resolved
@@ -100,13 +100,9 @@
             ],
             "equipo_tecnico": [
                 {"value": value, "label": value}
-<<<<<<< HEAD
-                for value in Dupla.objects.activas().values_list("nombre", flat=True)
-=======
                 for value in TipoConvenio.objects.order_by("nombre").values_list(
                     "nombre", flat=True
                 )
->>>>>>> e6d5bba1
                 if value
             ],
         }
