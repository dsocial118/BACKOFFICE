import os
from django.conf import settings
from django.db import models
from django.contrib import messages
from django.shortcuts import get_object_or_404, redirect
from django.db.models import OuterRef, Subquery
from admisiones.models.admisiones import (
    Admision,
    EstadoAdmision,
    TipoConvenio,
    Documentacion,
    ArchivoAdmision,
    InformeTecnicoBase,
    InformeTecnicoJuridico,
    InformeTecnicoPDF,
    DocumentosExpediente,
)
from admisiones.forms.admisiones_forms import (
    DocumentosExpedienteForm,
    InformeTecnicoJuridicoForm,
    InformeTecnicoBaseForm,
    CaratularForm,
    ProyectoConvenioForm,
    ResoForm,
    LegalesNumIFForm,
    FormularioRESO,
    FormularioProyectoDeConvenio,
    LegalesRectificarForm,
)
from comedores.models.comedor import Comedor
from django.db.models import Q
from django.shortcuts import get_object_or_404
from django.template.loader import render_to_string
from django.core.files.base import ContentFile
from io import BytesIO
from django.forms.models import model_to_dict
from xhtml2pdf import pisa

# importar el servicio de acompañamiento
from acompanamientos.acompanamiento_service import AcompanamientoService


class AdmisionService:

    @staticmethod
    def get_comedores_with_admision(user):
        admision_subquery = Admision.objects.filter(comedor=OuterRef("pk")).values(
            "id"
        )[:1]

        return (
            Comedor.objects.filter(
                Q(dupla__tecnico=user) | Q(dupla__abogado=user), dupla__estado="Activo"
            )
            .annotate(
                admision_id=Subquery(admision_subquery.values("id")[:1]),
                estado_legales=Subquery(admision_subquery.values("estado_legales")[:1]),
            )
            .distinct()
            .order_by("-id")
        )

    @staticmethod
    def get_admision_create_context(pk):
        comedor = get_object_or_404(Comedor, pk=pk)
        convenios = TipoConvenio.objects.all()

        return {"comedor": comedor, "convenios": convenios, "es_crear": True}

    @staticmethod
    def create_admision(comedor_pk, tipo_convenio_id):
        comedor = get_object_or_404(Comedor, pk=comedor_pk)
        tipo_convenio = get_object_or_404(TipoConvenio, pk=tipo_convenio_id)
        estado = 1

        return Admision.objects.create(
            comedor=comedor, tipo_convenio=tipo_convenio, estado_id=estado
        )

    @staticmethod
    def get_admision_update_context(admision):
        documentaciones = Documentacion.objects.filter(
            models.Q(convenios=admision.tipo_convenio)
        ).distinct()

        archivos_subidos = ArchivoAdmision.objects.filter(admision=admision)

        archivos_dict = {
            archivo.documentacion.id: archivo for archivo in archivos_subidos
        }

        documentos_info = [
            {
                "id": doc.id,
                "nombre": doc.nombre,
                "estado": (
                    archivos_dict.get(doc.id).estado
                    if doc.id in archivos_dict
                    else "Pendiente"
                ),
                "archivo_url": (
                    archivos_dict[doc.id].archivo.url
                    if doc.id in archivos_dict
                    else None
                ),
            }
            for doc in documentaciones
        ]

        comedor = Comedor.objects.get(pk=admision.comedor_id)
        convenios = TipoConvenio.objects.all()
        caratular_form = CaratularForm(instance=admision)
        informe_base = InformeTecnicoBase.objects.filter(admision=admision).first()
        informe_juridico = InformeTecnicoJuridico.objects.filter(
            admision=admision
        ).first()
        return {
            "documentos": documentos_info,
            "comedor": comedor,
            "convenios": convenios,
            "caratular_form": caratular_form,
            "informe_base": informe_base,
            "informe_juridico": informe_juridico,
        }

    @staticmethod
    def update_convenio(admision, nuevo_convenio_id):
        if not nuevo_convenio_id:
            return False

        nuevo_convenio = TipoConvenio.objects.get(pk=nuevo_convenio_id)
        admision.tipo_convenio = nuevo_convenio
        admision.save()

        ArchivoAdmision.objects.filter(admision=admision).delete()
        return True

    @staticmethod
    def handle_file_upload(admision_id, documentacion_id, archivo):
        admision = get_object_or_404(Admision, pk=admision_id)
        documentacion = get_object_or_404(Documentacion, pk=documentacion_id)

        return ArchivoAdmision.objects.update_or_create(
            admision=admision,
            documentacion=documentacion,
            defaults={"archivo": archivo, "estado": "A Validar"},
        )

    @staticmethod
    def delete_admision_file(archivo):
        if archivo.archivo:
            file_path = os.path.join(settings.MEDIA_ROOT, str(archivo.archivo))
            if os.path.exists(file_path):
                os.remove(file_path)

        archivo.delete()

    @staticmethod
<<<<<<< HEAD
    def comenzar_acompanamiento(admision_id):
        admision = get_object_or_404(Admision, pk=admision_id)
        estado_admitido = EstadoAdmision.objects.get(
            nombre="Admitido - pendiente ejecución"
        )
        admision.estado = estado_admitido
        admision.save()

        # Importar datos a la app de Acompañamiento
        AcompanamientoService.importar_datos_desde_admision(admision.comedor)

        return admision
=======
    def actualizar_estado_ajax(request):
        estado = request.POST.get("estado")
        documento_id = request.POST.get("documento_id")
        admision_id = request.POST.get("admision_id")

        if not all([estado, documento_id, admision_id]):
            return {"success": False, "error": "Datos incompletos."}

        try:
            archivo = get_object_or_404(
                ArchivoAdmision, admision_id=admision_id, documentacion_id=documento_id
            )

            exito = AdmisionService.update_estado_archivo(archivo, estado)

            if not exito:
                return {"success": False, "error": "No se pudo actualizar el estado."}

            grupo_usuario = AdmisionService.obtener_grupo_usuario(request.user)

            return {
                "success": True,
                "nuevo_estado": archivo.estado,
                "grupo_usuario": grupo_usuario,
            }

        except Exception as e:
            return {"success": False, "error": str(e)}

    @staticmethod
    def update_estado_archivo(archivo, nuevo_estado):
        if not archivo:
            return False

        archivo.estado = nuevo_estado
        archivo.save()

        AdmisionService.verificar_estado_admision(archivo.admision)
        return True

    @staticmethod
    def verificar_estado_admision(admision):
        archivos = ArchivoAdmision.objects.filter(admision=admision).only("estado")

        if admision.estado_id != 3:
            if archivos.exists() and all(
                archivo.estado == "Aceptado" for archivo in archivos
            ):
                if admision.estado_id != 2:
                    admision.estado_id = 2
                    admision.save()

    @staticmethod
    def obtener_grupo_usuario(user):
        if user.groups.filter(name="Abogado Dupla").exists():
            return "Abogado Dupla"
        elif user.groups.filter(name="Tecnico Comedor").exists():
            return "Tecnico Comedor"
        else:
            return "Otro"

    @staticmethod
    def get_queryset_informe_por_tipo(tipo):
        return (
            InformeTecnicoJuridico.objects.all()
            if tipo == "juridico"
            else InformeTecnicoBase.objects.all()
        )

    @staticmethod
    def get_informe_por_tipo_y_pk(tipo, pk):
        modelo = InformeTecnicoJuridico if tipo == "juridico" else InformeTecnicoBase
        return get_object_or_404(modelo, pk=pk)

    @staticmethod
    def actualizar_estado_informe(informe, nuevo_estado, tipo):
        informe.estado = nuevo_estado
        informe.save()
        if nuevo_estado == "Validado":
            AdmisionService.generar_y_guardar_pdf(informe, tipo)

    @staticmethod
    def generar_y_guardar_pdf(informe, tipo):
        campos = [
            (field.verbose_name, field.value_from_object(informe))
            for field in informe._meta.fields
            if field.name not in ["id", "admision", "estado"]
        ]

        html = render_to_string(
            "pdf_template.html",
            {
                "informe": informe,
                "campos": campos,
            },
        )

        result = BytesIO()
        pisa_status = pisa.CreatePDF(html, dest=result)
        if pisa_status.err:
            return  # loguear error si querés

        nombre_archivo = f"{tipo}_informe_{informe.id}.pdf"
        pdf_file = ContentFile(result.getvalue(), name=nombre_archivo)

        InformeTecnicoPDF.objects.create(
            admision=informe.admision,
            tipo=tipo,
            informe_id=informe.id,
            archivo=pdf_file,
        )

    @staticmethod
    def get_campos_visibles_informe(informe):
        return [
            (field.verbose_name, getattr(informe, field.name))
            for field in informe._meta.get_fields()
            if field.name not in ["id", "admision", "estado"]
        ]

    @staticmethod
    def get_admision(admision_id):
        return get_object_or_404(Admision, pk=admision_id)

    @staticmethod
    def get_form_class_por_tipo(tipo):
        return (
            InformeTecnicoJuridicoForm if tipo == "juridico" else InformeTecnicoBaseForm
        )

    @staticmethod
    def preparar_informe_para_creacion(instance, admision_id):
        instance.admision_id = admision_id
        instance.estado = "Para revision"

    @staticmethod
    def verificar_estado_para_revision(informe):
        if informe.estado != "Validado":
            informe.estado = "Para revision"

    @staticmethod
    def marcar_como_enviado_a_legales(admision, usuario=None):
        if not admision.enviado_legales:
            admision.enviado_legales = True
            admision.save()
            return True
        return False

    @staticmethod
    def marcar_como_documentacion_rectificada(admision, usuario=None):
        cambios = False

        if not admision.enviado_legales:
            admision.enviado_legales = True
            cambios = True

        if admision.estado_id != 2:
            admision.estado_id = 2
            cambios = True

        if admision.estado_legales != "Rectificado":
            admision.estado_legales = "Rectificado"
            cambios = True

        if admision.observaciones:
            admision.observaciones = None
            cambios = True

        if cambios:
            admision.save()
            return True

        return False

    @staticmethod
    def legales_detalle_context(admision):
        documentaciones = Documentacion.objects.filter(
            models.Q(convenios=admision.tipo_convenio)
        ).distinct()
        informe = AdmisionService.get_informe_por_tipo_convenio(admision)
        archivos_subidos = ArchivoAdmision.objects.filter(admision=admision)
        historial = admision.historial.all().order_by("-fecha")

        archivos_dict = {
            archivo.documentacion.id: archivo for archivo in archivos_subidos
        }

        documentos_info = [
            {
                "id": doc.id,
                "nombre": doc.nombre,
                "archivo_url": (
                    archivos_dict[doc.id].archivo.url
                    if doc.id in archivos_dict
                    else None
                ),
            }
            for doc in documentaciones
        ]

        reso_formulario = admision.formularios_reso.first()
        proyecto_formulario = admision.formularios_proyecto_convenio.first()
        reso_form = ResoForm(instance=admision)
        proyecto_form = ProyectoConvenioForm(instance=admision)
        legales_num_if_form = LegalesNumIFForm(instance=admision)
        documentos_form = DocumentosExpedienteForm(initial={"admision": admision})

        documentos_expediente = DocumentosExpediente.objects.filter(admision=admision)

        tipos = ["Informe SGA", "Resolución", "Firma Convenio", "Numero CONV"]

        ultimos_valores = {}
        for tipo in tipos:
            ultimo_doc = (
                documentos_expediente.filter(tipo=tipo).order_by("-creado").first()
            )
            ultimos_valores[tipo] = ultimo_doc.value if ultimo_doc else None

        return {
            "documentos": documentos_info,
            "informe": informe,
            "historial_cambios": historial,
            "pdf_url": (
                getattr(admision, "informe_pdf", None).archivo.url
                if getattr(admision, "informe_pdf", None)
                and getattr(admision.informe_pdf, "archivo", None)
                else None
            ),
            "formulario_reso": reso_formulario,
            "formulario_reso_completo": bool(reso_formulario),
            "formulario_proyecto": proyecto_formulario,
            "formulario_proyecto_completo": bool(proyecto_formulario),
            "reso_form": reso_form,
            "proyecto_form": proyecto_form,
            "form_legales_num_if": legales_num_if_form,
            "documentos_form": documentos_form,
            "value_informe_sga": ultimos_valores["Informe SGA"],
            "value_resolucion": ultimos_valores["Resolución"],
            "value_firma_convenio": ultimos_valores["Firma Convenio"],
            "value_numero_conv": ultimos_valores["Numero CONV"],
        }

    @staticmethod
    def get_informe_por_tipo_convenio(admision):
        if admision.tipo_convenio_id == 1:
            return InformeTecnicoBase.objects.filter(admision=admision).first()
        elif admision.tipo_convenio_id in [2, 3]:
            return InformeTecnicoJuridico.objects.filter(admision=admision).first()
        return None

    @staticmethod
    def enviar_a_rectificar(request, admision):
        form = LegalesRectificarForm(request.POST)
        if form.is_valid():
            observaciones = form.cleaned_data["observaciones"]
            cambios = False

            if admision.estado_id != 3:
                admision.estado_id = 3
                cambios = True

            if admision.estado_legales != "A Rectificar":
                admision.estado_legales = "A Rectificar"
                cambios = True

            if admision.observaciones != observaciones:
                admision.observaciones = observaciones
                cambios = True

            if cambios:
                admision.save()

            messages.success(request, "Enviado a rectificar con éxito.")
        else:
            messages.error(request, "Error al enviar a rectificar.")
        return redirect(request.path_info)

    @staticmethod
    def guardar_legales_num_if(request, admision):
        form = LegalesNumIFForm(request.POST, instance=admision)
        if form.is_valid():
            form.save()
            messages.success(request, "Número de IF guardado correctamente.")
        else:
            messages.error(request, "Error al guardar el número de IF.")
        return redirect(request.path_info)

    @staticmethod
    def validar_juridicos(request, admision):
        reso_completo = FormularioRESO.objects.filter(admision=admision).exists()
        proyecto_completo = FormularioProyectoDeConvenio.objects.filter(
            admision=admision
        ).exists()

        condiciones_validas = (
            reso_completo
            and proyecto_completo
            and (admision.observaciones is None or admision.observaciones.strip() == "")
            and admision.estado_legales != "A Rectificar"
            and admision.legales_num_if not in [None, ""]
        )

        if condiciones_validas:
            admision.estado_legales = "Pendiente de Validacion"
            admision.save()
            messages.success(request, "Estado cambiado a 'Pendiente de Validacion'.")
        else:
            messages.error(
                request,
                "No se puede validar: asegúrese de que completar ambos formularios y agregar el Número IF.",
            )

        return redirect(request.path_info)

    @staticmethod
    def guardar_formulario_reso(request, admision):
        formulario_existente = FormularioRESO.objects.filter(admision=admision).first()
        form = ResoForm(request.POST, instance=formulario_existente)

        if form.is_valid():
            nuevo_formulario = form.save(commit=False)
            nuevo_formulario.admision = admision
            nuevo_formulario.creado_por = request.user
            nuevo_formulario.save()
            messages.success(request, "Formulario RESO guardado correctamente.")
        else:
            messages.error(request, "Error al guardar el formulario RESO.")

        return redirect(request.path_info)

    @staticmethod
    def guardar_formulario_proyecto_convenio(request, admision):
        formulario_existente = FormularioProyectoDeConvenio.objects.filter(
            admision=admision
        ).first()
        form = ProyectoConvenioForm(request.POST, instance=formulario_existente)

        if form.is_valid():
            nuevo_formulario = form.save(commit=False)
            nuevo_formulario.admision = admision
            nuevo_formulario.creado_por = request.user
            nuevo_formulario.save()
            messages.success(
                request, "Formulario Proyecto de Convenio guardado correctamente."
            )
        else:
            messages.error(
                request, "Error al guardar el formulario Proyecto de Convenio."
            )

        return redirect(request.path_info)

    @staticmethod
    def guardar_documento_expediente(request, admision):
        form = DocumentosExpedienteForm(request.POST, request.FILES)
        if form.is_valid():
            documento = form.save(commit=False)
            documento.admision = admision
            documento.save()

            cambio_estado = {
                "Informe SGA": "Informe SGA Generado",
                "Resolución": "Resolución Generada",
                "Firma Convenio": "Convenio Firmado",
                "Numero CONV": "Finalizado",
            }

            tipo = documento.tipo
            nuevo_estado = cambio_estado.get(tipo)

            if nuevo_estado:
                admision.estado_legales = nuevo_estado
                admision.save(update_fields=["estado_legales"])

            messages.success(request, "Se ha cargado con éxito.")
        else:
            messages.error(request, "Error al guardar.")
            print(form.errors)

        return redirect(request.path_info)
>>>>>>> 9177fc6b
<|MERGE_RESOLUTION|>--- conflicted
+++ resolved
@@ -36,9 +36,6 @@
 from django.forms.models import model_to_dict
 from xhtml2pdf import pisa
 
-# importar el servicio de acompañamiento
-from acompanamientos.acompanamiento_service import AcompanamientoService
-
 
 class AdmisionService:
 
@@ -156,20 +153,6 @@
         archivo.delete()
 
     @staticmethod
-<<<<<<< HEAD
-    def comenzar_acompanamiento(admision_id):
-        admision = get_object_or_404(Admision, pk=admision_id)
-        estado_admitido = EstadoAdmision.objects.get(
-            nombre="Admitido - pendiente ejecución"
-        )
-        admision.estado = estado_admitido
-        admision.save()
-
-        # Importar datos a la app de Acompañamiento
-        AcompanamientoService.importar_datos_desde_admision(admision.comedor)
-
-        return admision
-=======
     def actualizar_estado_ajax(request):
         estado = request.POST.get("estado")
         documento_id = request.POST.get("documento_id")
@@ -549,5 +532,4 @@
             messages.error(request, "Error al guardar.")
             print(form.errors)
 
-        return redirect(request.path_info)
->>>>>>> 9177fc6b
+        return redirect(request.path_info)