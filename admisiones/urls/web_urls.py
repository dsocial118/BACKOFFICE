from django.urls import path
from configuraciones.decorators import group_required
from admisiones.views.web_views import (
    subir_archivo_admision,
    eliminar_archivo_admision,
    actualizar_estado_archivo,
    AdmisionesTecnicosListView,
    AdmisionesTecnicosCreateView,
    AdmisionesTecnicosUpdateView,
    InformeTecnicosCreateView,
    InformeTecnicosUpdateView,
    InformeTecnicoDetailView,
    AdmisionesLegalesListView,
    AdmisionesLegalesDetailView,
)
<<<<<<< HEAD

urlpatterns = [
=======
from intervenciones.views import sub_estados_intervenciones_ajax
from configuraciones.decorators import group_required

urlspatterns = [
>>>>>>> ff3d6bbe
    path(
        "comedores/admisiones/tecnicos/listar",
        group_required(["Comedores", "Tecnico Comedor", "Abogado Dupla"])(AdmisionesTecnicosListView.as_view()),
        name="admisiones_tecnicos_listar",
    ),
    path(
        "comedores/admisiones/tecnicos/crear/<pk>",
        group_required(["Comedores", "Tecnico Comedor", "Abogado Dupla"])(AdmisionesTecnicosCreateView.as_view()),
        name="admisiones_tecnicos_crear",
    ),
    path(
        "comedores/admisiones/tecnicos/editar/<pk>",
        group_required(["Comedores", "Tecnico Comedor", "Abogado Dupla"])(AdmisionesTecnicosUpdateView.as_view()),
        name="admisiones_tecnicos_editar",
    ),
    path(
        "admision/<int:admision_id>/documentacion/<int:documentacion_id>/subir/",
        subir_archivo_admision,
        name="subir_archivo_admision",
    ),
    path(
        "admision/<int:admision_id>/documentacion/<int:documentacion_id>/eliminar/",
        eliminar_archivo_admision,
        name="eliminar_archivo_admision",
    ),
    path("comedores/admision/informe_tecnico/<str:tipo>/<int:admision_id>/crear/", InformeTecnicosCreateView.as_view(), name="informe_tecnico_crear"),
    path("comedores/admision/informe_tecnico/<str:tipo>/<int:pk>/editar/", InformeTecnicosUpdateView.as_view(), name="informe_tecnico_editar"),
    path("comedores/admision/informe_tecnico/<str:tipo>/<int:pk>/ver/", InformeTecnicoDetailView.as_view(), name="informe_tecnico_ver"),
    path("ajax/actualizar-estado/", actualizar_estado_archivo, name="actualizar_estado_archivo"),

    # Legales
        path(
        "comedores/admisiones/legales/listar",
        group_required(["Legales"])(AdmisionesLegalesListView.as_view()),
        name="admisiones_legales_listar",
    ),
        path(
        "comedores/admisiones/legales/ver/<pk>",
        group_required(["Legales"])(AdmisionesLegalesDetailView.as_view()),
        name="admisiones_legales_ver",
    ),

]<|MERGE_RESOLUTION|>--- conflicted
+++ resolved
@@ -13,15 +13,9 @@
     AdmisionesLegalesListView,
     AdmisionesLegalesDetailView,
 )
-<<<<<<< HEAD
+from intervenciones.views import sub_estados_intervenciones_ajax
 
 urlpatterns = [
-=======
-from intervenciones.views import sub_estados_intervenciones_ajax
-from configuraciones.decorators import group_required
-
-urlspatterns = [
->>>>>>> ff3d6bbe
     path(
         "comedores/admisiones/tecnicos/listar",
         group_required(["Comedores", "Tecnico Comedor", "Abogado Dupla"])(AdmisionesTecnicosListView.as_view()),
