{% extends "includes/main.html" %}
{% load static %}

{% block head %}
<link rel="stylesheet" href="{% static 'custom/css/table-styles.css' %}">
<link rel="stylesheet" href="https://cdn.jsdelivr.net/npm/bootstrap-icons@1.10.5/font/bootstrap-icons.css">
{% endblock %}

{% block title %}Comedores - Expedientes{% endblock %}
{% block titulo-pagina %}Expedientes Legales{% endblock %}

{% block breadcrumb %}
    {% include "components/navigation/breadcrumb.html" with 
       breadcrumb_items=breadcrumb_items 
       current_item="Listado" 
    %}
{% endblock %}

{% block content %}
<div class="container mt-4">

    {# Botón volver al dashboard #}
    <div class="row mb-3">
        <div class="col-12">
            <a class="btn btn-outline-secondary" href="{% url 'dashboard' %}">
                Volver al Dashboard
            </a>
        </div>
    </div>

    {# Título con ícono #}
    <div class="d-flex align-items-center justify-content-between mb-3">
        <h2 class="table-title">
            <i class="bi bi-folder2-open"></i> Listado de Expedientes
        </h2>
    </div>

    {# Formulario de búsqueda simplificado para este caso #}
    <h2 class="text-center display-4 mb-4">Expedientes</h2>
    <div class="mb-3">
        <form method="get" class="mb-3">
            <div class="input-group input-group-lg">
                <input type="text"
                       name="busqueda"
                       value="{{ query }}"
                       class="form-control form-control-lg"
                       placeholder="Buscar por nombre, ubicación, referente, etc." />
<<<<<<< HEAD
                <div class="input-group-append">
                    <button type="submit" class="btn btn-lg btn-primary">
                        <i class="bi bi-search"></i>
                    </button>
=======
            </form>
        </div>
    </div>
    <div class="row mt-5">
        <div class="col-12">
            <div class="card">
                <div class="card-body">
                    <table class="table table-bordered table-striped projects">
                        <thead>
                            <tr>
                                <th>Comedor</th>
                                <th>Tipo convenio</th>
                                <th>Num Expediente</th>
                                <th>Modificado</th>
                                <th>Estado</th>
                                <th style="width: 10%" class="notexport">Acciones</th>
                            </tr>
                        </thead>
                        <tbody>
                            {% for admision in admisiones %}
                                <tr>
                                    <td>
                                        {% if admision.comedor and admision.comedor.id %}
                                            <a href="{% url 'comedor_detalle' admision.comedor.id %}"
                                               class="font-weight-bold link-handler"
                                               title="Ver detalles">{{ admision.comedor.nombre }}</a>
                                        {% else %}
                                            <span class="text-muted">Sin comedor asignado</span>
                                        {% endif %}
                                    </td>
                                    <td>{{ admision.tipo_convenio.nombre }}</td>
                                    <td>{{ admision.num_expediente }}</td>
                                    <td>{{ admision.modificado|date:'d/m/Y' }}</td>
                                    <td>{{ admision.estado_legales| default_if_none:"-" }}</td>
                                    <td>
                                        <div class="btn-group" role="group">
                                            <a href="{% url 'admisiones_legales_ver' admision.id %}"
                                               class="btn btn-primary btn-sm">Ver</a>
                                        </div>
                                    </td>
                                </tr>
                            {% endfor %}
                        </tbody>
                    </table>
                    {% if is_paginated %}
                        <div class="mt-2">
                            <ul class="pagination">
                                {% if page_obj.has_previous %}
                                    <li class="page-item">
                                        <a href="?{% if query %}busqueda={{ query }}&{% endif %}page={{ page_obj.previous_page_number }}"
                                           class="page-link">Volver</a>
                                    </li>
                                {% else %}
                                    <li class="page-item disabled">
                                        <a href="#" class="page-link">Volver</a>
                                    </li>
                                {% endif %}
                                {% for i in page_obj.paginator.page_range %}
                                    {% if page_obj.number == i %}
                                        <li class="page-item active">
                                            <a href="?{% if query %}busqueda={{ query }}&{% endif %}page={{ i }}"
                                               class="page-link">{{ i }}</a>
                                        </li>
                                    {% elif i > page_obj.number|add:'-5' and i < page_obj.number|add:'5' %}
                                        <li class="page-item">
                                            <a href="?{% if query %}busqueda={{ query }}&{% endif %}page={{ i }}"
                                               class="page-link">{{ i }}</a>
                                        </li>
                                    {% elif i == 1 or i == page_obj.paginator.num_pages %}
                                        <li class="page-item">
                                            <a href="?{% if query %}busqueda={{ query }}&{% endif %}page={{ i }}"
                                               class="page-link">{{ i }}</a>
                                        </li>
                                    {% elif i == page_obj.number|add:'-6' or i == page_obj.number|add:'6' %}
                                        <li class="page-item disabled">
                                            <a href="#" class="page-link">...</a>
                                        </li>
                                    {% endif %}
                                {% endfor %}
                                {% if page_obj.has_next %}
                                    <li class="page-item">
                                        <a href="?{% if query %}busqueda={{ query }}&{% endif %}page={{ page_obj.next_page_number }}"
                                           class="page-link">Continuar</a>
                                    </li>
                                {% else %}
                                    <li class="page-item disabled">
                                        <a href="#" class="page-link">Continuar</a>
                                    </li>
                                {% endif %}
                            </ul>
                        </div>
                    {% endif %}
>>>>>>> 7d8aa926
                </div>
            </div>
        </form>
    </div>

    {# Botón para limpiar búsqueda si existe #}
    {% if query %}
    <div class="mb-3">
        <a href="{% url 'admisiones_legales_listar' %}" class="btn btn-outline-info btn-sm">
            <i class="bi bi-arrow-clockwise"></i> Limpiar Búsqueda
        </a>
    </div>
    {% endif %}

    {# Tabla con wrapper estandarizado #}
    {% include "components/tables/table_wrapper.html" %}
    
    <table class="table standard-table">
        <thead>
            <tr>
                <th>Comedor</th>
                <th>Tipo Convenio</th>
                <th>Nº Expediente</th>
                <th>Modificado</th>
                <th>Estado</th>
                <th style="width: 120px">Acciones</th>
            </tr>
        </thead>
        <tbody>
            {% for admision in admisiones %}
            <tr>
                <td>
                    <a href="{% url 'comedor_detalle' admision.comedor.id %}"
                       class="font-weight-bold link-handler text-decoration-none"
                       title="Ver detalles del comedor">
                        {{ admision.comedor.nombre }}
                    </a>
                </td>
                <td>
                    <span class="badge bg-primary">
                        {{ admision.tipo_convenio.nombre }}
                    </span>
                </td>
                <td>
                    <code class="bg-light text-dark px-2 py-1">
                        {{ admision.num_expediente|default:"-" }}
                    </code>
                </td>
                <td>
                    <small class="text-muted">
                        <i class="bi bi-calendar3"></i>
                        {{ admision.modificado|date:'d/m/Y' }}
                    </small>
                </td>
                <td>
                    {% if admision.estado_legales == "Aprobado" %}
                        <span class="badge bg-success">
                            <i class="bi bi-check-circle"></i> {{ admision.estado_legales }}
                        </span>
                    {% elif admision.estado_legales == "A Rectificar" %}
                        <span class="badge bg-warning text-dark">
                            <i class="bi bi-exclamation-triangle"></i> {{ admision.estado_legales }}
                        </span>
                    {% elif admision.estado_legales == "Rechazado" %}
                        <span class="badge bg-danger">
                            <i class="bi bi-x-circle"></i> {{ admision.estado_legales }}
                        </span>
                    {% elif admision.estado_legales == "En Revisión" %}
                        <span class="badge bg-info">
                            <i class="bi bi-clock"></i> {{ admision.estado_legales }}
                        </span>
                    {% else %}
                        <span class="badge bg-secondary">
                            <i class="bi bi-dash-circle"></i> {{ admision.estado_legales|default:"Sin Estado" }}
                        </span>
                    {% endif %}
                </td>
                <td>
                    <div class="btn-group btn-group-sm" role="group">
                        <a href="{% url 'admisiones_legales_ver' admision.id %}"
                           class="btn btn-primary btn-sm"
                           title="Ver expediente">
                            <i class="bi bi-eye"></i> Ver
                        </a>
                    </div>
                </td>
            </tr>
            {% empty %}
            <tr>
                <td colspan="6" class="empty-state">
                    {% if query %}
                        No se encontraron expedientes que coincidan con "{{ query }}"
                    {% else %}
                        No hay expedientes disponibles.
                    {% endif %}
                </td>
            </tr>
            {% endfor %}
        </tbody>
    </table>
    
    {% include "components/tables/table_wrapper_end.html" %}

    {# Paginación usando el componente estándar #}
    {% if is_paginated and page_obj %}
    <div class="mt-4 d-flex justify-content-center">
        {% include 'components/tables/pagination.html' with 
           page_obj=page_obj
           query=query
        %}
    </div>
    {% endif %}

</div>
{% endblock %}

{% block customJS %}
    <script src="{% static 'custom/js/filtroadmisiones.js' %}"></script>
{% endblock %}<|MERGE_RESOLUTION|>--- conflicted
+++ resolved
@@ -45,105 +45,10 @@
                        value="{{ query }}"
                        class="form-control form-control-lg"
                        placeholder="Buscar por nombre, ubicación, referente, etc." />
-<<<<<<< HEAD
                 <div class="input-group-append">
                     <button type="submit" class="btn btn-lg btn-primary">
                         <i class="bi bi-search"></i>
                     </button>
-=======
-            </form>
-        </div>
-    </div>
-    <div class="row mt-5">
-        <div class="col-12">
-            <div class="card">
-                <div class="card-body">
-                    <table class="table table-bordered table-striped projects">
-                        <thead>
-                            <tr>
-                                <th>Comedor</th>
-                                <th>Tipo convenio</th>
-                                <th>Num Expediente</th>
-                                <th>Modificado</th>
-                                <th>Estado</th>
-                                <th style="width: 10%" class="notexport">Acciones</th>
-                            </tr>
-                        </thead>
-                        <tbody>
-                            {% for admision in admisiones %}
-                                <tr>
-                                    <td>
-                                        {% if admision.comedor and admision.comedor.id %}
-                                            <a href="{% url 'comedor_detalle' admision.comedor.id %}"
-                                               class="font-weight-bold link-handler"
-                                               title="Ver detalles">{{ admision.comedor.nombre }}</a>
-                                        {% else %}
-                                            <span class="text-muted">Sin comedor asignado</span>
-                                        {% endif %}
-                                    </td>
-                                    <td>{{ admision.tipo_convenio.nombre }}</td>
-                                    <td>{{ admision.num_expediente }}</td>
-                                    <td>{{ admision.modificado|date:'d/m/Y' }}</td>
-                                    <td>{{ admision.estado_legales| default_if_none:"-" }}</td>
-                                    <td>
-                                        <div class="btn-group" role="group">
-                                            <a href="{% url 'admisiones_legales_ver' admision.id %}"
-                                               class="btn btn-primary btn-sm">Ver</a>
-                                        </div>
-                                    </td>
-                                </tr>
-                            {% endfor %}
-                        </tbody>
-                    </table>
-                    {% if is_paginated %}
-                        <div class="mt-2">
-                            <ul class="pagination">
-                                {% if page_obj.has_previous %}
-                                    <li class="page-item">
-                                        <a href="?{% if query %}busqueda={{ query }}&{% endif %}page={{ page_obj.previous_page_number }}"
-                                           class="page-link">Volver</a>
-                                    </li>
-                                {% else %}
-                                    <li class="page-item disabled">
-                                        <a href="#" class="page-link">Volver</a>
-                                    </li>
-                                {% endif %}
-                                {% for i in page_obj.paginator.page_range %}
-                                    {% if page_obj.number == i %}
-                                        <li class="page-item active">
-                                            <a href="?{% if query %}busqueda={{ query }}&{% endif %}page={{ i }}"
-                                               class="page-link">{{ i }}</a>
-                                        </li>
-                                    {% elif i > page_obj.number|add:'-5' and i < page_obj.number|add:'5' %}
-                                        <li class="page-item">
-                                            <a href="?{% if query %}busqueda={{ query }}&{% endif %}page={{ i }}"
-                                               class="page-link">{{ i }}</a>
-                                        </li>
-                                    {% elif i == 1 or i == page_obj.paginator.num_pages %}
-                                        <li class="page-item">
-                                            <a href="?{% if query %}busqueda={{ query }}&{% endif %}page={{ i }}"
-                                               class="page-link">{{ i }}</a>
-                                        </li>
-                                    {% elif i == page_obj.number|add:'-6' or i == page_obj.number|add:'6' %}
-                                        <li class="page-item disabled">
-                                            <a href="#" class="page-link">...</a>
-                                        </li>
-                                    {% endif %}
-                                {% endfor %}
-                                {% if page_obj.has_next %}
-                                    <li class="page-item">
-                                        <a href="?{% if query %}busqueda={{ query }}&{% endif %}page={{ page_obj.next_page_number }}"
-                                           class="page-link">Continuar</a>
-                                    </li>
-                                {% else %}
-                                    <li class="page-item disabled">
-                                        <a href="#" class="page-link">Continuar</a>
-                                    </li>
-                                {% endif %}
-                            </ul>
-                        </div>
-                    {% endif %}
->>>>>>> 7d8aa926
                 </div>
             </div>
         </form>
@@ -176,11 +81,13 @@
             {% for admision in admisiones %}
             <tr>
                 <td>
-                    <a href="{% url 'comedor_detalle' admision.comedor.id %}"
-                       class="font-weight-bold link-handler text-decoration-none"
-                       title="Ver detalles del comedor">
-                        {{ admision.comedor.nombre }}
-                    </a>
+                    {% if admision.comedor and admision.comedor.id %}
+                        <a href="{% url 'comedor_detalle' admision.comedor.id %}"
+                            class="font-weight-bold link-handler"
+                            title="Ver detalles">{{ admision.comedor.nombre }}</a>
+                    {% else %}
+                        <span class="text-muted">Sin comedor asignado</span>
+                    {% endif %}
                 </td>
                 <td>
                     <span class="badge bg-primary">
