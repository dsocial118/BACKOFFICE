<<<<<<< HEAD
from django.views.generic import ListView, DetailView
from admisiones.models.admisiones import Admision, InformeTecnicoBase, DocumentosExpediente
=======
from django.shortcuts import render, get_object_or_404, redirect
from django.contrib import messages
from django.http import JsonResponse
from django.views.generic import ListView, DetailView
from acompanamientos.models.acompanamiento import InformacionRelevante, Prestacion
from acompanamientos.models.hitos import Hitos
from admisiones.models.admisiones import Admision
>>>>>>> 95f2771f
from comedores.models.comedor import Comedor
from acompanamientos.acompanamiento_service import AcompanamientoService
from django.db.models import Q


# TODO: Sincronizar con la tarea de Pablo y migrar a clases
class AcompanamientoDetailView(DetailView):
    model = Comedor
    template_name = "acompañamiento_detail.html"
    context_object_name = "comedor"
    pk_url_kwarg = "comedor_id"

    def get_context_data(self, **kwargs):
        context = super().get_context_data(**kwargs)
        comedor = self.object
        context["hitos"] = AcompanamientoService.obtener_hitos(comedor)
<<<<<<< HEAD
        
        admision = Admision.objects.filter(comedor=comedor).exclude(num_if__isnull=True).exclude(num_if="").order_by('-id').first()
        context["admision"] = admision

        info_relevante = None
        if admision:
            info_relevante = InformeTecnicoBase.objects.filter(admision__comedor=comedor).order_by('-id').first()
        context["info_relevante"] = info_relevante

        context["numero_if"] = admision.num_if if admision else None

        resolucion = None
        if admision:
            doc_resolucion = DocumentosExpediente.objects.filter(admision__comedor=comedor, tipo="Resolución").order_by('-creado').first()
            if doc_resolucion:
                resolucion = doc_resolucion.value or doc_resolucion.nombre

        context["numero_resolucion"] = resolucion


       # Prestaciones
        if info_relevante:
            context["prestaciones_dias"] = [
                {"tipo": "Desayuno", "cantidad": info_relevante.prestaciones_desayuno},
                {"tipo": "Almuerzo", "cantidad": info_relevante.prestaciones_almuerzo},
                {"tipo": "Merienda", "cantidad": info_relevante.prestaciones_merienda},
                {"tipo": "Cena", "cantidad": info_relevante.prestaciones_cena},
            ]
        else:
            context["prestaciones_dias"] = []
=======
        context["info_relevante"] = InformacionRelevante.objects.filter(
            comedor=comedor
        ).first()
        relevamiento = (
            Relevamiento.objects.filter(comedor=comedor)
            .order_by("-fecha_visita")
            .first()
        )
        prestacion = (
            relevamiento.prestacion
            if relevamiento and relevamiento.prestacion
            else None
        )
        dias = [
            "lunes",
            "martes",
            "miercoles",
            "jueves",
            "viernes",
            "sabado",
            "domingo",
        ]
>>>>>>> 95f2771f

        return context


def restaurar_hito(request, comedor_id):
    if request.method == "POST":
        campo = request.POST.get("campo")
        hito = get_object_or_404(Hitos, comedor_id=comedor_id)

        # Verifica si el campo existe en el modelo
        if hasattr(hito, campo):
            setattr(hito, campo, False)  # Cambia el valor del campo a False (0)
            hito.save()
            messages.success(
                request, f"El campo '{campo}' ha sido restaurado correctamente."
            )
        else:
            messages.error(request, f"El campo '{campo}' no existe en el modelo Hitos.")

        # Redirige a la página anterior
        return redirect(request.META.get("HTTP_REFERER", "/"))

    messages.error(request, "Método no permitido.")
    return redirect(request.META.get("HTTP_REFERER", "/"))


class ComedoresAcompanamientoListView(ListView):
    model = Admision
    template_name = "lista_comedores.html"
    context_object_name = "admisiones"

    def get_queryset(self):
        user = self.request.user
        # TODO: Sincronizar estado con la tarea de Pablo

        if user.is_superuser:
            return (
                Admision.objects.filter(estado__nombre="Finalizada")
                .values(
                    "comedor__id",
                    "comedor__nombre",
                )
                .distinct()
            )
        else:
            return (
                Admision.objects.filter(
                    Q(estado__nombre="Test")
                    & (
                        Q(comedor__dupla__abogado=user)
                        | Q(comedor__dupla__tecnico=user)
                    )
                )
                .values(
                    "comedor__id",
                    "comedor__nombre",
                )
                .distinct()
            )<|MERGE_RESOLUTION|>--- conflicted
+++ resolved
@@ -1,7 +1,3 @@
-<<<<<<< HEAD
-from django.views.generic import ListView, DetailView
-from admisiones.models.admisiones import Admision, InformeTecnicoBase, DocumentosExpediente
-=======
 from django.shortcuts import render, get_object_or_404, redirect
 from django.contrib import messages
 from django.http import JsonResponse
@@ -9,7 +5,6 @@
 from acompanamientos.models.acompanamiento import InformacionRelevante, Prestacion
 from acompanamientos.models.hitos import Hitos
 from admisiones.models.admisiones import Admision
->>>>>>> 95f2771f
 from comedores.models.comedor import Comedor
 from acompanamientos.acompanamiento_service import AcompanamientoService
 from django.db.models import Q
@@ -26,7 +21,6 @@
         context = super().get_context_data(**kwargs)
         comedor = self.object
         context["hitos"] = AcompanamientoService.obtener_hitos(comedor)
-<<<<<<< HEAD
         
         admision = Admision.objects.filter(comedor=comedor).exclude(num_if__isnull=True).exclude(num_if="").order_by('-id').first()
         context["admision"] = admision
@@ -57,30 +51,6 @@
             ]
         else:
             context["prestaciones_dias"] = []
-=======
-        context["info_relevante"] = InformacionRelevante.objects.filter(
-            comedor=comedor
-        ).first()
-        relevamiento = (
-            Relevamiento.objects.filter(comedor=comedor)
-            .order_by("-fecha_visita")
-            .first()
-        )
-        prestacion = (
-            relevamiento.prestacion
-            if relevamiento and relevamiento.prestacion
-            else None
-        )
-        dias = [
-            "lunes",
-            "martes",
-            "miercoles",
-            "jueves",
-            "viernes",
-            "sabado",
-            "domingo",
-        ]
->>>>>>> 95f2771f
 
         return context
 
