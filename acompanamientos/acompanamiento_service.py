from django.db.models import Q, Exists, OuterRef
from admisiones.models.admisiones import (
    Admision,
    InformeTecnico,
    DocumentosExpediente,
    Anexo,
)
from acompanamientos.models.hitos import Hitos, HitosIntervenciones
from acompanamientos.models.acompanamiento import InformacionRelevante, Prestacion
from duplas.models import Dupla
from intervenciones.models.intervenciones import Intervencion, SubIntervencion
from comedores.models import Comedor
import logging
logger = logging.getLogger("django")

class AcompanamientoService:
    @staticmethod
    def crear_hitos(intervenciones: Intervencion):
        """Crear o actualizar los hitos para una intervención.

        Args:
            intervenciones (Intervencion): Intervención a procesar.

        Returns:
            None
        """
        # Optimización: select_related para evitar query adicional al comedor
        try:
            hitos_existente = (
                Hitos.objects.select_related("comedor")
                .filter(comedor=intervenciones.comedor)
                .first()
            )

            if intervenciones.subintervencion is None:
                intervenciones.subintervencion = SubIntervencion()
                intervenciones.subintervencion.nombre = ""

            hitos_a_actualizar = HitosIntervenciones.objects.filter(
                intervencion=intervenciones.tipo_intervencion.nombre,
                subintervencion=intervenciones.subintervencion.nombre,
            )

            if hitos_existente:
                AcompanamientoService._actualizar_hitos(hitos_existente, hitos_a_actualizar)
            else:
                nuevo_hito = Hitos.objects.create(comedor=intervenciones.comedor)
                AcompanamientoService._actualizar_hitos(nuevo_hito, hitos_a_actualizar)
        except Exception as e:
            logger.error("Ocurrió un error inesperado en get_queryset", exc_info=True)

    @staticmethod
    def _actualizar_hitos(hitos_objeto, hitos_a_actualizar):
        """Actualizar las banderas de un objeto :class:`Hitos`.

        Args:
            hitos_objeto (Hitos): Instancia a modificar.
            hitos_a_actualizar (QuerySet): Hitos a marcar como cumplidos.

        Returns:
            None
        """
        try:
            for hito in hitos_a_actualizar:
                for field in Hitos._meta.fields:
                    if field.verbose_name == hito.hito:
                        setattr(hitos_objeto, field.name, True)
            hitos_objeto.save()
        except Exception as e:
            logger.error("Ocurrió un error inesperado en get_queryset", exc_info=True)

    @staticmethod
    def obtener_hitos(comedor):
        """Obtener los hitos correspondientes a un comedor.

        Args:
            comedor: Comedor para el cual se solicitan los hitos.

        Returns:
            Hitos | None
        """
        try:
            return Hitos.objects.select_related("comedor").filter(comedor=comedor).first()
        except Exception as e:
            logger.error("Ocurrió un error inesperado en get_queryset", exc_info=True)

    @staticmethod
    def importar_datos_desde_admision(comedor):
        """Copiar información relevante desde la admisión vinculada.

        Args:
            comedor: Comedor cuya admisión será consultada.

        Returns:
            None
        """
        try:
            admision = Admision.objects.get(comedor=comedor)
            if not admision:
                raise ValueError("No se encontró una admisión para este comedor.")
            InformacionRelevante.objects.update_or_create(
                comedor=comedor,
                defaults={
                    "numero_expediente": admision.numero_expediente,
                    "numero_resolucion": admision.numero_resolucion,
                    "vencimiento_mandato": admision.vencimiento_mandato,
                    "if_relevamiento": admision.if_relevamiento,
                },
            )

            prestaciones_admision = admision.prestaciones.all()
            Prestacion.objects.filter(comedor=comedor).delete()
            for prestacion in prestaciones_admision:
                Prestacion.objects.create(
                    comedor=comedor,
                    dia=prestacion.dia,
                    desayuno=prestacion.desayuno,
                    almuerzo=prestacion.almuerzo,
                    merienda=prestacion.merienda,
                    cena=prestacion.cena,
                )
        except Exception as e:
            logger.error("Ocurrió un error inesperado en get_queryset", exc_info=True)

    @staticmethod
    def obtener_datos_admision(comedor):
        """Obtener todos los datos relacionados con la admisión de un comedor.

        Args:
            comedor: Comedor del cual obtener los datos de admisión.

        Returns:
            dict: Diccionario con datos de admisión, info relevante, anexo, etc.
        """
        try:
            admision = (
                Admision.objects.filter(comedor=comedor)
                .exclude(legales_num_if__isnull=True)
                .exclude(legales_num_if="")
                .order_by("-id")
                .first()
            )

            info_relevante = None
            anexo = None
            resolucion = None

            if admision:
                info_relevante = (
                    InformeTecnico.objects.filter(admision=admision).order_by("-id").first()
                )
                anexo = Anexo.objects.filter(admision=admision).first()
                comedor = Comedor.objects.filter(id=admision.comedor_id).first()

                doc_resolucion = (
                    DocumentosExpediente.objects.filter(
                        admision=admision, tipo="Disposición"
                    )
                    .order_by("-creado")
                    .first()
                )
                if doc_resolucion:
                    resolucion = doc_resolucion.value or doc_resolucion.nombre

            return {
                "admision": admision,
                "comedor": comedor,
                "info_relevante": info_relevante,
                "anexo": anexo,
                "numero_if": admision.legales_num_if if admision else None,
                "numero_disposicion": resolucion,
            }
        except Exception as e:
            logger.error("Ocurrió un error inesperado en get_queryset", exc_info=True)

    @staticmethod
    def obtener_prestaciones_detalladas(anexo):
        """Procesar los datos del anexo para generar las prestaciones por día y totales.

        Args:
            anexo: Anexo con los datos de prestaciones.

        Returns:
            dict: Diccionario con prestaciones_por_dia, prestaciones_dias y dias_semana.
        """
        try:
            if not anexo:
                return {
                    "prestaciones_por_dia": [],
                    "prestaciones_dias": [],
                    "dias_semana": [],
                }

            dias = [
                "lunes",
                "martes",
                "miercoles",
                "jueves",
                "viernes",
                "sabado",
                "domingo",
            ]
            tipos_comida = [
                "desayuno",
                "almuerzo",
                "merienda",
                "cena",
            ]

            prestaciones_por_dia = []
            prestaciones_totales = []

            for tipo in tipos_comida:
                fila = {"tipo": tipo.capitalize()}
                total_semanal = 0

                for dia in dias:
                    campo_nombre = f"{tipo}_{dia}"
                    cantidad = getattr(anexo, campo_nombre, 0)
                    fila[dia] = cantidad
                    total_semanal += cantidad or 0

                prestaciones_por_dia.append(fila)
                prestaciones_totales.append(
                    {"tipo": tipo.capitalize(), "cantidad": total_semanal}
                )

            return {
                "prestaciones_por_dia": prestaciones_por_dia,
                "prestaciones_dias": prestaciones_totales,
                "dias_semana": [dia.capitalize() for dia in dias],
            }
<<<<<<< HEAD
        except Exception as e:
            logger.error("Ocurrió un error inesperado en get_queryset", exc_info=True)
=======

        dias = [
            "lunes",
            "martes",
            "miercoles",
            "jueves",
            "viernes",
            "sabado",
            "domingo",
        ]
        tipos_comida = ["desayuno", "almuerzo", "merienda", "cena"]

        prestaciones_por_dia = []
        prestaciones_totales = []

        for tipo in tipos_comida:
            fila = {"tipo": tipo.capitalize()}
            total_semanal = 0

            for dia in dias:
                campo_nombre = f"{tipo}_{dia}"
                cantidad = getattr(anexo, campo_nombre, 0)
                fila[dia] = cantidad
                total_semanal += cantidad or 0

            prestaciones_por_dia.append(fila)
            prestaciones_totales.append(
                {"tipo": tipo.capitalize(), "cantidad": total_semanal}
            )

        return {
            "prestaciones_por_dia": prestaciones_por_dia,
            "prestaciones_dias": prestaciones_totales,
            "dias_semana": [dia.capitalize() for dia in dias],
        }
>>>>>>> 0a1c2d7b

    @staticmethod
    def obtener_comedores_acompanamiento(user, busqueda=None):
        """
        Obtiene un queryset de objetos Comedor que cumplen con los criterios de acompañamiento,
        filtrando según el usuario y una búsqueda opcional.

        - Si el usuario es superusuario o pertenece al grupo "Area Legales", obtiene todos los comedores
          con admisión en estado 2 y enviados a acompañamiento.
        - Si no, filtra los comedores donde el usuario es abogado o técnico asignado en la dupla.
        - Permite aplicar un filtro de búsqueda global sobre varios campos relacionados (nombre, provincia,
          tipo de comedor, dirección, referente, etc.).

        Args:
            user (User): Usuario autenticado que realiza la consulta.
            busqueda (str, optional): Texto de búsqueda global para filtrar los resultados. Por defecto es None.

        Returns:
            QuerySet: QuerySet de objetos Comedor filtrados según los criterios especificados.
        """
        try:
                
            user_groups = list(user.groups.values_list("name", flat=True))
            is_area_legales = "Area Legales" in user_groups
            is_dupla = "Tecnico Comedor" in user_groups or "Abogado Dupla" in user_groups

            # Subqueries para evitar JOINs 1:N y uso de distinct()
            admision_subq = Admision.objects.filter(
                comedor=OuterRef("pk"), enviado_acompaniamiento=True
            )
            dupla_abogado_subq = Dupla.objects.filter(comedor=OuterRef("pk"), abogado=user)
            dupla_tecnico_subq = Dupla.objects.filter(comedor=OuterRef("pk"), tecnico=user)

            qs = Comedor.objects.select_related(
                "referente", "tipocomedor", "provincia", "dupla__abogado"
            )

            if not user.is_superuser:
                if is_dupla:
                    qs = qs.filter(Exists(dupla_abogado_subq) | Exists(dupla_tecnico_subq))
                if is_area_legales:
                    qs = qs.filter(Exists(admision_subq))

            if busqueda:
                qs = qs.filter(
                    Q(nombre__icontains=busqueda)
                    | Q(provincia__nombre__icontains=busqueda)
                    | Q(tipocomedor__nombre__icontains=busqueda)
                    | Q(calle__icontains=busqueda)
                    | Q(numero__icontains=busqueda)
                    | Q(referente__nombre__icontains=busqueda)
                    | Q(referente__apellido__icontains=busqueda)
                    | Q(referente__celular__icontains=busqueda)
                )

            return qs
        except Exception as e:
            logger.error("Ocurrió un error inesperado en get_queryset", exc_info=True)

    @staticmethod
    def verificar_permisos_tecnico_comedor(user):
        """Verificar si el usuario tiene permisos de técnico de comedor.

        Args:
            user: Usuario a verificar.

        Returns:
            bool: True si tiene permisos, False en caso contrario.
        """
        try:
            return user.is_superuser or user.groups.filter(name="Tecnico Comedor").exists()
        except Exception as e:
            logger.error("Ocurrió un error inesperado en get_queryset", exc_info=True)<|MERGE_RESOLUTION|>--- conflicted
+++ resolved
@@ -11,7 +11,9 @@
 from intervenciones.models.intervenciones import Intervencion, SubIntervencion
 from comedores.models import Comedor
 import logging
+
 logger = logging.getLogger("django")
+
 
 class AcompanamientoService:
     @staticmethod
@@ -42,7 +44,9 @@
             )
 
             if hitos_existente:
-                AcompanamientoService._actualizar_hitos(hitos_existente, hitos_a_actualizar)
+                AcompanamientoService._actualizar_hitos(
+                    hitos_existente, hitos_a_actualizar
+                )
             else:
                 nuevo_hito = Hitos.objects.create(comedor=intervenciones.comedor)
                 AcompanamientoService._actualizar_hitos(nuevo_hito, hitos_a_actualizar)
@@ -80,7 +84,9 @@
             Hitos | None
         """
         try:
-            return Hitos.objects.select_related("comedor").filter(comedor=comedor).first()
+            return (
+                Hitos.objects.select_related("comedor").filter(comedor=comedor).first()
+            )
         except Exception as e:
             logger.error("Ocurrió un error inesperado en get_queryset", exc_info=True)
 
@@ -147,7 +153,9 @@
 
             if admision:
                 info_relevante = (
-                    InformeTecnico.objects.filter(admision=admision).order_by("-id").first()
+                    InformeTecnico.objects.filter(admision=admision)
+                    .order_by("-id")
+                    .first()
                 )
                 anexo = Anexo.objects.filter(admision=admision).first()
                 comedor = Comedor.objects.filter(id=admision.comedor_id).first()
@@ -230,46 +238,8 @@
                 "prestaciones_dias": prestaciones_totales,
                 "dias_semana": [dia.capitalize() for dia in dias],
             }
-<<<<<<< HEAD
-        except Exception as e:
-            logger.error("Ocurrió un error inesperado en get_queryset", exc_info=True)
-=======
-
-        dias = [
-            "lunes",
-            "martes",
-            "miercoles",
-            "jueves",
-            "viernes",
-            "sabado",
-            "domingo",
-        ]
-        tipos_comida = ["desayuno", "almuerzo", "merienda", "cena"]
-
-        prestaciones_por_dia = []
-        prestaciones_totales = []
-
-        for tipo in tipos_comida:
-            fila = {"tipo": tipo.capitalize()}
-            total_semanal = 0
-
-            for dia in dias:
-                campo_nombre = f"{tipo}_{dia}"
-                cantidad = getattr(anexo, campo_nombre, 0)
-                fila[dia] = cantidad
-                total_semanal += cantidad or 0
-
-            prestaciones_por_dia.append(fila)
-            prestaciones_totales.append(
-                {"tipo": tipo.capitalize(), "cantidad": total_semanal}
-            )
-
-        return {
-            "prestaciones_por_dia": prestaciones_por_dia,
-            "prestaciones_dias": prestaciones_totales,
-            "dias_semana": [dia.capitalize() for dia in dias],
-        }
->>>>>>> 0a1c2d7b
+        except Exception as e:
+            logger.error("Ocurrió un error inesperado en get_queryset", exc_info=True)
 
     @staticmethod
     def obtener_comedores_acompanamiento(user, busqueda=None):
@@ -291,17 +261,23 @@
             QuerySet: QuerySet de objetos Comedor filtrados según los criterios especificados.
         """
         try:
-                
+
             user_groups = list(user.groups.values_list("name", flat=True))
             is_area_legales = "Area Legales" in user_groups
-            is_dupla = "Tecnico Comedor" in user_groups or "Abogado Dupla" in user_groups
+            is_dupla = (
+                "Tecnico Comedor" in user_groups or "Abogado Dupla" in user_groups
+            )
 
             # Subqueries para evitar JOINs 1:N y uso de distinct()
             admision_subq = Admision.objects.filter(
                 comedor=OuterRef("pk"), enviado_acompaniamiento=True
             )
-            dupla_abogado_subq = Dupla.objects.filter(comedor=OuterRef("pk"), abogado=user)
-            dupla_tecnico_subq = Dupla.objects.filter(comedor=OuterRef("pk"), tecnico=user)
+            dupla_abogado_subq = Dupla.objects.filter(
+                comedor=OuterRef("pk"), abogado=user
+            )
+            dupla_tecnico_subq = Dupla.objects.filter(
+                comedor=OuterRef("pk"), tecnico=user
+            )
 
             qs = Comedor.objects.select_related(
                 "referente", "tipocomedor", "provincia", "dupla__abogado"
@@ -309,7 +285,9 @@
 
             if not user.is_superuser:
                 if is_dupla:
-                    qs = qs.filter(Exists(dupla_abogado_subq) | Exists(dupla_tecnico_subq))
+                    qs = qs.filter(
+                        Exists(dupla_abogado_subq) | Exists(dupla_tecnico_subq)
+                    )
                 if is_area_legales:
                     qs = qs.filter(Exists(admision_subq))
 
@@ -340,6 +318,8 @@
             bool: True si tiene permisos, False en caso contrario.
         """
         try:
-            return user.is_superuser or user.groups.filter(name="Tecnico Comedor").exists()
+            return (
+                user.is_superuser or user.groups.filter(name="Tecnico Comedor").exists()
+            )
         except Exception as e:
             logger.error("Ocurrió un error inesperado en get_queryset", exc_info=True)