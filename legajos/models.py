from datetime import date  # pylint: disable=too-many-lines

from django.core.exceptions import ValidationError
from django.core.validators import MaxValueValidator, MinValueValidator
from django.db import models
from django.urls import reverse

from configuraciones.choices import CHOICE_CIRCUITOS
from configuraciones.models import (
    Alertas,
    CategoriaAlertas,
<<<<<<< HEAD
=======
    Circuito,
>>>>>>> 902ad27e
    Organismos,
    PlanesSociales,
    Programas,
)
<<<<<<< HEAD
from legajos.choices import (
    CHOICE_ACTIVIDAD_REALIZADA,
    CHOICE_AGUA,
    CHOICE_APORTES_JUBILACION,
    CHOICE_AREA_CURSO,
    CHOICE_ASISTE_ESCUELA,
    CHOICE_CANTIDADAMBIENTES,
    CHOICE_CENTROS_SALUD,
    CHOICE_CONDICIONDE,
    CHOICE_CONTEXTOCASA,
    CHOICE_DESAGUE,
    CHOICE_DURACION_TRABAJO,
    CHOICE_ESTADO_CIVIL,
    CHOICE_ESTADO_DERIVACION,
    CHOICE_ESTADO_NIVEL_EDUCATIVO,
    CHOICE_ESTADO_RELACION,
    CHOICE_FRECUENCIA,
    CHOICE_GAS,
    CHOICE_GRADO,
    CHOICE_IMPORTANCIA,
    CHOICE_INODORO,
    CHOICE_INSTITUCIONES_EDUCATIVAS,
    CHOICE_MODO_CONTRATACION,
    CHOICE_MOTIVO_NIVEL_INCOMPLETO,
    CHOICE_NACIONALIDAD,
    CHOICE_NIVEL_EDUCATIVO,
    CHOICE_NO_BUSQUEDA_LABORAL,
    CHOICE_RECHAZO,
    CHOICE_SEXO,
    CHOICE_SINO,
    CHOICE_TIEMPO_BUSQUEDA_LABORAL,
    CHOICE_TIPO_CONSTRUCCION_VIVIENDA,
    CHOICE_TIPO_DOC,
    CHOICE_TIPO_GESTION,
    CHOICE_TIPO_PISOS_VIVIENDA,
    CHOICE_TIPO_TECHO_VIVIENDA,
    CHOICE_TIPO_VIVIENDA,
    CHOICE_TURNO,
    CHOICE_VINCULO_FAMILIAR,
)
from usuarios.models import User, Usuarios
=======
from usuarios.models import User, Usuarios

# Modelo para choices de dimension educacion


class NivelEducativo(models.Model):
    nivel = models.CharField(max_length=255)

    def __str__(self):
        return str(self.nivel)

    class Meta:
        verbose_name = "Nivel Educativo"
        verbose_name_plural = "Niveles Educativos"


class EstadoNivelEducativo(models.Model):
    estado = models.CharField(max_length=255)

    def __str__(self):
        return str(self.estado)

    class Meta:
        verbose_name = "Estado Nivel Educativo"
        verbose_name_plural = "Estados Niveles Educativos"


class AsisteEscuela(models.Model):
    asiste = models.CharField(max_length=255)

    def __str__(self):
        return str(self.asiste)

    class Meta:
        verbose_name = "Asiste Escuela"
        verbose_name_plural = "Asiste Escuelas"


class EstadoEducativo(models.Model):
    estado = models.CharField(max_length=255)

    def __str__(self):
        return str(self.estado)

    class Meta:
        verbose_name = "Estado Educativo"
        verbose_name_plural = "Estados Educativos"


class MotivoNivelIncompleto(models.Model):
    motivo = models.CharField(max_length=255)

    def __str__(self):
        return str(self.motivo)

    class Meta:
        verbose_name = "Motivo Nivel Incompleto"
        verbose_name_plural = "Motivos Niveles Incompletos"


class AreaCurso(models.Model):
    area = models.CharField(max_length=255)

    def __str__(self):
        return str(self.area)

    class Meta:
        verbose_name = "Area Curso"
        verbose_name_plural = "Areas Cursos"


class TipoGestion(models.Model):
    gestion = models.CharField(max_length=255)

    def __str__(self):
        return str(self.gestion)

    class Meta:
        verbose_name = "Tipo Gestion"
        verbose_name_plural = "Tipos Gestion"


class Grado(models.Model):
    grado = models.CharField(max_length=255)

    def __str__(self):
        return str(self.grado)

    class Meta:
        verbose_name = "Grado"
        verbose_name_plural = "Grados"


class Turno(models.Model):
    turno = models.CharField(max_length=255)

    def __str__(self):
        return str(self.turno)

    class Meta:
        verbose_name = "Turno"
        verbose_name_plural = "Turnos"


# TODO : Crear choices para instituciones educativas
class InstitucionesEducativas(models.Model):
    institucion = models.CharField(
        max_length=255,
    )

    def __str__(self):
        return str(self.institucion)

    class Meta:
        verbose_name = "Institucion Educativa"
        verbose_name_plural = "Instituciones Educativas"


# Fin de modelo para choices de dimension educacion

# Modelo para choices de dimension Vivienda


class CantidadAmbientes(models.Model):
    cantidad = models.CharField(max_length=255)

    def __str__(self):
        return str(self.cantidad)

    class Meta:
        verbose_name = "Cantidad de Ambientes"
        verbose_name_plural = "Cantidades de Ambientes"


class CondicionDe(models.Model):
    condicion = models.CharField(max_length=255)

    def __str__(self):
        return str(self.condicion)

    class Meta:
        verbose_name = "Condición de"
        verbose_name_plural = "Condiciones de"


class ContextoCasa(models.Model):
    contexto = models.CharField(max_length=255)

    def __str__(self):
        return str(self.contexto)

    class Meta:
        verbose_name = "Contexto de Casa"
        verbose_name_plural = "Contextos de Casa"


class TipoAyudaHogar(models.Model):
    tipo = models.CharField(max_length=255)

    def __str__(self):
        return str(self.tipo)

    class Meta:
        verbose_name = "Tipo de Ayuda al Hogar"
        verbose_name_plural = "Tipos de Ayuda al Hogar"


class TipoVivienda(models.Model):
    tipo = models.CharField(max_length=255)

    def __str__(self):
        return str(self.tipo)

    class Meta:
        verbose_name = "Tipo de Vivienda"
        verbose_name_plural = "Tipos de Vivienda"


class TipoPosesionVivienda(models.Model):
    tipo = models.CharField(max_length=255)

    def __str__(self):
        return str(self.tipo)

    class Meta:
        verbose_name = "Tipo de Posesión de Vivienda"
        verbose_name_plural = "Tipos de Posesión de Vivienda"


class TipoPisosVivienda(models.Model):
    tipo = models.CharField(max_length=255)

    def __str__(self):
        return str(self.tipo)

    class Meta:
        verbose_name = "Tipo de Pisos de Vivienda"
        verbose_name_plural = "Tipos de Pisos de Vivienda"


class TipoTechoVivienda(models.Model):
    tipo = models.CharField(max_length=255)

    def __str__(self):
        return str(self.tipo)

    class Meta:
        verbose_name = "Tipo de Techo de Vivienda"
        verbose_name_plural = "Tipos de Techo de Vivienda"


class Agua(models.Model):
    tipo = models.CharField(max_length=255)

    def __str__(self):
        return str(self.tipo)

    class Meta:
        verbose_name = "Agua"
        verbose_name_plural = "Aguas"


class Desague(models.Model):
    tipo = models.CharField(max_length=255)

    def __str__(self):
        return str(self.tipo)

    class Meta:
        verbose_name = "Desagüe"
        verbose_name_plural = "Desagües"


class Inodoro(models.Model):
    tipo = models.CharField(max_length=255)

    def __str__(self):
        return str(self.tipo)

    class Meta:
        verbose_name = "Inodoro"
        verbose_name_plural = "Inodoros"


class Gas(models.Model):
    tipo = models.CharField(max_length=255)

    def __str__(self):
        return str(self.tipo)

    class Meta:
        verbose_name = "Gas"
        verbose_name_plural = "Gases"


class TipoConstruccionVivienda(models.Model):
    tipo = models.CharField(max_length=255)

    def __str__(self):
        return str(self.tipo)

    class Meta:
        verbose_name = "Tipo de Construcción de Vivienda"
        verbose_name_plural = "Tipos de Construcción de Vivienda"


class TipoEstadoVivienda(models.Model):
    tipo = models.CharField(max_length=255)

    def __str__(self):
        return str(self.tipo)

    class Meta:
        verbose_name = "Tipo de Estado de Vivienda"
        verbose_name_plural = "Tipos de Estado de Vivienda"


# Fin de modelo para choices de dimension Vivienda


# Modelo para choices de datos personales
class EstadoCivil(models.Model):
    estado = models.CharField(max_length=20)

    def __str__(self):
        return str(self.estado)

    class Meta:
        verbose_name = "Estado Civil"
        verbose_name_plural = "Estados Civiles"


class Sexo(models.Model):
    sexo = models.CharField(max_length=10)

    def __str__(self):
        return str(self.sexo)

    class Meta:
        verbose_name = "Sexo"
        verbose_name_plural = "Sexos"


class Genero(models.Model):
    genero = models.CharField(max_length=20)

    def __str__(self):
        return str(self.genero)

    class Meta:
        verbose_name = "Género"
        verbose_name_plural = "Géneros"


class GeneroPronombre(models.Model):
    pronombre = models.CharField(max_length=10)

    def __str__(self):
        return str(self.pronombre)

    class Meta:
        verbose_name = "Género Pronombre"
        verbose_name_plural = "Géneros Pronombres"


class TipoDoc(models.Model):
    tipo = models.CharField(max_length=20)

    def __str__(self):
        return str(self.tipo)

    class Meta:
        verbose_name = "Tipo de Documento"
        verbose_name_plural = "Tipos de Documentos"


class Nacionalidad(models.Model):
    nacionalidad = models.CharField(max_length=50)

    def __str__(self):
        return str(self.nacionalidad)

    class Meta:
        verbose_name = "Nacionalidad"
        verbose_name_plural = "Nacionalidades"


# fin de modelo para choices de datos personales
# Modelo para choices de dimension trabajo y salud


class TipoDiscapacidad(models.Model):
    tipo = models.CharField(max_length=255)

    def __str__(self):
        return str(self.tipo)

    class Meta:
        verbose_name = "Tipo de Discapacidad"
        verbose_name_plural = "Tipos de Discapacidad"


class TipoEnfermedad(models.Model):
    tipo = models.CharField(max_length=255)

    def __str__(self):
        return str(self.tipo)

    class Meta:
        verbose_name = "Tipo de Enfermedad"
        verbose_name_plural = "Tipos de Enfermedad"


class CentrosSalud(models.Model):
    centro = models.CharField(max_length=255)

    def __str__(self):
        return str(self.centro)

    class Meta:
        verbose_name = "Centro de Salud"
        verbose_name_plural = "Centros de Salud"


class Frecuencia(models.Model):
    frecuencia = models.CharField(max_length=255)

    def __str__(self):
        return str(self.frecuencia)

    class Meta:
        verbose_name = "Frecuencia"
        verbose_name_plural = "Frecuencias"


class ModoContratacion(models.Model):
    modo = models.CharField(max_length=255)

    def __str__(self):
        return str(self.modo)

    class Meta:
        verbose_name = "Modo de Contratación"
        verbose_name_plural = "Modos de Contratación"


class ActividadRealizada(models.Model):
    actividad = models.CharField(max_length=255)

    def __str__(self):
        return str(self.actividad)

    class Meta:
        verbose_name = "Actividad Realizada"
        verbose_name_plural = "Actividades Realizadas"


class DuracionTrabajo(models.Model):
    duracion = models.CharField(max_length=255)

    def __str__(self):
        return str(self.duracion)

    class Meta:
        verbose_name = "Duración del Trabajo"
        verbose_name_plural = "Duraciones del Trabajo"


class AportesJubilacion(models.Model):
    aporte = models.CharField(max_length=255)

    def __str__(self):
        return str(self.aporte)

    class Meta:
        verbose_name = "Aporte Jubilación"
        verbose_name_plural = "Aportes Jubilación"


class TiempoBusquedaLaboral(models.Model):
    tiempo = models.CharField(max_length=255)

    def __str__(self):
        return str(self.tiempo)

    class Meta:
        verbose_name = "Tiempo de Búsqueda Laboral"
        verbose_name_plural = "Tiempos de Búsqueda Laboral"


class NoBusquedaLaboral(models.Model):
    motivo = models.CharField(max_length=255)

    def __str__(self):
        return str(self.motivo)

    class Meta:
        verbose_name = "Motivo de No Búsqueda Laboral"
        verbose_name_plural = "Motivos de No Búsqueda Laboral"


class Nivel(models.Model):
    nivel = models.CharField(max_length=255)

    def __str__(self):
        return str(self.nivel)

    class Meta:
        verbose_name = "Nivel"
        verbose_name_plural = "Niveles"


class Accion(models.Model):
    accion = models.CharField(max_length=255)

    def __str__(self):
        return str(self.accion)

    class Meta:
        verbose_name = "Acción"
        verbose_name_plural = "Acciones"


class EstadoRelacion(models.Model):
    estado = models.CharField(max_length=255)

    def __str__(self):
        return str(self.estado)

    class Meta:
        verbose_name = "Estado de Relación"
        verbose_name_plural = "Estados de Relación"


class EstadoDerivacion(models.Model):
    estado = models.CharField(max_length=255)

    def __str__(self):
        return str(self.estado)

    class Meta:
        verbose_name = "Estado de Derivación"
        verbose_name_plural = "Estados de Derivación"


class VinculoFamiliar(models.Model):
    vinculo = models.CharField(max_length=255)

    def __str__(self):
        return str(self.vinculo)

    class Meta:
        verbose_name = "Vínculo Familiar"
        verbose_name_plural = "Vínculos Familiares"


class Rechazo(models.Model):
    motivo = models.CharField(max_length=255)

    def __str__(self):
        return str(self.motivo)

    class Meta:
        verbose_name = "Motivo de Rechazo"
        verbose_name_plural = "Motivos de Rechazo"


class EstadoIntervencion(models.Model):
    estado = models.CharField(max_length=255)

    def __str__(self):
        return str(self.estado)

    class Meta:
        verbose_name = "Estado de Intervención"
        verbose_name_plural = "Estados de Intervención"


class EstadoLlamado(models.Model):
    estado = models.CharField(max_length=255)

    def __str__(self):
        return str(self.estado)

    class Meta:
        verbose_name = "Estado de Llamado"
        verbose_name_plural = "Estados de Llamado"


class Importancia(models.Model):
    importancia = models.CharField(max_length=255)

    def __str__(self):
        return str(self.importancia)

    class Meta:
        verbose_name = "Importancia"
        verbose_name_plural = "Importancias"


# fin de modelo para choices de dimension trabajo y salud
>>>>>>> 902ad27e


class LegajoProvincias(models.Model):
    """
    Guardado de las provincias de los vecinos y vecinas registrados.
    """

    nombre = models.CharField(max_length=255)

    def __str__(self):
        return str(self.nombre)

    class Meta:
        ordering = ["id"]
        verbose_name = "Provincia"
        verbose_name_plural = "Provincia"


class LegajoMunicipio(models.Model):
    """
    Guardado de los municipios de los vecinos y vecinas registrados.
    """

    nombre = models.CharField(max_length=255)
    fk_provincia = models.ForeignKey(
        LegajoProvincias, on_delete=models.SET_NULL, null=True, blank=True
    )

    def __str__(self):
        return str(self.nombre)

    class Meta:
        ordering = ["id"]
        verbose_name = "Municipio"
        verbose_name_plural = "Municipio"


class LegajoDepartamento(models.Model):
    nombre = models.CharField(max_length=255)
    fk_provincia = models.ForeignKey(
        LegajoProvincias, on_delete=models.SET_NULL, null=True, blank=True
    )

    def __str__(self):
        return str(self.nombre)

    class Meta:
        ordering = ["id"]
        verbose_name = "Departamento"
        verbose_name_plural = "Departamento"


class LegajoLocalidad(models.Model):
    """
    Guardado de las localidades de los vecinos y vecinas registrados.
    """

    nombre = models.CharField(max_length=255)
    fk_municipio = models.ForeignKey(
        LegajoMunicipio, on_delete=models.SET_NULL, null=True, blank=True
    )
    fk_departamento = models.ForeignKey(
        LegajoDepartamento, on_delete=models.SET_NULL, null=True, blank=True
    )

    def __str__(self):
        return str(self.nombre)

    class Meta:
        verbose_name = "Localidad"
        verbose_name_plural = "Localidad"


class LegajoAsentamientos(models.Model):
    """
    Guardado de los asentamientos de los vecinos y vecinas registrados.
    """

    nombre = models.CharField(max_length=255)
    fk_departamento = models.ForeignKey(
        LegajoDepartamento, on_delete=models.SET_NULL, null=True, blank=True
    )
    fk_municipio = models.ForeignKey(
        LegajoMunicipio, on_delete=models.SET_NULL, null=True, blank=True
    )
    fk_localidad = models.ForeignKey(
        LegajoLocalidad, on_delete=models.SET_NULL, null=True, blank=True
    )

    def __str__(self):
        return str(self.nombre)

    class Meta:
        verbose_name = "Asentamiento"
        verbose_name_plural = "Asentamientos"


class Legajos(models.Model):
    """

    Guardao de los perfiles de las personas con las que interviene el Municipio.
    """

    apellido = models.CharField(max_length=255)
    nombre = models.CharField(max_length=255)
    fecha_nacimiento = models.DateField()
    tipo_doc = models.ForeignKey(
        TipoDoc,
        verbose_name="Tipo documento",
        on_delete=models.SET_NULL,
        null=True,
        blank=True,
    )
    documento = models.PositiveIntegerField(
        validators=[MinValueValidator(3000000), MaxValueValidator(100000000)],
        null=True,
        blank=True,
    )
    sexo = models.ForeignKey(
        Sexo,
        on_delete=models.SET_NULL,
        null=True,
    )
    nacionalidad = models.ForeignKey(
        Nacionalidad, on_delete=models.SET_NULL, null=True, blank=True
    )
    estado_civil = models.ForeignKey(
        EstadoCivil, on_delete=models.SET_NULL, null=True, blank=True
    )
    calle = models.CharField(max_length=255, null=True, blank=True)
    altura = models.IntegerField(null=True, blank=True)
    latitud = models.CharField(max_length=255, null=True, blank=True)
    longitud = models.CharField(max_length=255, null=True, blank=True)
    pisodpto = models.CharField(
        max_length=255, null=True, blank=True, verbose_name="Piso/Dpto (optativo)"
    )
    # TODO: choice viene de configuraciones.choices remplazar despues.
    circuito = models.ForeignKey(
        Circuito, on_delete=models.SET_NULL, null=True, blank=True
    )
    torrepasillo = models.CharField(
        max_length=255, null=True, blank=True, verbose_name="Torre / Pasillo (optativo)"
    )
    escaleramanzana = models.CharField(
        max_length=255,
        null=True,
        blank=True,
        verbose_name="Escalera / Manzana (optativo)",
    )

    codigopostal = models.IntegerField(
        null=True, blank=True, verbose_name="Código Postal"
    )
    telefono = models.IntegerField(null=True, blank=True)
    telefonoalt = models.IntegerField(
        null=True, blank=True, verbose_name="Telefono Alternativo"
    )
    email = models.EmailField(null=True, blank=True)
    foto = models.ImageField(upload_to="legajos", blank=True, null=True)
    m2m_alertas = models.ManyToManyField(Alertas, through="LegajoAlertas", blank=True)
    m2m_familiares = models.ManyToManyField(
        "self", through="LegajoGrupoFamiliar", symmetrical=True, blank=True
    )
    observaciones = models.CharField(
        max_length=500, blank=True, null=True, verbose_name="Observaciones (optativo)"
    )
    estado = models.BooleanField(default=True)
    creado_por = models.ForeignKey(
        Usuarios,
        related_name="creado_por",
        on_delete=models.CASCADE,
        blank=True,
        null=True,
    )
    modificado_por = models.ForeignKey(
        Usuarios,
        related_name="modificado_por",
        on_delete=models.CASCADE,
        blank=True,
        null=True,
    )
    creado = models.DateField(auto_now_add=True)
    modificado = models.DateField(auto_now=True)
    fk_provincia = models.ForeignKey(
        LegajoProvincias, on_delete=models.SET_NULL, null=True, blank=True
    )
    fk_municipio = models.ForeignKey(
        LegajoMunicipio, on_delete=models.SET_NULL, null=True, blank=True
    )
    fk_localidad = models.ForeignKey(
        LegajoLocalidad, on_delete=models.SET_NULL, null=True, blank=True
    )
    fk_departamento = models.ForeignKey(
        LegajoDepartamento, on_delete=models.SET_NULL, null=True, blank=True
    )
    fk_asentamiento = models.ForeignKey(
        LegajoAsentamientos, on_delete=models.SET_NULL, null=True, blank=True
    )
    cuil = models.BigIntegerField(null=True, blank=True)
    _id = models.CharField(max_length=255, null=True, blank=True)
    cuit = models.BigIntegerField(null=True, blank=True)
    def __str__(self):
        return f"{self.apellido}, {self.nombre}"

    def validate_unique(self, exclude=None):
        qs = Legajos.objects.filter(
            tipo_doc=self.tipo_doc,
            documento=self.documento,
            apellido=self.apellido,
            nombre=self.nombre,
            fecha_nacimiento=self.fecha_nacimiento,
        )

        if self.pk:
            qs = qs.exclude(pk=self.pk)

        if qs.exists():
            raise ValidationError(
                "Ya existe un legajo con ese TIPO y NÚMERO de documento."
            )

    def clean(self):
        # Separar y capitalizar las palabras en el campo "apellido"
        self.apellido = " ".join(word.title() for word in self.apellido.split())
        # Separar y capitalizar las palabras en el campo "nombre"
        self.nombre = " ".join(word.title() for word in self.nombre.split())

        if self.calle:
            self.calle = self.calle.capitalize()

        if self.fecha_nacimiento and self.fecha_nacimiento > date.today():
            raise ValidationError(
                "La fecha de nacimiento debe ser menor o igual a la fecha actual."
            )

    def edad(self):
        today = date.today()

        if self.fecha_nacimiento:
            age = today.year - self.fecha_nacimiento.year
            if today.month < self.fecha_nacimiento.month or (
                today.month == self.fecha_nacimiento.month
                and today.day < self.fecha_nacimiento.day
            ):
                age -= 1

            if age == 0:
                # Calcular la cantidad de meses entre las fechas
                months = (
                    (today.year - self.fecha_nacimiento.year) * 12
                    + today.month
                    - self.fecha_nacimiento.month
                )
                if months == 0:
                    # Calcular la cantidad de días entre las fechas
                    days = (today - self.fecha_nacimiento).days
                    return f"{days} días"
                return f"{months} meses"
            return f"{age}"

        return "-"

    class Meta:
        unique_together = ["tipo_doc", "documento"]
        ordering = ["apellido"]
        verbose_name = "Legajo"
        verbose_name_plural = "Legajos"
        indexes = [
            models.Index(fields=["apellido"]),
            models.Index(fields=["fecha_nacimiento"]),
            models.Index(fields=["documento"]),
            models.Index(fields=["observaciones"]),
        ]

    def get_absolute_url(self):
        return reverse("legajos_ver", kwargs={"pk": self.pk})


class LegajoGrupoFamiliar(models.Model):
    """
    Guardado de las relaciones familiares de los vecinos y vecinas registrados, con una valoración que permita conocer el estado

    del vínculo desde la consideración de cada parte involucrada.
    """

    fk_legajo_1 = models.ForeignKey(
        Legajos, related_name="fk_legajo1", on_delete=models.CASCADE
    )
    fk_legajo_2 = models.ForeignKey(
        Legajos, related_name="fk_legajo2", on_delete=models.CASCADE
    )
    vinculo = models.ForeignKey(
        VinculoFamiliar, on_delete=models.SET_NULL, null=True, blank=True
    )
    vinculo_inverso = models.CharField(max_length=255, blank=True, null=True)
    estado_relacion = models.ForeignKey(
        EstadoRelacion, on_delete=models.SET_NULL, null=True, blank=True
    )
    conviven = models.BooleanField(null=True, blank=True)
    cuidador_principal = models.BooleanField(null=True, blank=True)
    observaciones = models.CharField(max_length=500, blank=True, null=True)

    def __str__(self):
        return f"Legajo: {self.fk_legajo_1} - Familiar: {self.fk_legajo_2} - Vínculo: {self.vinculo}"

    class Meta:
        ordering = ["fk_legajo_2"]
        unique_together = ["fk_legajo_1", "fk_legajo_2"]
        verbose_name = "LegajoGrupoFamiliar"
        verbose_name_plural = "LegajosGrupoFamiliar"
        indexes = [
            models.Index(fields=["fk_legajo_1_id"]),
            models.Index(fields=["fk_legajo_2_id"]),
        ]

    def get_absolute_url(self):
        return reverse("legajogrupofamiliar_ver", kwargs={"pk": self.pk})


def convertir_positivo(value):
    if value is None:
        return 0
    if int(value) < 0:
        return int(value) * -1
    return int(value)


class DimensionFamilia(models.Model):
    """
    Guardado de la informacion de salud asociada a un Legajo.
    """

    fk_legajo = models.OneToOneField(Legajos, on_delete=models.CASCADE)
    cant_hijos = models.SmallIntegerField(
        verbose_name="Cantidad de hijos", null=True, blank=True
    )
    otro_responsable = models.BooleanField(
        verbose_name="¿Hay otro adulto responsable? (Padre o apoyo en la crianza)",
        null=True,
        blank=True,
    )
    hay_embarazadas = models.BooleanField(
        verbose_name="Personas en el hogar embarazadas", null=True, blank=True
    )
    hay_prbl_smental = models.BooleanField(
        verbose_name="Personas en el hogar con problemas de salud mental",
        null=True,
        blank=True,
    )
    hay_fam_discapacidad = models.BooleanField(
        verbose_name="Personas en el hogar con discapacidad", null=True, blank=True
    )
    hay_enf_cronica = models.BooleanField(
        verbose_name="Personas en el hogar con enfermedades crónicas",
        null=True,
        blank=True,
    )
    hay_priv_libertad = models.BooleanField(
        verbose_name="Personas en el hogar privados de su libertad",
        null=True,
        blank=True,
    )
    obs_familia = models.CharField(
        verbose_name="Observaciones", max_length=500, blank=True, null=True
    )
    creado = models.DateField(auto_now_add=True)
    modificado = models.DateField(auto_now=True)

    def clean(self):
        super().clean()
        if self.cant_hijos is not None and self.cant_hijos < 0:
            raise ValidationError(
                {"cant_hijos": "La cantidad de hijos debe ser un número positivo."}
            )

    def __str__(self):
        return f"{self.fk_legajo}"

    class Meta:
        ordering = ["fk_legajo"]
        verbose_name = "DimensionFamilia"
        verbose_name_plural = "DimensionesFamilia"

    def get_absolute_url(self):
        return reverse("legajos_ver", kwargs={"pk": self.fk_legajo.id})


class DimensionVivienda(models.Model):
    """
    Guardado de los datos de vivienda asociados a un Legajo.
    """

    fk_legajo = models.OneToOneField(Legajos, on_delete=models.CASCADE)
    tipo = models.ForeignKey(
        TipoVivienda,
        on_delete=models.SET_NULL,
        null=True,
        blank=True,
    )
    material = models.ForeignKey(
        TipoConstruccionVivienda,
        on_delete=models.SET_NULL,
        null=True,
        blank=True,
    )
    pisos = models.ForeignKey(
        TipoPisosVivienda,
        on_delete=models.SET_NULL,
        null=True,
        blank=True,
    )
    posesion = models.ForeignKey(
        TipoPosesionVivienda,
        on_delete=models.SET_NULL,
        null=True,
        blank=True,
    )
    cant_ambientes = models.ForeignKey(
        CantidadAmbientes,
        on_delete=models.SET_NULL,
        null=True,
        blank=True,
    )
    cant_convivientes = models.SmallIntegerField(
        verbose_name="¿Cuántas personas viven en la vivienda?",
        null=True,
        blank=True,
        default=0,
    )
    cant_menores = models.SmallIntegerField(
        verbose_name="¿Cuántos de ellos son menores de 18 años?", null=True, blank=True
    )
    cant_camas = models.SmallIntegerField(
        verbose_name="¿Cuántas camas/ colchones posee?", null=True, blank=True
    )
    cant_hogares = models.SmallIntegerField(
        verbose_name="¿Cuantos hogares hay en la vivienda?", null=True, blank=True
    )
    obs_vivienda = models.CharField(
        verbose_name="Observaciones", max_length=500, blank=True, null=True
    )
    creado = models.DateField(auto_now_add=True)
    modificado = models.DateField(auto_now=True)
    # Nuevos campos

    ContextoCasa = models.ForeignKey(
        ContextoCasa,
        on_delete=models.SET_NULL,
        null=True,
        blank=True,
    )
    gas = models.ForeignKey(
        Gas,
        on_delete=models.SET_NULL,
        null=True,
        blank=True,
    )
    techos = models.ForeignKey(
        TipoTechoVivienda,
        on_delete=models.SET_NULL,
        null=True,
        blank=True,
    )
    agua = models.ForeignKey(
        Agua,
        on_delete=models.SET_NULL,
        null=True,
        blank=True,
    )
    desague = models.ForeignKey(
        Desague,
        on_delete=models.SET_NULL,
        null=True,
        blank=True,
    )

    # Migraciones para fix de DAD-106
    hay_banio = models.ForeignKey(
        Inodoro,
        on_delete=models.SET_NULL,
        null=True,
        blank=True,
    )
    hay_desmoronamiento = models.BooleanField(
        verbose_name="Existe riesgo de desmoronamiento?",
        default=False,
    )
    PoseenCelular = models.BooleanField(
        verbose_name="¿En tu hogar cuentan con Teléfonos celulares?",
        default=False,
    )
    PoseenPC = models.BooleanField(
        verbose_name="¿En tu hogar cuentan con Computadoras? (de escritorio / laptop / tablet) ",
        default=False,
    )
    Poseeninternet = models.BooleanField(
        verbose_name="En tu hogar cuentan con Internet (a través del celular o por conexión en la vivienda - wifi)",
        default=False,
    )
    hay_agua_caliente = models.BooleanField(
        verbose_name="¿Posee Agua caliente?",
        default=False,
    )

    def save(self, *args, **kwargs):
        self.cant_convivientes = convertir_positivo(self.cant_convivientes)
        self.cant_menores = convertir_positivo(self.cant_menores)
        self.cant_camas = convertir_positivo(self.cant_camas)
        self.cant_hogares = convertir_positivo(self.cant_hogares)
        super().save(*args, **kwargs)

    def __str__(self):
        return f"{self.fk_legajo}"

    class Meta:
        ordering = ["fk_legajo"]
        verbose_name = "DimensionVivienda"
        verbose_name_plural = "DimensionesVivienda"
        indexes = [models.Index(fields=["fk_legajo"])]

    def get_absolute_url(self):
        return reverse("legajos_ver", kwargs={"pk": self.fk_legajo.id})


class DimensionSalud(models.Model):
    """
    Guardado de la informacion de salud asociada a un Legajo.
    """

    fk_legajo = models.OneToOneField(Legajos, on_delete=models.CASCADE)
    lugares_atencion = models.ForeignKey(
        CentrosSalud,
        verbose_name="Centro de Salud en donde se atiende",
        on_delete=models.SET_NULL,
        null=True,
        blank=True,
    )
    frec_controles = models.ForeignKey(
        Frecuencia,
        verbose_name="¿Con qué frecuencia realiza controles médicos?",
        on_delete=models.SET_NULL,
        null=True,
        blank=True,
    )
    hay_obra_social = models.BooleanField(
        verbose_name="¿Posee cobertura de salud?", null=True, blank=True
    )
    hay_enfermedad = models.BooleanField(
        verbose_name="¿Posee alguna enfermedad recurrente o crónica?",
        null=True,
        blank=True,
    )
    hay_discapacidad = models.BooleanField(
        verbose_name="¿Posee alguna discapacidad?", null=True, blank=True
    )
    hay_cud = models.BooleanField(
        verbose_name="¿Posee certificado de discapacidad?", null=True, blank=True
    )
    obs_salud = models.CharField(
        verbose_name="Observaciones", max_length=500, blank=True, null=True
    )
    creado = models.DateField(auto_now_add=True)
    modificado = models.DateField(auto_now=True)

    def __str__(self):
        return f"{self.fk_legajo}"

    class Meta:
        ordering = ["fk_legajo"]
        verbose_name = "DimensionSalud"
        verbose_name_plural = "DimensionesSalud"
        indexes = [models.Index(fields=["fk_legajo"])]

    def get_absolute_url(self):
        return reverse("legajos_ver", kwargs={"pk": self.fk_legajo.id})


class DimensionEducacion(models.Model):
    fk_legajo = models.OneToOneField(Legajos, on_delete=models.CASCADE)
    max_nivel = models.ForeignKey(
        NivelEducativo,
        verbose_name="Máximo nivel educativo alcanzado",
        on_delete=models.SET_NULL,
        null=True,
        blank=True,
        related_name="max_nivel_dimension",
    )
    estado_nivel = models.ForeignKey(
        EstadoNivelEducativo,
        verbose_name="Estado del nivel",
        on_delete=models.SET_NULL,
        null=True,
        blank=True,
    )
    asiste_escuela = models.ForeignKey(
        AsisteEscuela,
        verbose_name="¿Asistís o asististe alguna vez a algún establecimiento educativo?",
        on_delete=models.SET_NULL,
        null=True,
        blank=True,
    )

    # TODO: Crear choices para instituciones educativas
    institucion = models.ForeignKey(
        InstitucionesEducativas,
        verbose_name="Escuela",
        on_delete=models.SET_NULL,
        null=True,
        blank=True,
    )
    gestion = models.ForeignKey(
        TipoGestion,
        on_delete=models.SET_NULL,
        null=True,
        blank=True,
        verbose_name="Tipo de gestión",
    )
    ciclo = models.ForeignKey(
        NivelEducativo,
        on_delete=models.SET_NULL,
        null=True,
        blank=True,
        related_name="ciclo_dimension",
    )
    grado = models.ForeignKey(Grado, on_delete=models.SET_NULL, null=True, blank=True)
    turno = models.ForeignKey(
        Turno, on_delete=models.SET_NULL, null=True, blank=True, verbose_name="Turno"
    )
    obs_educacion = models.CharField(
        max_length=500, verbose_name="Observaciones", null=True, blank=True
    )
    creado = models.DateField(auto_now_add=True)
    modificado = models.DateField(auto_now=True)
    acepta_terminos = models.BooleanField(
        verbose_name="Acepto los términos y condiciones", default=False
    )
    # Nuevos campos dimencion estudio
    provinciaInstitucion = models.ForeignKey(
        LegajoProvincias,
        on_delete=models.SET_NULL,
        verbose_name="Provincia de la institucion",
        null=True,
        blank=True,
    )
    localidadInstitucion = models.ForeignKey(
        LegajoLocalidad,
        on_delete=models.SET_NULL,
        verbose_name="Localidad de la institucion",
        null=True,
        blank=True,
    )
    municipioInstitucion = models.ForeignKey(
        LegajoMunicipio,
        on_delete=models.SET_NULL,
        verbose_name="Municipio de la institucion",
        null=True,
        blank=True,
    )
    barrioInstitucion = models.CharField(
        verbose_name="Barrio", max_length=255, null=True, blank=True
    )
    calleInstitucion = models.CharField(
        verbose_name="Calle", max_length=255, null=True, blank=True
    )
    numeroInstitucion = models.CharField(
        verbose_name="Número", max_length=255, null=True, blank=True
    )
    nivelIncompleto = models.ForeignKey(
        MotivoNivelIncompleto,
        verbose_name="¿Cuál fue el motivo principal por el que no terminaste tus estudios?",
        on_delete=models.SET_NULL,
        null=True,
        blank=True,
        related_name="nivel_incompleto_dimension",
    )
    sinEduFormal = models.ForeignKey(
        MotivoNivelIncompleto,
        verbose_name="¿Cuál fue el motivo principal por el que nunca asististe a un establecimiento educativo?",
        on_delete=models.SET_NULL,
        null=True,
        blank=True,
        related_name="sin_edu_formal_dimension",
    )
    realizandoCurso = models.BooleanField(
        verbose_name="¿Actualmente te encontrás haciendo algún curso de capacitación?",
        default=False,
    )
    areaCurso = models.ForeignKey(
        AreaCurso,
        verbose_name="¿En qué áreas?",
        on_delete=models.SET_NULL,
        null=True,
        blank=True,
        related_name="area_curso_dimension",
    )
    interesCapLab = models.BooleanField(
        verbose_name="¿Tenés interés en realizar cursos de capacitación laboral?",
        default=False,
    )
    oficio = models.BooleanField(
        verbose_name="¿Tenés conocimiento de algún oficio?",
        default=False,
    )
    areaOficio = models.ForeignKey(
        AreaCurso,
        verbose_name="¿En qué áreas?",
        on_delete=models.SET_NULL,
        null=True,
        blank=True,
        related_name="area_oficio_dimension",
    )

    # Migraciones para fix de DAD-118
    interesEstudio = models.BooleanField(
        verbose_name="¿Le interesa estudiar?",
        default=False,
    )
    interesCurso = models.BooleanField(
        verbose_name="¿le interesa algun curso?",
        default=False,
    )

    def __str__(self):
        return f"{self.fk_legajo}"

    class Meta:
        ordering = ["fk_legajo"]
        verbose_name = "DimensionEducacion"
        verbose_name_plural = "DimensionesEducacion"
        indexes = [models.Index(fields=["fk_legajo"])]

    def get_absolute_url(self):
        return reverse("legajos_ver", kwargs={"pk": self.fk_legajo.id})


class DimensionEconomia(models.Model):
    """
    Guardado de los datos económicos asociados a un Legajo.
    """

    fk_legajo = models.OneToOneField(Legajos, on_delete=models.CASCADE)
    m2m_planes = models.ManyToManyField(PlanesSociales, blank=True)
    cant_aportantes = models.SmallIntegerField(
        verbose_name="¿Cuántos miembros reciben ingresos por plan social o aportan al grupo familiar?",
        null=True,
        blank=True,
    )
    obs_economia = models.CharField(
        max_length=500, verbose_name="Observaciones", null=True, blank=True
    )
    creado = models.DateField(auto_now_add=True)
    modificado = models.DateField(auto_now=True)

    # Migraciones para fix de DAD-123

    ingresos = models.PositiveIntegerField(
        verbose_name="Ingresos Mensuales ", null=True, blank=True
    )
    recibe_plan = models.BooleanField(
        verbose_name="¿Recibe planes sociales?",
        default=False,
    )

    def save(self, *args, **kwargs):
        self.ingresos = convertir_positivo(self.ingresos)
        self.cant_aportantes = convertir_positivo(self.cant_aportantes)
        super().save(*args, **kwargs)

    def __str__(self):
        return f"{self.fk_legajo}"

    class Meta:
        ordering = ["fk_legajo"]
        verbose_name = "DimensionEconomica"
        verbose_name_plural = "DimensionesEconomicas"
        indexes = [models.Index(fields=["fk_legajo"])]

    def get_absolute_url(self):
        return reverse("legajos_ver", kwargs={"pk": self.fk_legajo.id})


class DimensionTrabajo(models.Model):
    fk_legajo = models.OneToOneField(Legajos, on_delete=models.CASCADE)
    modo_contratacion = models.ForeignKey(
        ModoContratacion, on_delete=models.SET_NULL, null=True, blank=True
    )
    ocupacion = models.CharField(max_length=255, null=True, blank=True)
    obs_trabajo = models.CharField(
        max_length=500, verbose_name="Observaciones", null=True, blank=True
    )
    creado = models.DateField(auto_now_add=True)
    modificado = models.DateField(auto_now=True)
    # NUEVOS CAMPOS DIMENSION TRABAJO
    horasSemanales = models.CharField(
        verbose_name=(
            "Considerando todas las actividades que realizás en una semana, "
            "por las que recibís algún pago, sea en dinero o en especie, "
            "¿cuántas horas por semana trabajas habitualmente?"
        ),
        max_length=255,
        null=True,
        blank=True,
    )
    actividadRealizadaComo = models.ForeignKey(
        ActividadRealizada,
        verbose_name="Esa actividad la realizás como…",
        on_delete=models.SET_NULL,
        null=True,
        blank=True,
    )
    duracionTrabajo = models.ForeignKey(
        DuracionTrabajo,
        verbose_name="¿Este trabajo es…",
        on_delete=models.SET_NULL,
        null=True,
        blank=True,
    )
    aportesJubilacion = models.ForeignKey(
        AportesJubilacion,
        verbose_name="Por ese trabajo, ¿te descuentan jubilación o aportas vos mismo?",
        on_delete=models.SET_NULL,
        null=True,
        blank=True,
    )
    TiempoBusquedaLaboral = models.ForeignKey(
        TiempoBusquedaLaboral,
        verbose_name="¿Cuánto hace que buscás trabajo?",
        on_delete=models.SET_NULL,
        null=True,
        blank=True,
    )
    busquedaLaboral = models.BooleanField(
        verbose_name="¿Buscaste trabajo en los últimos 30 días?",
        null=True,
        blank=True,
    )
    noBusquedaLaboral = models.ForeignKey(
        NoBusquedaLaboral,
        verbose_name="¿Por qué motivo no buscaste trabajo? (Indicá el motivo principal)",
        on_delete=models.SET_NULL,
        null=True,
        blank=True,
    )

    # Migraciones para fix de DAD-128
    conviviente_trabaja = models.BooleanField(
        verbose_name="¿Conviviente trabaja?",
        null=True,
        blank=True,
    )
    tiene_trabajo = models.BooleanField(
        verbose_name="¿Actualmente realizás alguna actividad laboral, productiva o comunitaria?",
        null=True,
        blank=True,
    )

    def __str__(self):
        return f"{self.fk_legajo}"

    class Meta:
        ordering = ["fk_legajo"]
        verbose_name = "DimensionLaboral"
        verbose_name_plural = "DimensionesLaborales"
        indexes = [models.Index(fields=["fk_legajo"])]

    def get_absolute_url(self):
        return reverse("dimensionlaboral_ver", kwargs={"pk": self.pk})


class LegajoAlertas(models.Model):
    """
    Registro de Alertas de vulnerabilidad asociadas a un Legajo determinado Tanto el alta como la baja se guardan en un historial del alertas.
    """

    fk_alerta = models.ForeignKey(
        Alertas, related_name="alerta", on_delete=models.CASCADE
    )
    fk_legajo = models.ForeignKey(
        Legajos, related_name="legajo_alerta", on_delete=models.CASCADE
    )
    fecha_inicio = models.DateField(auto_now=True)
    creada_por = models.ForeignKey(
        Usuarios,
        related_name="creada_por",
        on_delete=models.CASCADE,
        blank=True,
        null=True,
    )
    observaciones = models.CharField(max_length=255, null=True, blank=True)

    def __str__(self):
        return str(
            f"'fk_alerta': {self.fk_alerta}, 'fk_legajo': {self.fk_legajo}"
            f"'observaciones': {self.observaciones}, 'fecha_inicio': {self.fecha_inicio}, 'creada_por':{self.creada_por}",
        )

    class Meta:
        ordering = ["-fecha_inicio"]
        unique_together = ["fk_legajo", "fk_alerta"]
        verbose_name = "LegajoAlertas"
        verbose_name_plural = "LegajosAlertas"
        indexes = [
            models.Index(fields=["fk_alerta"]),
            models.Index(fields=["fk_legajo"]),
        ]

    def get_absolute_url(self):
        return reverse("legajoalertas_ver", kwargs={"pk": self.pk})


class HistorialLegajoAlertas(models.Model):
    """
    Guardado de historial de los distintos movimientos (CREACION/ELIMINACION)  de alertas de vulnerabilidad asociadas a un Legajo.
    Se graban a traves funciones detalladas en el archivo signals.py de esta app.
    """

    fk_alerta = models.ForeignKey(
        Alertas, related_name="hist_alerta", on_delete=models.CASCADE
    )
    fk_legajo = models.ForeignKey(
        Legajos, related_name="hist_legajo_alerta", on_delete=models.CASCADE
    )
    observaciones = models.CharField(max_length=255, null=True, blank=True)
    creada_por = models.ForeignKey(
        Usuarios,
        related_name="hist_creada_por",
        on_delete=models.CASCADE,
        blank=True,
        null=True,
    )
    eliminada_por = models.ForeignKey(
        Usuarios,
        related_name="hist_eliminada_por",
        on_delete=models.CASCADE,
        blank=True,
        null=True,
    )
    fecha_inicio = models.DateField(auto_now=True)
    fecha_fin = models.DateField(null=True, blank=True)
    # Campo para almacenar los meses en los que estuvo activa
    meses_activa = models.JSONField(default=list, blank=True)

    def __str__(self):
        return str(self.fk_alerta.fk_categoria.dimension)

    # Método para calcular el estado (Activa o Inactiva) basado en la existencia de fecha_fin
    @property
    def estado(self):
        return "Activa" if self.fecha_fin is None else "Inactiva"

    class Meta:
        ordering = ["-fecha_inicio"]
        verbose_name = "HistorialLegajoAlertas"
        verbose_name_plural = "HistorialesLegajoAlertas"
        indexes = [models.Index(fields=["fk_legajo"])]


class LegajosDerivaciones(models.Model):
    """
    Registro de todas las derivaciones a programas que funcionen dentro del sistema.
    """

    fk_legajo = models.ForeignKey(Legajos, on_delete=models.CASCADE)
    fk_programa_solicitante = models.ForeignKey(
        Programas, related_name="programa_solicitante", on_delete=models.CASCADE
    )
    fk_programa = models.ForeignKey(
        Programas, related_name="programa_derivado", on_delete=models.CASCADE
    )
    fk_organismo = models.ForeignKey(
        Organismos, on_delete=models.CASCADE, null=True, blank=True
    )
    detalles = models.CharField(max_length=500, null=True, blank=True)
    fk_usuario = models.ForeignKey(User, on_delete=models.CASCADE)
    importancia = models.ForeignKey(
        Importancia, on_delete=models.SET_NULL, null=True, blank=True, default="Alta"
    )
    estado = models.ForeignKey(
        EstadoDerivacion,
        on_delete=models.SET_NULL,
        null=True,
        blank=True,
        default="Pendiente",
    )
    m2m_alertas = models.ManyToManyField(CategoriaAlertas, blank=True)
    archivos = models.FileField(upload_to="legajos/archivos", null=True, blank=True)
    motivo_rechazo = models.ForeignKey(
        Rechazo, on_delete=models.SET_NULL, null=True, blank=True
    )
    obs_rechazo = models.CharField(max_length=500, null=True, blank=True)
    fecha_rechazo = models.DateField(null=True, blank=True)
    fecha_creado = models.DateField(auto_now_add=True, null=True, blank=True)
    fecha_modificado = models.DateField(auto_now=True)

    def __str__(self):
        return self.fk_legajo.apellido + ", " + self.fk_legajo.nombre

    class Meta:
        ordering = ["-fecha_creado"]
        verbose_name = "LegajoDerivacion"
        verbose_name_plural = "LegajosDerivaciones"
        indexes = [models.Index(fields=["fk_legajo"]), models.Index(fields=["estado"])]

    def get_absolute_url(self):
        return reverse("legajosderivaciones_ver", kwargs={"pk": self.pk})


class LegajosArchivos(models.Model):
    """
    Archivos asociados a un legajo. En la view se separaran los archivos de imagen de los documentos (para mostrar los primeros enun carousel)
    """

    fk_legajo = models.ForeignKey(Legajos, on_delete=models.CASCADE)
    archivo = models.FileField(upload_to="legajos/archivos/")
    fecha = models.DateTimeField(auto_now_add=True)
    tipo = models.CharField(max_length=255)

    class Meta:
        indexes = [models.Index(fields=["fk_legajo"])]

    def __str__(self):
        return f"Archivo {self.id} del legajo {self.fk_legajo}"


class LegajoGrupoHogar(models.Model):
    """
    Guardado de las relaciones familiares de los vecinos y vecinas registrados,
    con una valoración que permita conocer el estado del vínculo desde la
    consideración de cada parte involucrada.
    """

    fk_legajo_1Hogar = models.ForeignKey(
        Legajos, on_delete=models.CASCADE, related_name="hogar_1"
    )
    fk_legajo_2Hogar = models.ForeignKey(
        Legajos, on_delete=models.CASCADE, related_name="hogar_2"
    )
    estado_relacion = models.ForeignKey(
        EstadoRelacion, on_delete=models.SET_NULL, null=True, blank=True
    )

    def __str__(self):
        return f"Legajo: {self.fk_legajo_1Hogar} - Hogar: {self.fk_legajo_2Hogar}"

    class Meta:
        ordering = ["fk_legajo_2Hogar"]
        verbose_name = "LegajoGrupoHogarForm"
        verbose_name_plural = "LegajoGrupoHogarForm"
        indexes = [
            models.Index(fields=["fk_legajo_1Hogar"]),
            models.Index(fields=["fk_legajo_2Hogar"]),
        ]

    def get_absolute_url(self):
        return reverse("LegajoGrupoHogarForm_ver", kwargs={"pk": self.pk})


class TipoIntervencion(models.Model):
    """
    Guardado de los tipos de intervenciones realizadas a un legajo.
    """

    nombre = models.CharField(max_length=255)

    def __str__(self):
        return f"{self.nombre}"

    class Meta:
        verbose_name = "TipoIntervencion"
        verbose_name_plural = "TiposIntervencion"


class SubIntervencion(models.Model):
    """
    Guardado de las SubIntervencion realizadas a un legajo.
    """

    nombre = models.CharField(max_length=255)
    fk_subintervencion = models.ForeignKey(
        TipoIntervencion, on_delete=models.SET_NULL, default=1, null=True
    )

    def __str__(self):
        return f"{self.nombre}"

    class Meta:
        verbose_name = "SubIntervencion"
        verbose_name_plural = "SubIntervenciones"


class EstadosIntervencion(models.Model):
    """
    Guardado de los estados de las intervenciones realizadas a un legajo.
    """

    nombre = models.CharField(max_length=255)

    def __str__(self):
        return f"{self.nombre}"

    class Meta:
        verbose_name = "EstadosIntervencion"
        verbose_name_plural = "EstadosIntervenciones"


class Direccion(models.Model):
    nombre = models.CharField(max_length=255)

    def __str__(self):
        return f"{self.nombre}"


class Intervencion(models.Model):
    """
    Guardado de las intervenciones realizadas a un legajo.
    """

    fk_legajo = models.ForeignKey(Legajos, on_delete=models.SET_NULL, null=True)
    fk_usuario = models.ForeignKey(User, on_delete=models.SET_NULL, null=True)
    fk_subintervencion = models.ForeignKey(
        SubIntervencion, on_delete=models.SET_NULL, null=True
    )
    fk_tipo_intervencion = models.ForeignKey(
        TipoIntervencion, on_delete=models.SET_NULL, null=True
    )
    fecha = models.DateTimeField(auto_now_add=True)
    fk_direccion = models.ManyToManyField(Direccion)
    fk_estado = models.ForeignKey(
        EstadosIntervencion, on_delete=models.SET_NULL, default=1, null=True
    )

    class Meta:
        ordering = ["-fecha"]
        verbose_name = "Intervencion"
        verbose_name_plural = "Intervenciones"
        indexes = [models.Index(fields=["fk_legajo"])]


class ProgramasLlamados(models.Model):
    """
    Guardado de los programas a los que se llama.
    """

    nombre = models.CharField(max_length=255)

    def __str__(self):
        return f"{self.nombre}"

    class Meta:
        verbose_name = "ProgramasLlamados"
        verbose_name_plural = "ProgramasLlamados"


class EstadosLlamados(models.Model):
    """
    Guardado de los estados de las intervenciones realizadas a un legajo.
    """

    nombre = models.CharField(max_length=255)

    def __str__(self):
        return f"{self.nombre}"

    class Meta:
        verbose_name = "EstadoLlamado"
        verbose_name_plural = "EstadosLlamados"


class TipoLlamado(models.Model):
    """
    Guardado de los tipos de llamados realizados a un legajo.
    """

    nombre = models.CharField(max_length=255)
    fk_programas_llamados = models.ForeignKey(
        ProgramasLlamados, on_delete=models.SET_NULL, null=True
    )

    def __str__(self):
        return f"{self.nombre}"

    class Meta:
        verbose_name = "TipoLlamado"
        verbose_name_plural = "TiposLammado"


class SubTipoLlamado(models.Model):
    """
    Guardado de los SubTipoLlamado realizados a un legajo.
    """

    def __str__(self):
        return f"{self.nombre}"

    nombre = models.CharField(max_length=255)
    fk_tipo_llamado = models.ForeignKey(
        TipoLlamado, on_delete=models.SET_NULL, default=1, null=True
    )

    class Meta:
        verbose_name = "SubTipoLlamado"
        verbose_name_plural = "SubTiposLlamado"


class Llamado(models.Model):
    """
    Guardado de los llamados realizados a un legajo.
    """

    fk_legajo = models.ForeignKey(Legajos, on_delete=models.SET_NULL, null=True)
    fk_usuario = models.ForeignKey(User, on_delete=models.SET_NULL, null=True)
    fk_subtipollamado = models.ForeignKey(
        SubTipoLlamado, on_delete=models.SET_NULL, null=True
    )
    fk_tipo_llamado = models.ForeignKey(
        TipoLlamado, on_delete=models.SET_NULL, null=True
    )
    fecha = models.DateTimeField(auto_now_add=True)
    fk_estado = models.ForeignKey(
        EstadosLlamados, on_delete=models.SET_NULL, default=1, null=True
    )
    fk_programas_llamados = models.ForeignKey(
        ProgramasLlamados, on_delete=models.SET_NULL, null=True
    )

    observaciones = models.CharField(max_length=500)

    class Meta:
        ordering = ["-fecha"]
        verbose_name = "Llamado"
        verbose_name_plural = "Llamados"
        indexes = [models.Index(fields=["fk_legajo"])]<|MERGE_RESOLUTION|>--- conflicted
+++ resolved
@@ -9,57 +9,11 @@
 from configuraciones.models import (
     Alertas,
     CategoriaAlertas,
-<<<<<<< HEAD
-=======
     Circuito,
->>>>>>> 902ad27e
     Organismos,
     PlanesSociales,
     Programas,
 )
-<<<<<<< HEAD
-from legajos.choices import (
-    CHOICE_ACTIVIDAD_REALIZADA,
-    CHOICE_AGUA,
-    CHOICE_APORTES_JUBILACION,
-    CHOICE_AREA_CURSO,
-    CHOICE_ASISTE_ESCUELA,
-    CHOICE_CANTIDADAMBIENTES,
-    CHOICE_CENTROS_SALUD,
-    CHOICE_CONDICIONDE,
-    CHOICE_CONTEXTOCASA,
-    CHOICE_DESAGUE,
-    CHOICE_DURACION_TRABAJO,
-    CHOICE_ESTADO_CIVIL,
-    CHOICE_ESTADO_DERIVACION,
-    CHOICE_ESTADO_NIVEL_EDUCATIVO,
-    CHOICE_ESTADO_RELACION,
-    CHOICE_FRECUENCIA,
-    CHOICE_GAS,
-    CHOICE_GRADO,
-    CHOICE_IMPORTANCIA,
-    CHOICE_INODORO,
-    CHOICE_INSTITUCIONES_EDUCATIVAS,
-    CHOICE_MODO_CONTRATACION,
-    CHOICE_MOTIVO_NIVEL_INCOMPLETO,
-    CHOICE_NACIONALIDAD,
-    CHOICE_NIVEL_EDUCATIVO,
-    CHOICE_NO_BUSQUEDA_LABORAL,
-    CHOICE_RECHAZO,
-    CHOICE_SEXO,
-    CHOICE_SINO,
-    CHOICE_TIEMPO_BUSQUEDA_LABORAL,
-    CHOICE_TIPO_CONSTRUCCION_VIVIENDA,
-    CHOICE_TIPO_DOC,
-    CHOICE_TIPO_GESTION,
-    CHOICE_TIPO_PISOS_VIVIENDA,
-    CHOICE_TIPO_TECHO_VIVIENDA,
-    CHOICE_TIPO_VIVIENDA,
-    CHOICE_TURNO,
-    CHOICE_VINCULO_FAMILIAR,
-)
-from usuarios.models import User, Usuarios
-=======
 from usuarios.models import User, Usuarios
 
 # Modelo para choices de dimension educacion
@@ -621,7 +575,6 @@
 
 
 # fin de modelo para choices de dimension trabajo y salud
->>>>>>> 902ad27e
 
 
 class LegajoProvincias(models.Model):
@@ -823,6 +776,7 @@
     cuil = models.BigIntegerField(null=True, blank=True)
     _id = models.CharField(max_length=255, null=True, blank=True)
     cuit = models.BigIntegerField(null=True, blank=True)
+
     def __str__(self):
         return f"{self.apellido}, {self.nombre}"
 
