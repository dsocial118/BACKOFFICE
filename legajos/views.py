import calendar  # pylint: disable=too-many-lines
import json

# Configurar el locale para usar el idioma español
import locale
import logging
from datetime import date, datetime, timedelta

from django.contrib import messages
from django.contrib.messages.views import SuccessMessageMixin
from django.core.cache import cache
from django.core.files.base import ContentFile
from django.core.paginator import EmptyPage, PageNotAnInteger, Paginator
from django.db import models, transaction
from django.db.models import Case, IntegerField, Q, Value, When
from django.http import HttpResponseRedirect, JsonResponse
from django.shortcuts import get_object_or_404, redirect
from django.urls import reverse_lazy

# Paginacion
from django.views.generic import (
    CreateView,
    DeleteView,
    DetailView,
    ListView,
    TemplateView,
    UpdateView,
    View,
)

<<<<<<< HEAD
from configuraciones.choices import CHOICE_CIRCUITOS, CHOICE_DIMENSIONES
from configuraciones.models import Alertas, CategoriaAlertas, Organismos, Programas
from legajos.choices import (
    CHOICE_ESTADO_DERIVACION,
    CHOICE_NACIONALIDAD,
    EMOJIS_BANDERAS,
    VINCULO_MAP,
=======
from configuraciones.models import (
    Alertas,
    CategoriaAlertas,
    Circuito,
    Dimension,
    Organismos,
    Programas,
>>>>>>> 902ad27e
)
from legajos.choices import EMOJIS_BANDERAS
from legajos.forms import (
    DimensionEconomiaForm,
    DimensionEducacionForm,
    DimensionFamiliaForm,
    DimensionSaludForm,
    DimensionTrabajoForm,
    DimensionViviendaForm,
    IntervencionForm,
    LegajoGrupoHogarForm,
    LegajosAlertasForm,
    LegajosArchivosForm,
    LegajosDerivacionesForm,
    LegajosForm,
    LegajosUpdateForm,
    LlamadoForm,
    NuevoLegajoFamiliarForm,
)
from legajos.models import (
<<<<<<< HEAD
=======
    ActividadRealizada,
    Agua,
    AportesJubilacion,
    AreaCurso,
    AsisteEscuela,
    CantidadAmbientes,
    CentrosSalud,
    CondicionDe,
    ContextoCasa,
    Desague,
>>>>>>> 902ad27e
    DimensionEconomia,
    DimensionEducacion,
    DimensionFamilia,
    DimensionSalud,
    DimensionTrabajo,
    DimensionVivienda,
<<<<<<< HEAD
    HistorialLegajoAlertas,
    Intervencion,
    LegajoAlertas,
=======
    DuracionTrabajo,
    EstadoDerivacion,
    EstadoNivelEducativo,
    EstadoRelacion,
    Frecuencia,
    Gas,
    Grado,
    HistorialLegajoAlertas,
    Inodoro,
    InstitucionesEducativas,
    Intervencion,
    LegajoAlertas,
    LegajoAsentamientos,
    LegajoDepartamento,
>>>>>>> 902ad27e
    LegajoGrupoFamiliar,
    LegajoGrupoHogar,
    LegajoLocalidad,
    LegajoMunicipio,
<<<<<<< HEAD
    LegajoDepartamento,
    LegajoAsentamientos,
=======
>>>>>>> 902ad27e
    LegajoProvincias,
    Legajos,
    LegajosArchivos,
    LegajosDerivaciones,
    Llamado,
<<<<<<< HEAD
    SubIntervencion,
    SubTipoLlamado,
=======
    ModoContratacion,
    MotivoNivelIncompleto,
    Nacionalidad,
    NivelEducativo,
    NoBusquedaLaboral,
    SubIntervencion,
    SubTipoLlamado,
    TiempoBusquedaLaboral,
    TipoConstruccionVivienda,
    TipoGestion,
>>>>>>> 902ad27e
    TipoLlamado,
    TipoPisosVivienda,
    TipoPosesionVivienda,
    TipoTechoVivienda,
    TipoVivienda,
    Turno,
    VinculoFamiliar,
)
from usuarios.mixins import PermisosMixin
from usuarios.utils import recortar_imagen

locale.setlocale(locale.LC_ALL, "es_AR.UTF-8")

logger = logging.getLogger("django")

ROL_ADMIN = "usuarios.rol_admin"

# region ############################################################### LEGAJOS


def load_municipios(request):
    provincia_id = request.GET.get("provincia_id")
    municipios = LegajoMunicipio.objects.filter(fk_provincia=provincia_id)
    return JsonResponse(list(municipios.values("id", "nombre")), safe=False)


def load_localidad(request):
    municipio_id = request.GET.get("municipio_id")
    departamento_id = request.GET.get("departamento_id")

    if municipio_id:
        localidades = LegajoLocalidad.objects.filter(fk_municipio=municipio_id)
    else:
        localidades = LegajoLocalidad.objects.filter(fk_departamento=departamento_id)
    return JsonResponse(list(localidades.values("id", "nombre")), safe=False)


def load_departamento(request):
    provincia_id = request.GET.get("provincia_id")
    departamentos = LegajoDepartamento.objects.filter(fk_provincia=provincia_id)
    return JsonResponse(list(departamentos.values("id", "nombre")), safe=False)


def load_asentamiento(request):
    municipio_id = request.GET.get("municipio_id")
    departamento_id = request.GET.get("departamento_id")

    if municipio_id:
        asentamientos = LegajoAsentamientos.objects.filter(fk_localidad=municipio_id)
    else:
        asentamientos = LegajoAsentamientos.objects.filter(
            fk_departamento=departamento_id
        )
    return JsonResponse(list(asentamientos.values("id", "nombre")), safe=False)


class LegajosReportesListView(ListView):
    template_name = "legajos/legajos_reportes.html"
    model = LegajosDerivaciones

    def get_context_data(self, **kwargs):
        context = super().get_context_data(**kwargs)

        organismos = cache.get("organismos")
        if not organismos:
            organismos = Organismos.objects.all().values("id", "nombre")
            cache.set("organismos", organismos, 60)

        programas = cache.get("programas")
        if not programas:
            programas = Programas.objects.all().values("id", "nombre")
            cache.set("programas", programas, 60)

        estados = cache.get("estados_derivacion")
        if not estados:
            estados = EstadoDerivacion.objects.all().values("id", "estado")
            cache.set("estados_derivacion", estados, 60)

        context["organismos"] = organismos
        context["programas"] = programas
        context["estados"] = estados
        return context

    def get_queryset(self):
        nombre_completo_legajo = self.request.GET.get("busqueda")
        data_organismo = self.request.GET.get("data_organismo")
        data_programa = self.request.GET.get("data_programa")
        data_estado = self.request.GET.get("data_estado")
        data_fecha_desde = self.request.GET.get("data_fecha_derivacion")

        filters = Q()

        if data_programa:
            filters &= Q(fk_programa=data_programa)
        if data_organismo:
            filters &= Q(fk_organismo=data_organismo)
        if nombre_completo_legajo:
            filters &= (
                Q(fk_legajo__nombre__icontains=nombre_completo_legajo)
                | Q(fk_legajo__apellido__icontains=nombre_completo_legajo)
                | Q(fk_legajo__documento__icontains=nombre_completo_legajo)
            )
        if data_estado:
            filters &= Q(estado=data_estado)
        if data_fecha_desde:
            filters &= Q(fecha_creado__gte=data_fecha_desde)

        object_list = (
            LegajosDerivaciones.objects.filter(filters)
            .select_related("fk_programa", "fk_organismo", "fk_legajo")
            .distinct()
        )

        if not object_list.exists():
            messages.warning(self.request, "La búsqueda no arrojó resultados.")

        return object_list


class LegajosListView(ListView):
    model = Legajos
    template_name = "legajos/legajos_list.html"
    context_object_name = "legajos"
    paginate_by = 10  # Número de objetos por página

    def get_queryset(self):
        if not hasattr(self, "_cached_queryset"):
            queryset = (
                super()
                .get_queryset()
                .only(
                    "id",
                    "apellido",
                    "nombre",
                    "documento",
                    "tipo_doc",
                    "sexo",
                    "estado",
                )
            )
            query = self.request.GET.get("busqueda", "")

            if query:
                filter_condition = Q(apellido__icontains=query)
                if query.isnumeric():
                    filter_condition |= Q(documento__contains=query)
                queryset = queryset.filter(filter_condition)
            self._cached_queryset = (
                queryset  # pylint: disable=attribute-defined-outside-init
            )

        return self._cached_queryset

    def get(self, request, *args, **kwargs):
        query = self.request.GET.get("busqueda")
        if query:
            self.object_list = (
                self.get_queryset()
            )  # pylint: disable=attribute-defined-outside-init
            size_queryset = self.object_list.count()
            if size_queryset == 1:
                pk = self.object_list.first().id
                return redirect("legajos_ver", pk=pk)
            elif size_queryset == 0:
                messages.warning(self.request, "La búsqueda no arrojó resultados.")

        return super().get(request, *args, **kwargs)

    def get_context_data(self, **kwargs):
        context = super().get_context_data(**kwargs)
        query = self.request.GET.get("busqueda")
        mostrar_resultados = bool(query)
        page_obj = context.get("page_obj")

        if page_obj:
            context["page_range"] = page_obj.paginator.get_elided_page_range(
                number=page_obj.number
            )

        context.update(
            {
                "mostrar_resultados": mostrar_resultados,
                "query": query,
            }
        )

        return context


class LegajosDetailView(DetailView):
    model = Legajos
    template_name = "legajos/legajos_detail.html"

    def get_context_data(
        self, **kwargs
    ):  # pylint: disable=too-many-locals, too-many-branches, too-many-statements
        pk = self.kwargs["pk"]
        context = super().get_context_data(**kwargs)

        legajo = context["object"]

        fecha_actual = datetime.now().date()

        legajo_alertas = cache.get("legajo_alertas")
        alertas = cache.get("alertas")
        familiares = cache.get("familiares")
        hogar_familiares = cache.get("hogar_familiares")
        files = cache.get("files")
        legajo_alertas_organizadas = cache.get("legajo_alertas_organizadas")
        count_alertas = cache.get("count_alertas")
        count_alta = cache.get("count_alta")
        count_media = cache.get("count_media")
        count_baja = cache.get("count_baja")
        alertas_alta = cache.get("alertas_alta")
        alertas_media = cache.get("alertas_media")
        alertas_baja = cache.get("alertas_baja")
        historial_alertas = cache.get("historial_alertas")
        count_intervenciones = cache.get("count_intervenciones")
        dimensionfamilia = cache.get("dimensionfamilia")
        dimensionvivienda = cache.get("dimensionvivienda")
        dimensionsalud = cache.get("dimensionsalud")
        dimensiontrabajo = cache.get("dimensiontrabajo")
        datos_json = cache.get("datos_json")
        emoji_nacionalidad = cache.get("emoji_nacionalidad")

        if not legajo_alertas:
            legajo_alertas = LegajoAlertas.objects.filter(fk_legajo=pk).select_related(
                "fk_alerta__fk_categoria"
            )
            cache.set("legajo_alertas", legajo_alertas, 60)
        if not alertas:
            alertas = HistorialLegajoAlertas.objects.filter(fk_legajo=pk).values(
                "fecha_inicio", "fecha_fin", "fk_alerta__fk_categoria__dimension"
            )
            cache.set("alertas", alertas, 60)
        if not familiares:
            familiares = LegajoGrupoFamiliar.objects.filter(
                Q(fk_legajo_1=pk) | Q(fk_legajo_2=pk)
            ).values(
                "fk_legajo_1__nombre",
                "fk_legajo_1__apellido",
                "fk_legajo_1__id",
                "fk_legajo_1__foto",
                "fk_legajo_2__nombre",
                "fk_legajo_2__apellido",
                "fk_legajo_2__id",
                "fk_legajo_2__foto",
                "vinculo",
                "vinculo_inverso",
            )
            cache.set("familiares", familiares, 60)
        if not hogar_familiares:
            hogar_familiares = LegajoGrupoHogar.objects.filter(
                Q(fk_legajo_1Hogar=pk) | Q(fk_legajo_2Hogar=pk)
            ).values(
                "fk_legajo_2Hogar_id",
                "fk_legajo_2Hogar",
                "fk_legajo_1Hogar_id",
                "fk_legajo_1Hogar",
                "fk_legajo_1Hogar__nombre",
                "fk_legajo_2Hogar__nombre",
                "fk_legajo_1Hogar__foto",
                "fk_legajo_2Hogar__foto",
                "estado_relacion",
            )
            cache.set("hogar_familiares", hogar_familiares, 60)
        if not files:
            files = LegajosArchivos.objects.filter(
                Q(tipo="Imagen") | Q(tipo="Documento"), fk_legajo=pk
            )
            cache.set("files", files, 60)
        if not legajo_alertas_organizadas:
            legajo_alertas_organizadas = legajo_alertas.annotate(
                es_critica=Case(
                    When(fk_alerta__gravedad="Critica", then=Value(1)),
                    default=Value(0),
                    output_field=IntegerField(),
                ),
                es_importante=Case(
                    When(fk_alerta__gravedad="Importante", then=Value(1)),
                    default=Value(0),
                    output_field=IntegerField(),
                ),
                es_precaucion=Case(
                    When(fk_alerta__gravedad="Precaución", then=Value(1)),
                    default=Value(0),
                    output_field=IntegerField(),
                ),
            )
            cache.set("legajo_alertas_organizadas", legajo_alertas_organizadas, 60)
        if not count_alertas:
            count_alertas = legajo_alertas.count()
            cache.set("count_alertas", count_alertas, 60)
        if not count_alta:
            count_alta = legajo_alertas_organizadas.filter(es_critica=True).count()
            cache.set("count_alta", count_alta, 60)
        if not count_media:
            count_media = legajo_alertas_organizadas.filter(es_importante=True).count()
            cache.set("count_media", count_media, 60)
        if not count_baja:
            count_baja = legajo_alertas_organizadas.filter(es_precaucion=True).count()
            cache.set("count_baja", count_baja, 60)
        if not alertas_alta:
            alertas_alta = legajo_alertas_organizadas.filter(es_critica=True)
            cache.set("alertas_alta", alertas_alta, 60)
        if not alertas_media:
            alertas_media = legajo_alertas_organizadas.filter(es_importante=True)
            cache.set("alertas_media", alertas_media, 60)
        if not alertas_baja:
            alertas_baja = legajo_alertas_organizadas.filter(es_precaucion=True)
            cache.set("alertas_baja", alertas_baja, 60)
        if not historial_alertas:
            historial_alertas = alertas.exists()
            cache.set("historial_alertas", historial_alertas, 60)
        if not count_intervenciones:
            count_intervenciones = LegajosDerivaciones.objects.filter(
                fk_legajo=pk
            ).count()
            cache.set("count_intervenciones", count_intervenciones, 60)
        if not dimensionfamilia:
            dimensionfamilia = (
                DimensionFamilia.objects.filter(fk_legajo=pk)
                .values(
                    "cant_hijos",
                    "otro_responsable",
                    "hay_embarazadas",
                    "hay_priv_libertad",
                    "hay_prbl_smental",
                    "hay_enf_cronica",
                    "obs_familia",
                    "hay_fam_discapacidad",
                )
                .first()
            )
            cache.set("dimensionfamilia", dimensionfamilia, 60)
        if not dimensionvivienda:
            dimensionvivienda = (
                DimensionVivienda.objects.filter(fk_legajo=pk)
                .values(
                    "posesion",
                    "tipo",
                    "material",
                    "pisos",
                    "cant_ambientes",
                    "cant_camas",
                    "cant_hogares",
                    "cant_convivientes",
                    "cant_menores",
                    "hay_banio",
                    "hay_agua_caliente",
                    "hay_desmoronamiento",
                    "ContextoCasa",
                    "PoseenPC",
                    "Poseeninternet",
                    "PoseenCelular",
                    "obs_vivienda",
                )
                .first()
            )
            cache.set("dimensionvivienda", dimensionvivienda, 60)

        if not dimensionsalud:
            dimensionsalud = (
                DimensionSalud.objects.filter(fk_legajo=pk)
                .values(
                    "lugares_atencion",
                    "frec_controles",
                    "hay_enfermedad",
                    "hay_obra_social",
                    "hay_discapacidad",
                    "hay_cud",
                    "obs_salud",
                )
                .first()
            )
            cache.set("dimensionsalud", dimensionsalud, 60)
        if not dimensiontrabajo:
            dimensiontrabajo = (
                DimensionTrabajo.objects.filter(fk_legajo=pk)
                .values(
                    "tiene_trabajo",
                    "ocupacion",
                    "modo_contratacion",
                    "conviviente_trabaja",
                    "obs_trabajo",
                )
                .first()
            )
            cache.set("dimensiontrabajo", dimensiontrabajo, 60)
        if not datos_json:
            datos_json = self.grafico_evolucion_de_riesgo(fecha_actual, alertas)
            cache.set("datos_json", datos_json, 60)
        if not emoji_nacionalidad:
            emoji_nacionalidad = EMOJIS_BANDERAS.get(legajo.nacionalidad, "")
            cache.set("emoji_nacionalidad", emoji_nacionalidad, 60)

        context["familiares_fk1"] = [
            familiar
            for familiar in familiares
            if familiar["fk_legajo_1__id"] == int(pk)
        ]
        context["familiares_fk2"] = [
            familiar
            for familiar in familiares
            if familiar["fk_legajo_2__id"] == int(pk)
        ]
        context["count_familia"] = len(familiares)

        context["hogar_familiares_fk1"] = [
            familiar
            for familiar in hogar_familiares
            if familiar["fk_legajo_1Hogar"] == int(pk)
        ]
        context["hogar_familiares_fk2"] = [
            familiar
            for familiar in hogar_familiares
            if familiar["fk_legajo_2Hogar"] == int(pk)
        ]
        context["hogar_count_familia"] = len(hogar_familiares)

        context["files_img"] = files.filter(tipo="Imagen")
        context["files_docs"] = files.filter(tipo="Documento")

        context["count_alertas"] = count_alertas
        context["count_alta"] = count_alta
        context["count_media"] = count_media
        context["count_baja"] = count_baja

        context["alertas_alta"] = alertas_alta
        context["alertas_media"] = alertas_media
        context["alertas_baja"] = alertas_baja

        context["historial_alertas"] = historial_alertas

        context["count_intervenciones"] = count_intervenciones

        context["dimensionfamilia"] = dimensionfamilia

        context["dimensionvivienda"] = dimensionvivienda

        context["dimensionsalud"] = dimensionsalud

        context["dimensiontrabajo"] = dimensiontrabajo

        context["datos_json"] = datos_json

        context["emoji_nacionalidad"] = emoji_nacionalidad

        return context

    def grafico_evolucion_de_riesgo(
        self, fecha_actual, alertas
    ):  # pylint: disable=too-many-locals, too-many-branches, too-many-statements
        if alertas.exists():
            primer_dia_siguiente_mes = datetime(
                fecha_actual.year, fecha_actual.month % 12 + 1, 1
            )
            fecha_inicio_doce_meses_excepto_mes_anterior = (
                primer_dia_siguiente_mes - timedelta(days=365)
            )

            alertas_ultimo_anio = alertas.filter(
                Q(fecha_inicio__gt=fecha_inicio_doce_meses_excepto_mes_anterior)
                | Q(fecha_fin__gt=fecha_inicio_doce_meses_excepto_mes_anterior)
                | Q(fecha_fin__isnull=True)
            ).distinct()

            dimensiones = {
                str(dimension.id).strip(): dimension.dimension
                for dimension in Dimension.objects.all()
                if dimension.id is not None
            }
            todas_dimensiones = list(dimensiones.keys())
            datos_por_dimension = {
                dimension: [0] * 12 for dimension in todas_dimensiones
            }

            for alerta in alertas_ultimo_anio:
                dimension = alerta["fk_alerta__fk_categoria__dimension"]
                fecha_inicio = alerta["fecha_inicio"]
                fecha_fin = alerta["fecha_fin"] or fecha_actual

                meses_activos = []
                while fecha_inicio <= fecha_fin:
                    meses_activos.append(fecha_inicio.month)
                    fecha_inicio = fecha_inicio.replace(day=1) + timedelta(days=32)
                    fecha_inicio = fecha_inicio.replace(day=1)

                for mes in meses_activos:
                    datos_por_dimension[dimension][mes - 1] += 1

            mes_actual = fecha_actual.month
            datos_por_dimension = {
                dimension: datos_por_dimension[dimension][mes_actual:]
                + datos_por_dimension[dimension][:mes_actual]
                for dimension in todas_dimensiones
            }

            nombres_meses = [
                calendar.month_name[mes].capitalize() for mes in range(1, 13)
            ]
            nombres_meses_ordenados = (
                nombres_meses[mes_actual:] + nombres_meses[:mes_actual]
            )

            datos_por_dimension["meses"] = nombres_meses_ordenados

            datos_json = json.dumps(datos_por_dimension)
        else:
            datos_json = {}

        return datos_json


class LegajosDeleteView(PermisosMixin, DeleteView):
    permission_required = ROL_ADMIN
    model = Legajos
    success_url = reverse_lazy("legajos_listar")

    def get_context_data(self, **kwargs):
        context = super().get_context_data(**kwargs)
        legajo = self.get_object()

        # Crear una lista para almacenar los nombres de las relaciones existentes
        relaciones_existentes = []

        # Agregar los nombres de las relaciones existentes a la lista
        if LegajosArchivos.objects.filter(fk_legajo=legajo).exists():
            relaciones_existentes.append("Archivos")

        if LegajosDerivaciones.objects.filter(fk_legajo=legajo).exists():
            relaciones_existentes.append("Derivaciones")

        if LegajoAlertas.objects.filter(fk_legajo=legajo).exists():
            relaciones_existentes.append("Alertas")

        if HistorialLegajoAlertas.objects.filter(fk_legajo=legajo).exists():
            relaciones_existentes.append("Historial de Alertas")

        if (
            LegajoGrupoFamiliar.objects.filter(fk_legajo_1=legajo).exists()
            or LegajoGrupoFamiliar.objects.filter(fk_legajo_2=legajo).exists()
        ):
            relaciones_existentes.append("Grupo Familiar")

        # Agregar la lista de nombres de relaciones al contexto
        context["relaciones_existentes"] = relaciones_existentes
        return context

    def form_valid(self, form):
        usuario_eliminacion = self.request.user
        legajo = self.get_object()

        # Graba la data del usuario que realiza la eliminacion en el LOG
        mensaje = (
            f"Legajo borrado - Nombre: {legajo.nombre}, Apellido: {legajo.apellido}, "
            f"Tipo de documento: {legajo.tipo_doc}, Documento: {legajo.documento}"
        )
        logger.info(f"Username: {usuario_eliminacion} - {mensaje}")
        return super().form_valid(form)


class LegajosCreateView(PermisosMixin, CreateView):
    permission_required = ROL_ADMIN
    model = Legajos
    form_class = LegajosForm

    def form_valid(self, form):
        legajo = form.save(commit=False)

        if legajo.foto:
            buffer = recortar_imagen(legajo.foto)
            legajo.foto.save(legajo.foto.name, ContentFile(buffer.getvalue()))

        try:
            with transaction.atomic():
                legajo.save()

                # Crear las dimensiones
                dimensionfamilia = DimensionFamilia.objects.create(
                    fk_legajo_id=legajo.id
                )
                print("dimensionfamilia", dimensionfamilia)
                dimensionvivienda = DimensionVivienda.objects.create(
                    fk_legajo_id=legajo.id
                )
                print("dimensionvivienda", dimensionvivienda)
                dimensiosalud = DimensionSalud.objects.create(fk_legajo_id=legajo.id)
                print("dimensiosalud", dimensiosalud)
                dimensioneconomia = DimensionEconomia.objects.create(
                    fk_legajo_id=legajo.id
                )
                print("dimensioneconomia", dimensioneconomia)
                dimensioneducacion = DimensionEducacion.objects.create(
                    fk_legajo_id=legajo.id
                )
                print("dimensioneducacion", dimensioneducacion)
                dimensiontrabajo = DimensionTrabajo.objects.create(
                    fk_legajo_id=legajo.id
                )
                print("dimensiontrabajo", dimensiontrabajo)

            # Redireccionar según el botón presionado
            if "form_legajos" in self.request.POST:
                return redirect("legajos_ver", pk=int(legajo.id))
            elif "form_step2" in self.request.POST:
                return redirect("legajosdimensiones_editar", pk=int(legajo.id))
            return None

        except Exception as e:
            messages.error(
                self.request,
                f"Se produjo un error al crear las dimensiones. Por favor, inténtalo de nuevo. Error: {e}",
            )
            return redirect("legajos_crear")


class LegajosUpdateView(PermisosMixin, UpdateView):
    permission_required = ROL_ADMIN
    model = Legajos
    form_class = LegajosUpdateForm

    def form_valid(self, form):
        legajo = form.save(commit=False)  # Guardamos sin persistir en la base de datos
        current_legajo = self.get_object()

        with transaction.atomic():
            # Comprobamos si se ha cargado una nueva foto y si es diferente de la foto actual
            if legajo.foto and legajo.foto != current_legajo.foto:
                buffer = recortar_imagen(legajo.foto)
                legajo.foto.save(legajo.foto.name, ContentFile(buffer.getvalue()))

            self.object = (
                form.save()
            )  # Guardamos el objeto Legajos con la imagen recortada (si corresponde)

        if "form_legajos" in self.request.POST:
            return redirect("legajos_ver", pk=self.object.id)

        if "form_step2" in self.request.POST:
            return redirect("legajosdimensiones_editar", pk=legajo.id)

        return super().form_valid(form)


# endregion


# region ############################################################### GRUPO FAMILIAR


class LegajosGrupoFamiliarCreateView(CreateView):
    permission_required = ROL_ADMIN
    model = LegajoGrupoFamiliar
    form_class = NuevoLegajoFamiliarForm
    paginate_by = 8  # Número de elementos por página

    def get_context_data(self, **kwargs):
        # Paginación

        context = super().get_context_data(**kwargs)
        pk = self.kwargs["pk"]
        legajo_principal = Legajos.objects.get(pk=pk)
        # Calcula la edad utilizando la función 'edad' del modelo
        edad_calculada = legajo_principal.edad()

        # Verifica si tiene más de 18 años
        es_menor_de_18 = True
        if isinstance(edad_calculada, str) and "años" in edad_calculada:
            edad_num = int(edad_calculada.split()[0])
            if edad_num >= 18:
                es_menor_de_18 = False

        # Verificar si tiene un cuidador principal asignado utilizando el método que agregaste al modelo
        tiene_cuidador_ppal = LegajoGrupoFamiliar.objects.filter(
            fk_legajo_1=legajo_principal, cuidador_principal=True
        ).exists()

        # Obtiene los familiares asociados al legajo principal
        familiares = LegajoGrupoFamiliar.objects.filter(
            Q(fk_legajo_1=pk) | Q(fk_legajo_2=pk)
        ).values(
            "id",
            "fk_legajo_1__nombre",
            "fk_legajo_1__apellido",
            "fk_legajo_1__id",
            "fk_legajo_1__foto",
            "fk_legajo_2__nombre",
            "fk_legajo_2__apellido",
            "fk_legajo_2__id",
            "fk_legajo_2__foto",
            "vinculo",
            "vinculo_inverso",
        )

        paginator = Paginator(familiares, self.paginate_by)
        page_number = self.request.GET.get("page")
        page_obj = paginator.get_page(page_number)

        context["familiares_fk1"] = [
            familiar for familiar in page_obj if familiar["fk_legajo_1__id"] == int(pk)
        ]
        context["familiares_fk2"] = [
            familiar for familiar in page_obj if familiar["fk_legajo_2__id"] == int(pk)
        ]

        context["familiares"] = page_obj
        context["count_familia"] = familiares.count()
        context["legajo_principal"] = legajo_principal
        context.update(
            {
                "es_menor_de_18": es_menor_de_18,
                "tiene_cuidador_ppal": tiene_cuidador_ppal,
                "pk": pk,
                "id_dimensionfamiliar": DimensionFamilia.objects.get(fk_legajo=pk).id,
            }
        )
        return context

    def form_valid(self, form):
        pk = self.kwargs["pk"]
        vinculo = form.cleaned_data["vinculo"]
        conviven = form.cleaned_data["conviven"]
        estado_relacion = form.cleaned_data["estado_relacion"]
        cuidador_principal = form.cleaned_data["cuidador_principal"]

        # Crea el objeto Legajos
        try:
            nuevo_legajo = form.save()
            DimensionFamilia.objects.create(fk_legajo=nuevo_legajo)
            DimensionVivienda.objects.create(fk_legajo=nuevo_legajo)
            DimensionSalud.objects.create(fk_legajo=nuevo_legajo)
            DimensionEconomia.objects.create(fk_legajo=nuevo_legajo)
            DimensionEducacion.objects.create(fk_legajo=nuevo_legajo)
            DimensionTrabajo.objects.create(fk_legajo=nuevo_legajo)
        except Exception as e:
            return messages.error(
                self.request,
                f"Verifique que no exista un legajo con ese DNI y NÚMERO. Error: {e}",
            )

        # Crea el objeto LegajoGrupoFamiliar con los valores del formulario
        vinculo_data = VinculoFamiliar.get(vinculo)
        if not vinculo_data:
            return messages.error(self.request, "Vinculo inválido.")
        vinculo_instance = VinculoFamiliar.objects.get(vinculo=vinculo_data["vinculo"])
        # vinculo_inverso_instance = VinculoFamiliar.objects.get(
        # vinculo=vinculo_data["vinculo_inverso"])
        estado_relacion_instance = EstadoRelacion.objects.get(pk=estado_relacion)
        # crea la relacion de grupo familiar
        legajo_principal = Legajos.objects.get(id=pk)
        try:
            LegajoGrupoFamiliar.objects.create(
                fk_legajo_1=legajo_principal,
                fk_legajo_2=nuevo_legajo,
                vinculo=vinculo_instance,
                vinculo_inverso=vinculo_data["vinculo_inverso"],
                conviven=conviven,
                estado_relacion=estado_relacion_instance,
                cuidador_principal=cuidador_principal,
            )

        except Exception as e:
            return messages.error(
                self.request,
                f"Verifique que no exista un legajo con ese DNI y NÚMERO. Error: {e}",
            )

        messages.success(self.request, "Familiar agregado correctamente.")
        # Redireccionar a la misma página después de realizar la acción con éxito

        return HttpResponseRedirect(self.request.path_info)


def busqueda_familiares(request):

    res = None
    busqueda = request.POST.get("busqueda", "")
    legajo_principal_id = request.POST.get("id")
    page_number = request.POST.get("page", 1)

    if not legajo_principal_id:
        return JsonResponse(
            {"error": "ID del legajo principal no proporcionado"}, status=400
        )

    legajos_asociados = LegajoGrupoFamiliar.objects.filter(
        Q(fk_legajo_1_id=legajo_principal_id) | Q(fk_legajo_2_id=legajo_principal_id)
    ).values_list("fk_legajo_1_id", "fk_legajo_2_id")

    legajos_asociados_ids = set()
    for fk_legajo_1_id, fk_legajo_2_id in legajos_asociados:
        if fk_legajo_1_id != legajo_principal_id:
            legajos_asociados_ids.add(fk_legajo_1_id)
        if fk_legajo_2_id != legajo_principal_id:
            legajos_asociados_ids.add(fk_legajo_2_id)

    paginate_by = 10
    familiares = Legajos.objects.filter(
        ~Q(id=legajo_principal_id)
        & (Q(apellido__icontains=busqueda) | Q(documento__icontains=busqueda))
    ).exclude(id__in=legajos_asociados_ids)

    if len(familiares) > 0 and busqueda:
        paginator = Paginator(familiares, paginate_by)
        try:
            page_obj = paginator.page(page_number)
        except PageNotAnInteger:
            page_obj = paginator.page(1)
        except EmptyPage:
            page_obj = paginator.page(paginator.num_pages)

        data = [
            {
                "pk": familiar.pk,
                "nombre": familiar.nombre,
                "apellido": familiar.apellido,
                "documento": familiar.documento,
                "tipo_doc": familiar.tipo_doc,
                "fecha_nacimiento": familiar.fecha_nacimiento,
                "sexo": familiar.sexo,
                # Otros campos
            }
            for familiar in page_obj
        ]
        res = {
            "familiares": data,
            "page": page_number,
            "num_pages": paginator.num_pages,
            "has_next": page_obj.has_next(),
            "has_previous": page_obj.has_previous(),
        }
    else:
        res = ""

    return JsonResponse({"data": res})


class LegajoGrupoFamiliarList(ListView):
    model = LegajoGrupoFamiliar

    def get_context_data(self, **kwargs):
        pk = self.kwargs["pk"]
        context = super().get_context_data(**kwargs)
        context["familiares_fk1"] = LegajoGrupoFamiliar.objects.filter(fk_legajo_1=pk)
        context["familiares_fk2"] = LegajoGrupoFamiliar.objects.filter(fk_legajo_2=pk)
        context["count_familia"] = (
            context["familiares_fk1"].count() + context["familiares_fk1"].count()
        )
        context["nombre"] = Legajos.objects.filter(pk=pk).first()
        context["pk"] = pk
        return context


class CreateGrupoFamiliar(View):
    def get(self, request, **kwargs):
        fk_legajo_1 = request.GET.get("fk_legajo_1", None)
        fk_legajo_2 = request.GET.get("fk_legajo_2", None)
        vinculo = request.GET.get("vinculo", None)
        estado_relacion = request.GET.get("estado_relacion", None)
        conviven = request.GET.get("conviven", None)
        cuidador_principal = request.GET.get("cuidador_principal", None)
        obj = None
        vinculo_data = VinculoFamiliar.get(vinculo)

        if not vinculo_data:
            return messages.error(self.request, "Vinculo inválido.")
        try:
            vinculo_instance = VinculoFamiliar.objects.get(
                vinculo=vinculo_data["vinculo"]
            )
        except VinculoFamiliar.DoesNotExist:
            return JsonResponse({"error": "VínculoFamiliar no encontrado"}, status=400)

        try:
            estado_relacion_instance = EstadoRelacion.objects.get(pk=estado_relacion)
        except EstadoRelacion.DoesNotExist:
            return JsonResponse({"error": "EstadoRelacion no encontrado"}, status=400)

        obj = LegajoGrupoFamiliar.objects.create(
            fk_legajo_1_id=fk_legajo_1,
            fk_legajo_2_id=fk_legajo_2,
            vinculo=vinculo_instance,
            vinculo_inverso=vinculo_data["vinculo_inverso"],
            estado_relacion=estado_relacion_instance,
            conviven=conviven,
            cuidador_principal=cuidador_principal,
        )

        familiar = {
            "id": obj.id,
            "fk_legajo_1": obj.fk_legajo_1.id,
            "fk_legajo_2": obj.fk_legajo_2.id,
            "vinculo": obj.vinculo.vinculo,
            "nombre": obj.fk_legajo_2.nombre,
            "apellido": obj.fk_legajo_2.apellido,
            "foto": obj.fk_legajo_2.foto.url if obj.fk_legajo_2.foto else None,
            "cuidador_principal": obj.cuidador_principal,
        }
        data = {
            "tipo_mensaje": "success",
            "mensaje": "Vínculo familiar agregado correctamente.",
        }

        return JsonResponse({"familiar": familiar, "data": data})


class DeleteGrupoFamiliar(View):
    def get(self, request):
        pk = request.GET.get("id", None)
        try:
            familiar = get_object_or_404(LegajoGrupoFamiliar, pk=pk)
            familiar.delete()
            data = {
                "deleted": True,
                "tipo_mensaje": "success",
                "mensaje": "Vínculo familiar eliminado correctamente.",
            }
        except Exception as e:
            data = {
                "deleted": False,
                "tipo_mensaje": "error",
                "mensaje": f"No fue posible eliminar el archivo. Error: {e}",
            }

        return JsonResponse(data)


# endregion


# region ############################################################### DERIVACIONES


class LegajosDerivacionesBuscar(PermisosMixin, TemplateView):
    permission_required = ROL_ADMIN
    template_name = "legajos/legajosderivaciones_buscar.html"

    def get(self, request, *args, **kwargs):  # pylint: disable=too-many-locals
        context = self.get_context_data(**kwargs)
        legajos = cache.get("legajos")
        derivaciones = cache.get("derivaciones")
        con_derivaciones = cache.get("con_derivaciones")
        sin_derivaciones = cache.get("sin_derivaciones")

        if not legajos:
            legajos = Legajos.objects.all()
            cache.set("legajos", legajos, 60)
        if not derivaciones:
            derivaciones = LegajosDerivaciones.objects.all()
            cache.set("derivaciones", derivaciones, 60)
        if not con_derivaciones:
            con_derivaciones = LegajosDerivaciones.objects.none()
            cache.set("con_derivaciones", con_derivaciones, 60)
        if not sin_derivaciones:
            sin_derivaciones = Legajos.objects.none()
            cache.set("sin_derivaciones", sin_derivaciones, 60)

        barrios = legajos.values_list("barrio")
        circuitos = Circuito.objects.all().values_list("id", "circuito")
        localidad = Nacionalidad.objects.all().values_list("id", "nacionalidad")
        mostrar_resultados = False
        mostrar_btn_resetear = False
        query = self.request.GET.get("busqueda")
        if query:
            derivaciones_filtrado = (
                derivaciones.filter(
                    Q(fk_legajo__apellido__icontains=query)
                    | Q(fk_legajo__documento__icontains=query)
                )
                .values("fk_legajo")
                .distinct()
            )
            legajos_filtrado = legajos.filter(
                Q(apellido__icontains=query) | Q(documento__icontains=query)
            ).distinct()

            if derivaciones_filtrado:
                sin_derivaciones = legajos_filtrado.exclude(
                    id__in=derivaciones_filtrado
                )
                con_derivaciones = legajos_filtrado.filter(id__in=derivaciones_filtrado)

            else:
                sin_derivaciones = legajos_filtrado

            if not derivaciones_filtrado and not legajos_filtrado:
                messages.warning(self.request, "La búsqueda no arrojó resultados")

            mostrar_btn_resetear = True
            mostrar_resultados = True

        context["barrios"] = barrios
        context["circuitos"] = circuitos
        context["localidad"] = localidad
        context["mostrar_resultados"] = mostrar_resultados
        context["mostrar_btn_resetear"] = mostrar_btn_resetear
        context["sin_derivaciones"] = sin_derivaciones
        context["con_derivaciones"] = con_derivaciones
        return self.render_to_response(context)


class LegajosDerivacionesListView(PermisosMixin, ListView):
    permission_required = ROL_ADMIN
    model = LegajosDerivaciones
    paginate_by = 25

    def get_context_data(self, **kwargs):
        context = super(LegajosDerivacionesListView, self).get_context_data(**kwargs)

        model = cache.get("model")
        if not model:
            model = LegajosDerivaciones.objects.all()
            cache.set("model", model, 60)

        context["pendientes"] = model.filter(
            estado=EstadoDerivacion.objects.filter(estado="Pendiente").first()
        )
        context["aceptadas"] = model.filter(
            estado=EstadoDerivacion.objects.filter(estado="Aceptada").first()
        )
        context["analisis"] = model.filter(
            estado=EstadoDerivacion.objects.filter(estado="En análisis").first()
        )
        context["asesoradas"] = model.filter(
            estado=EstadoDerivacion.objects.filter(estado="Asesoramiento").first()
        )
        context["enviadas"] = model.filter(fk_usuario=self.request.user)
        return context

    # Funcion de busqueda

    def get_queryset(self):
        model = cache.get("model")
        if model is None:
            model = LegajosDerivaciones.objects.all()
            cache.set("model", model, 60)

        query = self.request.GET.get("busqueda")

        if query:
            object_list = model.filter(
                Q(fk_legajo__apellido__icontains=query)
                | Q(fk_legajo__documento__icontains=query)
            ).distinct()

        else:
            object_list = model.all()

        return object_list.order_by("-estado")


class LegajosDerivacionesCreateView(PermisosMixin, CreateView):
    permission_required = ROL_ADMIN
    model = LegajosDerivaciones
    form_class = LegajosDerivacionesForm
    success_message = "Derivación registrada con éxito"

    def get_form(self, form_class=None):
        form = super().get_form(form_class)
        pk = self.kwargs.get("pk")

        if pk:
            # excluyo los programas que ya tienen derivaciones en curso para este legajo (solo dejo fuera las 'asesoradas')

            programas = Programas.objects.all().exclude(
                id__in=LegajosDerivaciones.objects.filter(fk_legajo=pk)
                .exclude(
                    estado__in=[
                        EstadoDerivacion.objects.filter(estado="Rechazada").first(),
                        EstadoDerivacion.objects.filter(estado="Finalizada").first(),
                    ]
                )
                .values_list("fk_programa", flat=True)
            )

            form.fields["fk_programa"].queryset = programas
            form.fields["fk_legajo"].initial = pk
            form.fields["fk_usuario"].initial = self.request.user
        return form

    def get_context_data(self, **kwargs):
        pk = self.kwargs["pk"]
        context = super().get_context_data(**kwargs)
        context["legajo"] = Legajos.objects.filter(id=pk).first()
        return context


class LegajosDerivacionesUpdateView(PermisosMixin, UpdateView):
    permission_required = ROL_ADMIN
    model = LegajosDerivaciones
    form_class = LegajosDerivacionesForm
    success_message = "Derivación editada con éxito"

    def get_initial(self):
        initial = super().get_initial()
        initial["fk_usuario"] = self.request.user
        return initial

    def get_context_data(self, **kwargs):
        pk = self.kwargs["pk"]
        context = super().get_context_data(**kwargs)
        legajo = LegajosDerivaciones.objects.filter(id=pk).first()
        context["legajo"] = Legajos.objects.filter(id=legajo.fk_legajo.id).first()
        return context


class LegajosDerivacionesHistorial(PermisosMixin, ListView):
    permission_required = ROL_ADMIN
    model = LegajosDerivaciones
    template_name = "legajos/legajosderivaciones_historial.html"

    def get_context_data(self, **kwargs):
        context = super(LegajosDerivacionesHistorial, self).get_context_data(**kwargs)
        pk = self.kwargs.get("pk")

        legajo = Legajos.objects.filter(id=pk).first()
        historial = LegajosDerivaciones.objects.filter(fk_legajo_id=pk)

        context["historial"] = historial
        context["legajo"] = legajo
        context["pendientes"] = historial.filter(
            estado=EstadoDerivacion.objects.filter(estado="Pendiente").first()
        ).count()
        context["admitidas"] = historial.filter(
            estado=EstadoDerivacion.objects.filter(estado="Aceptada").first()
        ).count()
        context["rechazadas"] = historial.filter(
            estado=EstadoDerivacion.objects.filter(estado="Rechazada").first()
        ).count()
        return context


class LegajosDerivacionesDeleteView(PermisosMixin, DeleteView):
    permission_required = ROL_ADMIN
    model = LegajosDerivaciones

    def form_valid(self, form):
        if (
            self.object.estado
            != EstadoDerivacion.objects.filter(estado="Pendiente").first()
        ):
            messages.error(
                self.request,
                "No es posible eliminar una solicitud en estado " + self.object.estado,
            )

            return redirect("legajosderivaciones_ver", pk=int(self.object.id))

        if self.request.user != self.object.fk_usuario:
            messages.error(
                self.request,
                "Solo el usuario que generó esta derivación puede eliminarla.",
            )

            return redirect("legajosderivaciones_ver", pk=int(self.object.id))

        else:
            legajo = LegajosDerivaciones.objects.filter(pk=self.object.id).first()
            self.object.delete()

            return redirect("legajosderivaciones_historial", pk=legajo.fk_legajo_id)


class LegajosDerivacionesDetailView(PermisosMixin, DetailView):
    permission_required = ROL_ADMIN
    model = LegajosDerivaciones


# endregion


# region ############################################################### ALERTAS


class LegajosAlertasListView(PermisosMixin, ListView):
    permission_required = ROL_ADMIN
    model = HistorialLegajoAlertas
    template_name = "legajos/legajoalertas_list.html"

    def get_context_data(self, **kwargs):
        pk = self.kwargs["pk"]
        context = super().get_context_data(**kwargs)
        context["legajo_alertas"] = HistorialLegajoAlertas.objects.filter(fk_legajo=pk)
        context["legajo"] = (
            Legajos.objects.filter(id=pk).values("apellido", "nombre", "id").first()
        )
        return context


class LegajosAlertasCreateView(PermisosMixin, SuccessMessageMixin, CreateView):
    permission_required = ROL_ADMIN
    model = LegajoAlertas
    form_class = LegajosAlertasForm
    success_message = "Alerta asignada correctamente."

    def get_context_data(self, **kwargs):
        pk = self.kwargs["pk"]
        context = super().get_context_data(**kwargs)

        alertas = LegajoAlertas.objects.filter(fk_legajo=pk)

        legajo = Legajos.objects.values(
            "pk", "dimensionfamilia__id", "nombre", "apellido"
        ).get(pk=pk)

        context["alertas"] = alertas
        context["legajo"] = legajo
        return context

    def get_form(self, form_class=None):
        form = super().get_form(form_class)
        pk = self.kwargs.get("pk")
        if pk:
            form.fields["fk_legajo"].initial = pk
            form.fields["creada_por"].initial = self.request.user.usuarios.id
        return form

    def get_success_url(self):
        # Redirige a la misma página después de agregar la alerta
        return self.request.path


class DeleteAlerta(PermisosMixin, View):
    permission_required = ROL_ADMIN

    def get(self, request):
        try:
            pk = request.GET.get("id", None)
            legajo_alerta = get_object_or_404(LegajoAlertas, pk=pk)
            legajo = legajo_alerta.fk_legajo
            alerta = legajo_alerta.fk_alerta
            legajo_alerta.delete()

            # Filtrar el registro activo actualmente (sin fecha_fin)
            registro_historial = HistorialLegajoAlertas.objects.filter(
                Q(fk_alerta=alerta) & Q(fk_legajo=legajo) & Q(fecha_fin__isnull=True)
            ).first()

            if registro_historial:
                registro_historial.eliminada_por = request.user.usuarios
                registro_historial.fecha_fin = date.today()
                registro_historial.save()

                data = {
                    "deleted": True,
                    "tipo_mensaje": "success",
                    "mensaje": "Alerta eliminada correctamente.",
                }
            else:
                data = {
                    "deleted": True,
                    "tipo_mensaje": "warning",
                    "mensaje": "Alerta eliminada, con errores en el historial.",
                }
        except Exception as e:
            data = {
                "deleted": False,
                "tipo_mensaje": "error",
                "mensaje": f"No fue posible eliminar el alerta. Error: {e}",
            }

        return JsonResponse(data)


class CategoriasSelectView(View):
    def get(self, request, *args, **kwargs):
        alerta_id = request.GET.get("alerta_id")
        if alerta_id:
            categorias = CategoriaAlertas.objects.filter(alertas__id=alerta_id)
        else:
            categorias = CategoriaAlertas.objects.all()

        data = [
            {"id": categoria.id, "text": categoria.nombre} for categoria in categorias
        ]
        return JsonResponse(data, safe=False)


class AlertasSelectView(View):
    def get(self, request, *args, **kwargs):
        categoria_id = request.GET.get("categoria_id")
        if categoria_id:
            alertas = Alertas.objects.filter(fk_categoria_id=categoria_id)
        else:
            alertas = Alertas.objects.all()

        data = [{"id": alerta.id, "text": alerta.nombre} for alerta in alertas]
        return JsonResponse(data, safe=False)


# endregion


# region ############################################################### DIMENSIONES


class DimensionesUpdateView(PermisosMixin, SuccessMessageMixin, UpdateView):
    # FIXME: Crear updateView por cada formulario
    permission_required = ROL_ADMIN
    template_name = "legajos/legajosdimensiones_form.html"
    model = DimensionFamilia
    form_class = DimensionFamiliaForm
    form_vivienda = DimensionViviendaForm
    form_salud = DimensionSaludForm
    form_educacion = DimensionEducacionForm
    form_economia = DimensionEconomiaForm
    form_trabajo = DimensionTrabajoForm
    success_message = "Editado correctamente"

    def get_object(self, queryset=None):
        pk = self.kwargs["pk"]
        legajo = Legajos.objects.only("id").get(id=pk)
        return DimensionFamilia.objects.get(fk_legajo=legajo.id)

    def get_context_data(self, **kwargs):
        context = super().get_context_data(**kwargs)

        pk = self.kwargs["pk"]
        legajo = (
            Legajos.objects.select_related(
                "dimensionvivienda",
                "dimensionsalud",
                "dimensioneducacion",
                "dimensioneconomia",
                "dimensiontrabajo",
            )
            .only(
                "id",
                "apellido",
                "nombre",
                "dimensionvivienda__fk_legajo",
                "dimensionvivienda__obs_vivienda",
                "dimensionsalud__fk_legajo",
                "dimensionsalud__obs_salud",
                "dimensionsalud__hay_obra_social",
                "dimensionsalud__hay_enfermedad",
                "dimensionsalud__hay_discapacidad",
                "dimensionsalud__hay_cud",
                "dimensioneducacion__fk_legajo",
                "dimensioneducacion__obs_educacion",
                "dimensioneducacion__areaCurso",
                "dimensioneducacion__areaOficio",
                "dimensioneconomia__fk_legajo",
                "dimensioneconomia__obs_economia",
                "dimensioneconomia__m2m_planes",
                "dimensiontrabajo__fk_legajo",
                "dimensiontrabajo__obs_trabajo",
            )
            .get(id=pk)
        )

        # TODO: Modificar logica para no utilizar los siguientes "None' y crear la dimension segun haga falta
        context.update(
            {
                "legajo": legajo,
                "form_vivienda": self.form_vivienda(
                    instance=getattr(legajo, "dimensionvivienda", None)
                ),
                "form_salud": self.form_salud(
                    instance=getattr(legajo, "dimensionsalud", None)
                ),
                "form_educacion": self.form_educacion(
                    instance=getattr(legajo, "dimensioneducacion", None)
                ),
                "form_economia": self.form_economia(
                    instance=getattr(legajo, "dimensioneconomia", None)
                ),
                "form_trabajo": self.form_trabajo(
                    instance=getattr(legajo, "dimensiontrabajo", None)
                ),
            }
        )

        return context

    def form_valid(
        self, form
    ):  # pylint: disable=too-many-locals, too-many-branches, too-many-statements
        # TODO: Esto sera refactorizado
        self.object = form.save(commit=False)

        pk = self.kwargs["pk"]

        legajo_dim_vivienda = DimensionVivienda.objects.get(fk_legajo__id=pk)
        legajo_dim_salud = DimensionSalud.objects.get(fk_legajo__id=pk)
        legajo_dim_educacion = DimensionEducacion.objects.get(fk_legajo__id=pk)
        legajo_dim_economia = DimensionEconomia.objects.get(fk_legajo__id=pk)
        legajo_dim_trabajo = DimensionTrabajo.objects.get(fk_legajo__id=pk)
        form_multiple = self.form_class(self.request.POST).data.copy()

        # cambio el valor 'on' y 'off' por True/False
        for clave, valor in form_multiple.items():
            if valor == "on":
                form_multiple[clave] = True

            elif valor == "off":
                form_multiple[clave] = False

        # dimension vivienda

        fields_mapping_vivienda = {
            "tipo": TipoVivienda,
            "material": TipoConstruccionVivienda,
            "pisos": TipoPisosVivienda,
            "posesion": TipoPosesionVivienda,
            "cant_ambientes": CantidadAmbientes,
            "cant_convivientes": "cant_convivientes",
            "cant_menores": "cant_menores",
            "cant_camas": "cant_camas",
            "cant_hogares": "cant_hogares",
            "hay_agua_caliente": "hay_agua_caliente",
            "hay_desmoronamiento": "hay_desmoronamiento",
            "hay_banio": Inodoro,
            "PoseenCelular": "PoseenCelular",
            "PoseenPC": "PoseenPC",
            "Poseeninternet": "Poseeninternet",
            "ContextoCasa": ContextoCasa,
            "CondicionDe": CondicionDe,
            "CantidadAmbientes": "CantidadAmbientes",
            "gas": Gas,
            "techos": TipoTechoVivienda,
            "agua": Agua,
            "desague": Desague,
            "obs_vivienda": "obs_vivienda",
        }

        for field, model in fields_mapping_vivienda.items():
            value = form_multiple.get(field)

            if value:
                # Verifica si el valor del campo es una instancia de un modelo o una ForeignKey
                if isinstance(model, type) and issubclass(model, models.Model):
                    instance = model.objects.get(pk=value)
                    setattr(legajo_dim_vivienda, field, instance)
                else:
                    setattr(legajo_dim_vivienda, field, value)
            else:
                setattr(legajo_dim_vivienda, field, None)

        legajo_dim_vivienda.save()

        # dimension salud

        fields_mapping_salud = {
            "lugares_atencion": CentrosSalud,
            "frec_controles": Frecuencia,
            "hay_obra_social": "hay_obra_social",
            "hay_enfermedad": "hay_enfermedad",
            "hay_discapacidad": "hay_discapacidad",
            "hay_cud": "hay_cud",
            "obs_salud": "obs_salud",
        }

        for field in fields_mapping_salud:
            value = form_multiple.get(field)

            if value:
                # Verifica si el valor del campo es una instancia de un modelo o una ForeignKey
                if isinstance(fields_mapping_salud.get(field), type) and issubclass(
                    fields_mapping_salud.get(field), models.Model
                ):
                    instance = fields_mapping_salud.get(field).objects.get(pk=value)
                    setattr(legajo_dim_salud, field, instance)
                else:
                    setattr(legajo_dim_salud, field, value)

            else:
                setattr(legajo_dim_salud, field, None)

        legajo_dim_salud.save()

        # dimension educacion

        fields_mapping_educacion = {
            "max_nivel": NivelEducativo,
            "estado_nivel": EstadoNivelEducativo,
            "asiste_escuela": AsisteEscuela,
            "institucion": InstitucionesEducativas,
            "gestion": TipoGestion,
            "ciclo": NivelEducativo,
            "grado": Grado,
            "turno": Turno,
            "obs_educacion": "obs_educacion",
            "provinciaInstitucion": LegajoProvincias,
            "localidadInstitucion": LegajoLocalidad,
            "municipioInstitucion": LegajoMunicipio,
            "barrioInstitucion": "barrioInstitucion",
            "calleInstitucion": "calleInstitucion",
            "numeroInstitucion": "numeroInstitucion",
            "interesEstudio": "interesEstudio",
            "interesCurso": "interesCurso",
            "nivelIncompleto": MotivoNivelIncompleto,
            "sinEduFormal": MotivoNivelIncompleto,
            "realizandoCurso": "realizandoCurso",
            "areaCurso": AreaCurso,
            "interesCapLab": "interesCapLab",
            "areaOficio": AreaCurso,
            "oficio": "oficio",
        }

        for field, model in fields_mapping_educacion.items():
            value = form_multiple.get(field)

            if value:
                # Verifica si el valor del campo es una instancia de un modelo o una ForeignKey
                if isinstance(model, type) and issubclass(model, models.Model):
                    instance = model.objects.get(pk=value)
                    setattr(legajo_dim_educacion, field, instance)
                else:
                    setattr(legajo_dim_educacion, field, value)
            else:
                setattr(legajo_dim_educacion, field, None)

        legajo_dim_educacion.save()

        # dimension economia

        fields_mapping_economia = {
            "ingresos": "ingresos",
            "recibe_plan": "recibe_plan",
            "m2m_planes": "m2m_planes",
            "cant_aportantes": "cant_aportantes",
            "obs_economia": "obs_economia",
        }

        for field in fields_mapping_economia:
            value = form_multiple.get(field)

            if field == "m2m_planes":
                lista = form_multiple.getlist("m2m_planes")

                legajo_dim_economia.m2m_planes.set(lista)

            else:
                if value:
                    setattr(
                        legajo_dim_economia,
                        fields_mapping_economia.get(field, field),
                        value,
                    )

                else:
                    setattr(legajo_dim_economia, field, None)

        legajo_dim_economia.save()

        # dimension trabajo

        fields_mapping_trabajo = {
            "tiene_trabajo": "tiene_trabajo",
            "modo_contratacion": ModoContratacion,
            "ocupacion": "ocupacion",
            "conviviente_trabaja": "conviviente_trabaja",
            "obs_trabajo": "obs_trabajo",
            "horasSemanales": "horasSemanales",
            "actividadRealizadaComo": ActividadRealizada,
            "duracionTrabajo": DuracionTrabajo,
            "aportesJubilacion": AportesJubilacion,
            "TiempoBusquedaLaboral": TiempoBusquedaLaboral,
            "busquedaLaboral": "busquedaLaboral",
            "noBusquedaLaboral": NoBusquedaLaboral,
        }

        for field, model in fields_mapping_trabajo.items():
            value = form_multiple.get(field)

            if value:
                if isinstance(model, type) and issubclass(model, models.Model):
                    instance = model.objects.get(pk=value)
                    setattr(legajo_dim_trabajo, field, instance)
                else:
                    setattr(legajo_dim_trabajo, field, value)
            else:
                setattr(legajo_dim_trabajo, field, None)

        legajo_dim_trabajo.save()

        if "form_step1" in self.request.POST:
            self.object.save()

            return redirect("legajos_editar", pk=pk)

        if "form_step2" in self.request.POST:
            self.object.save()

            return redirect("legajos_ver", pk=pk)

        if "form_step3" in self.request.POST:
            self.object.save()

            return redirect("grupofamiliar_crear", pk=pk)

        self.object = form.save()

        return super().form_valid(form)


class DimensionesDetailView(PermisosMixin, DetailView):
    permission_required = ROL_ADMIN
    model = Legajos
    template_name = "legajos/legajosdimensiones_detail.html"


# endregion


# region ################################################################ ARCHIVOS
class LegajosArchivosListView(PermisosMixin, ListView):
    permission_required = ROL_ADMIN
    model = LegajosArchivos
    template_name = "legajos/legajosarchivos_list.html"

    def get_context_data(self, **kwargs):
        pk = self.kwargs["pk"]
        context = super().get_context_data(**kwargs)
        context["legajo_archivos"] = LegajosArchivos.objects.filter(fk_legajo=pk)
        context["legajo"] = Legajos.objects.filter(id=pk).first()
        return context


class LegajosArchivosCreateView(PermisosMixin, SuccessMessageMixin, CreateView):
    permission_required = ROL_ADMIN
    model = LegajosArchivos
    form_class = LegajosArchivosForm
    success_message = "Archivo actualizado correctamente."

    def get_context_data(self, **kwargs):
        pk = self.kwargs["pk"]
        context = super().get_context_data(**kwargs)
        archivos = LegajosArchivos.objects.filter(fk_legajo=pk)
        imagenes = archivos.filter(tipo="Imagen")
        documentos = archivos.filter(tipo="Documento")
        legajo = Legajos.objects.filter(pk=pk).first()
        context["imagenes"] = imagenes
        context["documentos"] = documentos
        context["legajo"] = legajo
        return context


class CreateArchivo(TemplateView):
    def post(self, request):
        pk = request.POST.get("pk")
        legajo = Legajos.objects.get(id=pk)
        response_data_list = []  # Lista para almacenar las respuestas de los archivos

        files = request.FILES.getlist(
            "file"
        )  # Acceder a los archivos enviados desde Dropzone

        for f in files:
            if f:
                file_extension = f.name.split(".")[-1].lower()
                if file_extension in ["jpg", "jpeg", "png", "gif", "bmp"]:
                    tipo = "Imagen"
                else:
                    tipo = "Documento"

                legajo_archivo = LegajosArchivos.objects.create(
                    fk_legajo=legajo, archivo=f, tipo=tipo
                )

                response_data = {
                    "id": legajo_archivo.id,
                    "tipo": legajo_archivo.tipo,
                    "archivo_url": legajo_archivo.archivo.url,
                }

                response_data_list.append(
                    response_data
                )  # Agregar la respuesta actual a la lista

        return JsonResponse(
            response_data_list, safe=False
        )  # Devolver la lista completa de respuestas como JSON


class DeleteArchivo(PermisosMixin, View):
    permission_required = ROL_ADMIN

    def get(self, request):
        try:
            pk = request.GET.get("id", None)
            legajo_archivo = get_object_or_404(LegajosArchivos, pk=pk)
            legajo_archivo.delete()

            data = {
                "deleted": True,
                "tipo_mensaje": "success",
                "mensaje": "Archivo eliminado correctamente.",
            }
        except Exception as e:
            data = {
                "deleted": False,
                "tipo_mensaje": "error",
                "mensaje": f"No fue posible eliminar el archivo. Error: {e}",
            }

        return JsonResponse(data)


class ProgramasIntervencionesView(TemplateView):
    template_name = "legajos/programas_intervencion.html"
    model = Legajos

    def get_context_data(self, **kwargs):
        context = super().get_context_data(**kwargs)

        legajo = Legajos.objects.filter(pk=self.kwargs["pk"]).first()

        context["legajo"] = legajo

        return context


class AccionesSocialesView(TemplateView):
    template_name = "legajos/acciones_sociales.html"
    model = Legajos

    def get_context_data(self, **kwargs):
        context = super().get_context_data(**kwargs)
        legajo_id = self.kwargs["pk"]

        legajo = Legajos.objects.only(
            "apellido",
            "nombre",
            "id",
            "tipo_doc",
            "documento",
            "fecha_nacimiento",
            "sexo",
        ).get(pk=legajo_id)

        context["legajo"] = legajo

        return context


class IntervencionesSaludView(TemplateView):
    template_name = "legajos/intervenciones_salud.html"
    model = Legajos

    def get_context_data(self, **kwargs):
        context = super().get_context_data(**kwargs)

        legajo = Legajos.objects.filter(pk=self.kwargs["pk"]).first()

        context["legajo"] = legajo

        return context


class IndicesView(TemplateView):
    template_name = "legajos/indices.html"
    model = Legajos

    def get_context_data(self, **kwargs):
        context = super().get_context_data(**kwargs)

        legajo = Legajos.objects.filter(pk=self.kwargs["pk"]).first()

        context["legajo"] = legajo

        return context


class IndicesDetalleView(TemplateView):
    template_name = "legajos/indices_detalle.html"
    model = Legajos

    def get_context_data(self, **kwargs):
        context = super().get_context_data(**kwargs)

        legajo = Legajos.objects.filter(pk=self.kwargs["pk"]).first()

        context["legajo"] = legajo

        return context


# endregion ###########################################################

# region ############################################################### GRUPO Hogar


class LegajosGrupoHogarCreateView(CreateView):
    permission_required = ROL_ADMIN
    model = LegajoGrupoHogar
    form_class = LegajoGrupoHogarForm
    paginate_by = 8

    def get_context_data(self, **kwargs):
        pk = self.kwargs["pk"]
        legajo_principal = Legajos.objects.filter(pk=pk).first()

        context = super().get_context_data(**kwargs)

        hogares = LegajoGrupoHogar.objects.filter(
            Q(fk_legajo_1Hogar=pk) | Q(fk_legajo_2Hogar=pk)
        ).values(
            "id",
            "fk_legajo_1Hogar__nombre",
            "fk_legajo_2Hogar__nombre",
            "fk_legajo_1Hogar__apellido",
            "fk_legajo_2Hogar__apellido",
            "fk_legajo_1Hogar__foto",
            "fk_legajo_2Hogar__foto",
            "fk_legajo_1Hogar__id",
            "fk_legajo_2Hogar__id",
        )

        # Paginacion

        paginator = Paginator(hogares, self.paginate_by)
        page_number = self.request.GET.get("page")
        page_obj = paginator.get_page(page_number)

        context["hogar_1"] = [
            familiar
            for familiar in page_obj
            if familiar["fk_legajo_1Hogar__id"] == int(pk)
        ]
        context["hogar_2"] = [
            familiar
            for familiar in page_obj
            if familiar["fk_legajo_2Hogar__id"] == int(pk)
        ]
        print(context["hogar_1"])

        context["hogares"] = page_obj
        context["count_hogar"] = hogares.count()
        context["legajo_principal"] = legajo_principal
        context["pk"] = pk

        return context

    def form_valid(self, form):
        pk = self.kwargs["pk"]
        estado_relacion = form.cleaned_data["estado_relacion"]

        # Crea el objeto Legajos
        try:
            nuevo_legajo = form.save()
            DimensionFamilia.objects.create(fk_legajo=nuevo_legajo)
            DimensionVivienda.objects.create(fk_legajo=nuevo_legajo)
            DimensionSalud.objects.create(fk_legajo=nuevo_legajo)
            DimensionEconomia.objects.create(fk_legajo=nuevo_legajo)
            DimensionEducacion.objects.create(fk_legajo=nuevo_legajo)
            DimensionTrabajo.objects.create(fk_legajo=nuevo_legajo)
            LegajoGrupoHogar.objects.create(fk_legajo=nuevo_legajo)
        except Exception as e:
            return messages.error(
                self.request,
                f"Verifique que no exista un legajo con ese DNI y NÚMERO. Error: {e}",
            )

        # crea la relacion de grupo familiar
        estado_relacion_instance = EstadoRelacion.objects.get(pk=estado_relacion)

        legajo_principal = Legajos.objects.get(id=pk)
        try:
            LegajoGrupoFamiliar.objects.create(
                fk_legajo_1=legajo_principal,
                fk_legajo_2=nuevo_legajo,
                #  vinculo=vinculo_data["vinculo"],
                # vinculo_inverso=vinculo_data["vinculo_inverso"],
                estado_relacion=estado_relacion_instance,
            )
        except Exception as e:
            return messages.error(
                self.request,
                f"Verifique que no exista un legajo con ese DNI y NÚMERO. {e}",
            )

        messages.success(self.request, "Familair agregado correctamente.")
        # Redireccionar a la misma página después de realizar la acción con éxito
        return HttpResponseRedirect(self.request.path_info)


def busqueda_hogar(request):

    res = None
    busqueda = request.POST.get("busqueda", "")
    legajo_principal_id = request.POST.get("id")
    page_number = request.POST.get("page", 1)

    legajos_asociados = LegajoGrupoHogar.objects.filter(
        Q(fk_legajo_1Hogar_id=legajo_principal_id)
        | Q(fk_legajo_2Hogar_id=legajo_principal_id)
    ).values_list("fk_legajo_1Hogar_id", "fk_legajo_2Hogar_id")

    legajos_asociados_ids = set()
    for fk_legajo_1, fk_legajo_2 in legajos_asociados:
        if fk_legajo_1 != legajo_principal_id:
            legajos_asociados_ids.add(fk_legajo_1)
        if fk_legajo_2 != legajo_principal_id:
            legajos_asociados_ids.add(fk_legajo_2)

    paginate_by = 10
    hogares = Legajos.objects.filter(
        ~Q(id=legajo_principal_id)
        & (Q(apellido__icontains=busqueda) | Q(documento__icontains=busqueda))
    ).exclude(id__in=legajos_asociados_ids)

    if hogares.exists() and busqueda:
        paginator = Paginator(hogares, paginate_by)
        try:
            page_obj = paginator.page(page_number)
        except PageNotAnInteger:
            page_obj = paginator.page(1)
        except EmptyPage:
            page_obj = paginator.page(paginator.num_pages)

        data = [
            {
                "pk": hogar.pk,
                "nombre": hogar.nombre,
                "apellido": hogar.apellido,
                "documento": hogar.documento,
                "tipo_doc": hogar.tipo_doc.tipo if hogar.tipo_doc else None,
                "fecha_nacimiento": hogar.fecha_nacimiento,
                "sexo": hogar.sexo.sexo if hogar.sexo else None,
            }
            for hogar in page_obj
        ]
        res = {
            "hogares": data,
            "page": page_number,
            "num_pages": paginator.num_pages,
            "has_next": page_obj.has_next(),
            "has_previous": page_obj.has_previous(),
        }
    else:
        res = ""

    return JsonResponse({"data": res})


class LegajoGrupoHogarList(ListView):
    model = LegajoGrupoFamiliar

    def get_context_data(self, **kwargs):
        pk = self.kwargs["pk"]
        context = super().get_context_data(**kwargs)

        # FIXME: Esta query optimizada de "familiares" no se termino de implementar
        familiares = LegajoGrupoFamiliar.objects.filter(
            Q(fk_legajo_1=pk) | Q(fk_legajo_2=pk)
        ).values(
            "fk_legajo2__id",
            "fk_legajo1__id",
            "fk_legajo_2__nombre",
            "fk_legajo_2__apellido",
            "fk_legajo_2__calle",
            "fk_legajo_2__telefono",
            "estado_relacion",
            "conviven",
            "cuidado_principal",
            "fk_legajo_2__foto",
            "fk_legajo_1__nombre",
            "fk_legajo_1__apellido",
            "fk_legajo_1__calle",
            "fk_legajo_1__telefono",
            "estado_relacion",
            "conviven",
            "cuidado_principal",
            "fk_legajo_1__foto",
            "vinculo",
        )
        context["familiares_fk1"] = [
            familiar
            for familiar in familiares
            if familiar["fk_legajo_1__id"] == int(pk)
        ]
        context["familiares_fk2"] = [
            familiar
            for familiar in familiares
            if familiar["fk_legajo_1__id"] == int(pk)
        ]
        context["count_familia"] = (
            context["familiares_fk1"].count() + context["familiares_fk1"].count()
        )
        context["nombre"] = Legajos.objects.filter(pk=pk).values("nombre").first()
        context["pk"] = pk
        return context


class CreateGrupoHogar(View):
    def get(self, request, **kwargs):
        fk_legajo_1 = request.GET.get("fk_legajo_1", None)
        fk_legajo_2 = request.GET.get("fk_legajo_2", None)
        estado_relacion = request.GET.get("estado_relacion", None)

        obj = None

        try:
            estado_relacion_instance = EstadoRelacion.objects.get(pk=estado_relacion)
        except EstadoRelacion.DoesNotExist:
            return JsonResponse({"error": "EstadoRelacion no encontrado"}, status=400)

        obj = LegajoGrupoHogar.objects.create(
            fk_legajo_1Hogar_id=fk_legajo_1,
            fk_legajo_2Hogar_id=fk_legajo_2,
            estado_relacion=estado_relacion_instance,
        )

        familiar = {
            "id": obj.id,
            "fk_legajo_1": obj.fk_legajo_1Hogar.id,
            "fk_legajo_2": obj.fk_legajo_2Hogar.id,
            "estado_relacion": obj.estado_relacion.estado,
            "nombre": obj.fk_legajo_2Hogar.nombre,
            "apellido": obj.fk_legajo_2Hogar.apellido,
            "foto": (
                obj.fk_legajo_2Hogar.foto.url if obj.fk_legajo_2Hogar.foto else None
            ),
        }
        data = {
            "tipo_mensaje": "success",
            "mensaje": "Vínculo hogar agregado correctamente.",
        }

        return JsonResponse({"hogar": familiar, "data": data})


class DeleteGrupoHogar(View):
    def get(self, request):
        pk = request.GET.get("id", None)
        try:
            familiar = get_object_or_404(LegajoGrupoHogar, pk=pk)
            familiar.delete()
            data = {
                "deleted": True,
                "tipo_mensaje": "success",
                "mensaje": "Vínculo del hogar eliminado correctamente.",
            }
        except Exception as e:
            data = {
                "deleted": False,
                "tipo_mensaje": "error",
                "mensaje": f"No fue posible eliminar el vinculo. Error: {e}",
            }

        return JsonResponse(data)


class IntervencionDetail(TemplateView):
    permission_required = ROL_ADMIN
    template_name = "legajos/intervencion_detail.html"
    model = Intervencion

    def get_context_data(self, **kwargs):
        context = super().get_context_data(**kwargs)
        legajo = Legajos.objects.values(
            "id", "nombre", "apellido", "documento", "fecha_nacimiento", "sexo"
        ).get(pk=self.kwargs["pk"])
        intervenciones = Intervencion.objects.filter(fk_legajo=self.kwargs["pk"])
        cantidad_intervenciones = Intervencion.objects.filter(
            fk_legajo=self.kwargs["pk"]
        ).count()
        context["intervenciones"] = intervenciones
        context["object"] = legajo
        context["cantidad_intervenciones"] = cantidad_intervenciones

        return context


class IntervencionCreateView(CreateView):
    permission_required = ROL_ADMIN
    model = Intervencion
    template_name = "legajos/intervencion_form.html"
    form_class = IntervencionForm

    def form_valid(self, form):
        pk = self.kwargs["pk"]
        form.save()
        return redirect("intervencion_ver", pk=pk)

    def get_context_data(self, **kwargs):
        context = super().get_context_data(**kwargs)
        legajo = Legajos.objects.values(
            "id", "nombre", "apellido", "documento", "fecha_nacimiento", "sexo"
        ).get(pk=self.kwargs["pk"])

        context["form"] = self.get_form()
        context["object"] = legajo

        return context


class IntervencionDeleteView(DeleteView):
    permission_required = ROL_ADMIN
    model = Intervencion
    template_name = "legajos/intervencion_confirm_delete.html"

    def form_valid(self, form):
        self.object.delete()
        return redirect("intervencion_ver", pk=self.kwargs["pk2"])


class IntervencionUpdateView(UpdateView):
    permission_required = ROL_ADMIN
    model = Intervencion
    form_class = IntervencionForm
    template_name = "legajos/intervencion_form.html"

    def form_valid(self, form):
        pk = self.kwargs["pk2"]
        form.save()
        return redirect("intervencion_ver", pk=pk)

    def get_context_data(self, **kwargs):
        context = super().get_context_data(**kwargs)
        legajo = Legajos.objects.values(
            "id", "nombre", "apellido", "documento", "fecha_nacimiento", "sexo"
        ).get(pk=self.kwargs["pk2"])
        context["form"] = self.get_form()
        context["object"] = legajo
        return context


class LlamadoDetail(TemplateView):
    permission_required = ROL_ADMIN
    template_name = "legajos/llamado_detail.html"
    model = Llamado

    def get_context_data(self, **kwargs):
        context = super().get_context_data(**kwargs)
        legajo = Legajos.objects.values(
            "id", "nombre", "apellido", "documento", "fecha_nacimiento", "sexo"
        ).get(pk=self.kwargs["pk"])
        llamados = Llamado.objects.filter(fk_legajo=self.kwargs["pk"])
        cantidad_llamados = Llamado.objects.filter(fk_legajo=self.kwargs["pk"]).count()
        context["object"] = legajo
        context["llamados"] = llamados
        context["cantidad_llamados"] = cantidad_llamados
        return context


class LlamadoDeleteView(DeleteView):
    permission_required = ROL_ADMIN
    model = Llamado

    def form_valid(self, form):
        self.object.delete()
        return redirect("llamados_ver", pk=self.kwargs["pk2"])


class LlamadoCreateView(CreateView):
    permission_required = ROL_ADMIN
    model = Llamado
    template_name = "legajos/llamado_form.html"
    form_class = LlamadoForm

    def form_valid(self, form):
        pk = self.kwargs["pk"]
        form.save()
        return redirect("llamados_ver", pk=pk)

    def get_context_data(self, **kwargs):
        context = super().get_context_data(**kwargs)
        legajo = Legajos.objects.values(
            "id", "nombre", "apellido", "documento", "fecha_nacimiento", "sexo"
        ).get(pk=self.kwargs["pk"])
        context["form"] = self.get_form()
        context["object"] = legajo
        return context


class LlamadoUpdateView(UpdateView):
    permission_required = ROL_ADMIN
    model = Llamado
    form_class = LlamadoForm
    template_name = "legajos/llamado_form.html"

    def form_valid(self, form):
        pk = self.kwargs["pk2"]
        form.save()
        return redirect("llamados_ver", pk=pk)

    def get_context_data(self, **kwargs):
        context = super().get_context_data(**kwargs)
        legajo = Legajos.objects.values(
            "id", "nombre", "apellido", "documento", "fecha_nacimiento", "sexo"
        ).get(pk=self.kwargs["pk2"])
        context["form"] = self.get_form()
        context["object"] = legajo
        return context


class SubEstadosIntervencionesAJax(View):
    def get(self, request):
        request_id = request.GET.get("id", None)
        if request_id:
            sub_estados = SubIntervencion.objects.filter(fk_subintervencion=request_id)
        else:
            sub_estados = SubIntervencion.objects.all()
        data = [
            {"id": sub_estado.id, "text": sub_estado.nombre}
            for sub_estado in sub_estados
        ]
        return JsonResponse(data, safe=False)


class SubEstadosLlamadosAjax(View):
    def get(self, request):
        request_id = request.GET.get("id", None)
        if request_id:
            sub_estados = SubTipoLlamado.objects.filter(fk_tipo_llamado=request_id)
        else:
            sub_estados = SubTipoLlamado.objects.all()
        data = [
            {"id": sub_estado.id, "text": sub_estado.nombre}
            for sub_estado in sub_estados
        ]
        return JsonResponse(data, safe=False)


class TipoEstadosLlamadosAjax(View):
    def get(self, request):
        request_id = request.GET.get("id", None)
        if request_id:
            sub_estados = TipoLlamado.objects.filter(fk_programas_llamados=request_id)
        else:
            sub_estados = TipoLlamado.objects.all()
        data = [
            {"id": sub_estado.id, "text": sub_estado.nombre}
            for sub_estado in sub_estados
        ]
        return JsonResponse(data, safe=False)<|MERGE_RESOLUTION|>--- conflicted
+++ resolved
@@ -28,15 +28,6 @@
     View,
 )
 
-<<<<<<< HEAD
-from configuraciones.choices import CHOICE_CIRCUITOS, CHOICE_DIMENSIONES
-from configuraciones.models import Alertas, CategoriaAlertas, Organismos, Programas
-from legajos.choices import (
-    CHOICE_ESTADO_DERIVACION,
-    CHOICE_NACIONALIDAD,
-    EMOJIS_BANDERAS,
-    VINCULO_MAP,
-=======
 from configuraciones.models import (
     Alertas,
     CategoriaAlertas,
@@ -44,7 +35,6 @@
     Dimension,
     Organismos,
     Programas,
->>>>>>> 902ad27e
 )
 from legajos.choices import EMOJIS_BANDERAS
 from legajos.forms import (
@@ -65,8 +55,6 @@
     NuevoLegajoFamiliarForm,
 )
 from legajos.models import (
-<<<<<<< HEAD
-=======
     ActividadRealizada,
     Agua,
     AportesJubilacion,
@@ -77,18 +65,12 @@
     CondicionDe,
     ContextoCasa,
     Desague,
->>>>>>> 902ad27e
     DimensionEconomia,
     DimensionEducacion,
     DimensionFamilia,
     DimensionSalud,
     DimensionTrabajo,
     DimensionVivienda,
-<<<<<<< HEAD
-    HistorialLegajoAlertas,
-    Intervencion,
-    LegajoAlertas,
-=======
     DuracionTrabajo,
     EstadoDerivacion,
     EstadoNivelEducativo,
@@ -103,25 +85,15 @@
     LegajoAlertas,
     LegajoAsentamientos,
     LegajoDepartamento,
->>>>>>> 902ad27e
     LegajoGrupoFamiliar,
     LegajoGrupoHogar,
     LegajoLocalidad,
     LegajoMunicipio,
-<<<<<<< HEAD
-    LegajoDepartamento,
-    LegajoAsentamientos,
-=======
->>>>>>> 902ad27e
     LegajoProvincias,
     Legajos,
     LegajosArchivos,
     LegajosDerivaciones,
     Llamado,
-<<<<<<< HEAD
-    SubIntervencion,
-    SubTipoLlamado,
-=======
     ModoContratacion,
     MotivoNivelIncompleto,
     Nacionalidad,
@@ -132,7 +104,6 @@
     TiempoBusquedaLaboral,
     TipoConstruccionVivienda,
     TipoGestion,
->>>>>>> 902ad27e
     TipoLlamado,
     TipoPisosVivienda,
     TipoPosesionVivienda,
