import calendar  # pylint: disable=too-many-lines
import json
import logging

# Configurar el locale para usar el idioma español
import locale
from datetime import date, datetime, timedelta

from django.contrib import messages
from django.contrib.messages.views import SuccessMessageMixin
from django.core.cache import cache
from django.core.files.base import ContentFile
from django.core.paginator import EmptyPage, PageNotAnInteger, Paginator
from django.db import transaction
from django.db.models import Case, Count, IntegerField, Q, Value, When
from django.http import HttpResponseRedirect, JsonResponse
from django.shortcuts import get_object_or_404, redirect
from django.urls import reverse_lazy

# Paginacion
from django.views.generic import (
    CreateView,
    DeleteView,
    DetailView,
    ListView,
    TemplateView,
    UpdateView,
    View,
)

from configuraciones.models import Alertas, CategoriaAlertas, Organismos, Programas
from configuraciones.choices import CHOICE_CIRCUITOS, CHOICE_DIMENSIONES
from legajos.choices import (
    CHOICE_ESTADO_DERIVACION,
    CHOICE_NACIONALIDAD,
    EMOJIS_BANDERAS,
    VINCULO_MAP,
)
from legajos.forms import (
    DimensionEducacionForm,
    DimensionSaludForm,
    DimensionViviendaForm,
    LegajoGrupoHogarForm,
    LegajosAlertasForm,
    LegajosArchivosForm,
    LegajosDerivacionesForm,
    DimensionFamiliaForm,
    DimensionEconomiaForm,
    DimensionTrabajoForm,
    LegajosForm,
    LegajosUpdateForm,
    NuevoLegajoFamiliarForm,
    IntervencionForm,
    LlamadoForm,
)
from legajos.models import (
    DimensionFamilia,
    DimensionVivienda,
    DimensionSalud,
    DimensionEconomia,
    DimensionEducacion,
    DimensionTrabajo,
    HistorialLegajoAlertas,
    LegajosDerivaciones,
    Legajos,
    LegajoGrupoFamiliar,
    LegajoAlertas,
    LegajoGrupoHogar,
    LegajosArchivos,
    LegajoProvincias,
    LegajoLocalidad,
    LegajoMunicipio,
    Intervencion,
    Llamado,
    SubTipoLlamado,
    SubIntervencion,
)
from usuarios.mixins import PermisosMixin
from usuarios.utils import recortar_imagen


locale.setlocale(locale.LC_ALL, "es_AR.UTF-8")

logger = logging.getLogger("django")

ROL_ADMIN = "usuarios.rol_admin"

# region ############################################################### LEGAJOS


def load_municipios(request):
    provincia_id = request.GET.get("provincia_id")
    provincia_search = LegajoProvincias.objects.get(id=provincia_id)
    municipios = LegajoMunicipio.objects.filter(codigo_ifam__startswith=provincia_search.abreviatura)
    return JsonResponse(list(municipios.values("id", "departamento_id", "nombre_region")), safe=False)


def load_localidad(request):
    municipio_id = request.GET.get("municipio_id")
    localidad_search = LegajoMunicipio.objects.get(id=municipio_id)
    localidades = LegajoLocalidad.objects.filter(departamento_id=localidad_search.departamento_id)
    return JsonResponse(list(localidades.values("id", "nombre")), safe=False)


class LegajosReportesListView(ListView):
    template_name = "legajos/legajos_reportes.html"
    model = LegajosDerivaciones

    def get_context_data(self, **kwargs):
        context = super().get_context_data(**kwargs)

        organismos = cache.get("organismos")
        if not organismos:
            organismos = Organismos.objects.all().values("id", "nombre")
            cache.set("organismos", organismos, 60)

        programas = cache.get("programas")
        if not programas:
            programas = Programas.objects.all().values("id", "nombre")
            cache.set("programas", programas, 60)

        context["organismos"] = organismos
        context["programas"] = programas
        context["estados"] = CHOICE_ESTADO_DERIVACION
        return context

    def get_queryset(self):
        nombre_completo_legajo = self.request.GET.get("busqueda")
        data_organismo = self.request.GET.get("data_organismo")
        data_programa = self.request.GET.get("data_programa")
        data_estado = self.request.GET.get("data_estado")
        data_fecha_desde = self.request.GET.get("data_fecha_derivacion")

        filters = Q()

        if data_programa:
            filters &= Q(fk_programa=data_programa)
        if data_organismo:
            filters &= Q(fk_organismo=data_organismo)
        if nombre_completo_legajo:
            filters &= (
                Q(fk_legajo__nombre__icontains=nombre_completo_legajo)
                | Q(fk_legajo__apellido__icontains=nombre_completo_legajo)
                | Q(fk_legajo__documento__icontains=nombre_completo_legajo)
            )
        if data_estado:
            filters &= Q(estado=data_estado)
        if data_fecha_desde:
            filters &= Q(fecha_creado__gte=data_fecha_desde)

        object_list = LegajosDerivaciones.objects.filter(filters).select_related("fk_programa", "fk_organismo", "fk_legajo").distinct()

        if not object_list.exists():
            messages.warning(self.request, "La búsqueda no arrojó resultados.")

        return object_list


class LegajosListView(ListView):
    model = Legajos
    template_name = "legajos/legajos_list.html"
    context_object_name = "legajos"
    paginate_by = 10  # Número de objetos por página

    def get_queryset(self):
        if not hasattr(self, "_cached_queryset"):
            queryset = (
                super()
                .get_queryset()
                .only(
                    "id",
                    "apellido",
                    "nombre",
                    "documento",
                    "tipo_doc",
                    "sexo",
                    "estado",
                )
            )
            query = self.request.GET.get("busqueda", "")

            if query:
                filter_condition = Q(apellido__icontains=query)
                if query.isnumeric():
                    filter_condition |= Q(documento__contains=query)
                queryset = queryset.filter(filter_condition)

<<<<<<< HEAD
            self._cached_queryset = queryset  # pylint: disable=attribute-defined-outside-init
=======
            self._cached_queryset = (
                queryset  # pylint: disable=attribute-defined-outside-init
            )
>>>>>>> 212ef8e8

        return self._cached_queryset

    def get(self, request, *args, **kwargs):
        query = self.request.GET.get("busqueda")
        if query:
<<<<<<< HEAD
            self.object_list = self.get_queryset()  # pylint: disable=attribute-defined-outside-init
=======
            self.object_list = (
                self.get_queryset()
            )  # pylint: disable=attribute-defined-outside-init
>>>>>>> 212ef8e8
            size_queryset = self.object_list.count()
            if size_queryset == 1:
                pk = self.object_list.first().id
                return redirect("legajos_ver", pk=pk)
            elif size_queryset == 0:
                messages.warning(self.request, "La búsqueda no arrojó resultados.")

        return super().get(request, *args, **kwargs)

    def get_context_data(self, **kwargs):
        context = super().get_context_data(**kwargs)
        query = self.request.GET.get("busqueda")
        mostrar_resultados = bool(query)
        page_obj = context.get("page_obj")

        if page_obj:
            context["page_range"] = page_obj.paginator.get_elided_page_range(number=page_obj.number)

        context.update(
            {
                "mostrar_resultados": mostrar_resultados,
                "query": query,
            }
        )

        return context


class LegajosDetailView(DetailView):
    model = Legajos
    template_name = "legajos/legajos_detail.html"

<<<<<<< HEAD
    def get_context_data(self, **kwargs):  # pylint: disable=too-many-locals, too-many-branches, too-many-statements
=======
    def get_context_data(
        self, **kwargs
    ):  # pylint: disable=too-many-locals, too-many-branches, too-many-statements
>>>>>>> 212ef8e8
        pk = self.kwargs["pk"]
        context = super().get_context_data(**kwargs)

        legajo = context["object"]

        fecha_actual = datetime.now().date()

        legajo_alertas = cache.get("legajo_alertas")
        alertas = cache.get("alertas")
        familiares = cache.get("familiares")
        hogar_familiares = cache.get("hogar_familiares")
        files = cache.get("files")
        legajo_alertas_organizadas = cache.get("legajo_alertas_organizadas")
        count_alertas = cache.get("count_alertas")
        count_alta = cache.get("count_alta")
        count_media = cache.get("count_media")
        count_baja = cache.get("count_baja")
        alertas_alta = cache.get("alertas_alta")
        alertas_media = cache.get("alertas_media")
        alertas_baja = cache.get("alertas_baja")
        historial_alertas = cache.get("historial_alertas")
        count_intervenciones = cache.get("count_intervenciones")
        dimensionfamilia = cache.get("dimensionfamilia")
        dimensionvivienda = cache.get("dimensionvivienda")
        dimensionsalud = cache.get("dimensionsalud")
        dimensiontrabajo = cache.get("dimensiontrabajo")
        datos_json = cache.get("datos_json")
        emoji_nacionalidad = cache.get("emoji_nacionalidad")

        if not legajo_alertas:
            legajo_alertas = LegajoAlertas.objects.filter(fk_legajo=pk).select_related("fk_alerta__fk_categoria")
            cache.set("legajo_alertas", legajo_alertas, 60)
        if not alertas:
            alertas = HistorialLegajoAlertas.objects.filter(fk_legajo=pk).values("fecha_inicio", "fecha_fin", "fk_alerta__fk_categoria__dimension")
            cache.set("alertas", alertas, 60)
        if not familiares:
            familiares = LegajoGrupoFamiliar.objects.filter(Q(fk_legajo_1=pk) | Q(fk_legajo_2=pk)).values(
                "fk_legajo_1__nombre",
                "fk_legajo_1__apellido",
                "fk_legajo_1__id",
                "fk_legajo_1__foto",
                "fk_legajo_2__nombre",
                "fk_legajo_2__apellido",
                "fk_legajo_2__id",
                "fk_legajo_2__foto",
                "vinculo",
                "vinculo_inverso",
            )
            cache.set("familiares", familiares, 60)
        if not hogar_familiares:
            hogar_familiares = LegajoGrupoHogar.objects.filter(Q(fk_legajo_1Hogar=pk) | Q(fk_legajo_2Hogar=pk)).values(
                "fk_legajo_2Hogar_id",
                "fk_legajo_2Hogar",
                "fk_legajo_1Hogar_id",
                "fk_legajo_1Hogar",
                "fk_legajo_1Hogar__nombre",
                "fk_legajo_2Hogar__nombre",
                "fk_legajo_1Hogar__foto",
                "fk_legajo_2Hogar__foto",
                "estado_relacion",
            )
            cache.set("hogar_familiares", hogar_familiares, 60)
        if not files:
            files = LegajosArchivos.objects.filter(Q(tipo="Imagen") | Q(tipo="Documento"), fk_legajo=pk)
            cache.set("files", files, 60)
        if not legajo_alertas_organizadas:
            legajo_alertas_organizadas = legajo_alertas.annotate(
                es_critica=Case(
                    When(fk_alerta__gravedad="Critica", then=Value(1)),
                    default=Value(0),
                    output_field=IntegerField(),
                ),
                es_importante=Case(
                    When(fk_alerta__gravedad="Importante", then=Value(1)),
                    default=Value(0),
                    output_field=IntegerField(),
                ),
                es_precaucion=Case(
                    When(fk_alerta__gravedad="Precaución", then=Value(1)),
                    default=Value(0),
                    output_field=IntegerField(),
                ),
            )
            cache.set("legajo_alertas_organizadas", legajo_alertas_organizadas, 60)
        if not count_alertas:
            count_alertas = legajo_alertas.count()
            cache.set("count_alertas", count_alertas, 60)
        if not count_alta:
            count_alta = legajo_alertas_organizadas.aggregate(count=Count("es_critica")).get("count", 0)
            cache.set("count_alta", count_alta, 60)
        if not count_media:
            count_media = legajo_alertas_organizadas.aggregate(count=Count("es_importante")).get("count", 0)
            cache.set("count_media", count_media, 60)
        if not count_baja:
            count_baja = legajo_alertas_organizadas.aggregate(count=Count("es_precaucion")).get("count", 0)
            cache.set("count_baja", count_baja, 60)
        if not alertas_alta:
            alertas_alta = legajo_alertas_organizadas.filter(es_critica=True)
            cache.set("alertas_alta", alertas_alta, 60)
        if not alertas_media:
            alertas_media = legajo_alertas_organizadas.filter(es_importante=True)
            cache.set("alertas_media", alertas_media, 60)
        if not alertas_baja:
            alertas_baja = legajo_alertas_organizadas.filter(es_precaucion=True)
            cache.set("alertas_baja", alertas_baja, 60)
        if not historial_alertas:
            historial_alertas = alertas.exists()
            cache.set("historial_alertas", historial_alertas, 60)
        if not count_intervenciones:
            count_intervenciones = LegajosDerivaciones.objects.filter(fk_legajo=pk).count()
            cache.set("count_intervenciones", count_intervenciones, 60)
        if not dimensionfamilia:
            dimensionfamilia = (
                DimensionFamilia.objects.filter(fk_legajo=pk)
                .values(
                    "estado_civil",
                    "cant_hijos",
                    "otro_responsable",
                    "hay_embarazadas",
                    "hay_priv_libertad",
                    "hay_prbl_smental",
                    "hay_enf_cronica",
                    "obs_familia",
                    "hay_fam_discapacidad",
                )
                .first()
            )
            cache.set("dimensionfamilia", dimensionfamilia, 60)
        if not dimensionvivienda:
            dimensionvivienda = (
                DimensionVivienda.objects.filter(fk_legajo=pk)
                .values(
                    "posesion",
                    "tipo",
                    "material",
                    "pisos",
                    "cant_ambientes",
                    "cant_camas",
                    "cant_hogares",
                    "cant_convivientes",
                    "cant_menores",
                    "hay_banio",
                    "hay_agua_caliente",
                    "hay_desmoronamiento",
                    "ContextoCasa",
                    "PoseenPC",
                    "Poseeninternet",
                    "PoseenCeludar",
                    "obs_vivienda",
                )
                .first()
            )
            cache.set("dimensionvivienda", dimensionvivienda, 60)

        if not dimensionsalud:
            dimensionsalud = (
                DimensionSalud.objects.filter(fk_legajo=pk)
                .values(
                    "lugares_atencion",
                    "frec_controles",
                    "hay_enfermedad",
                    "hay_obra_social",
                    "hay_discapacidad",
                    "hay_cud",
                    "obs_salud",
                )
                .first()
            )
            cache.set("dimensionsalud", dimensionsalud, 60)
        if not dimensiontrabajo:
            dimensiontrabajo = (
                DimensionTrabajo.objects.filter(fk_legajo=pk)
                .values(
                    "tiene_trabajo",
                    "ocupacion",
                    "modo_contratacion",
                    "conviviente_trabaja",
                    "obs_trabajo",
                )
                .first()
            )
            cache.set("dimensiontrabajo", dimensiontrabajo, 60)
        if not datos_json:
            datos_json = self.grafico_evolucion_de_riesgo(fecha_actual, alertas)
            cache.set("datos_json", datos_json, 60)
        if not emoji_nacionalidad:
            emoji_nacionalidad = EMOJIS_BANDERAS.get(legajo.nacionalidad, "")
            cache.set("emoji_nacionalidad", emoji_nacionalidad, 60)

        context["familiares_fk1"] = [familiar for familiar in familiares if familiar["fk_legajo_1__id"] == int(pk)]
        context["familiares_fk2"] = [familiar for familiar in familiares if familiar["fk_legajo_2__id"] == int(pk)]
        context["count_familia"] = len(familiares)

        context["hogar_familiares_fk1"] = [familiar for familiar in hogar_familiares if familiar["fk_legajo_1Hogar"] == int(pk)]
        context["hogar_familiares_fk2"] = [familiar for familiar in hogar_familiares if familiar["fk_legajo_2Hogar"] == int(pk)]
        context["hogar_count_familia"] = len(hogar_familiares)

        context["files_img"] = files.filter(tipo="Imagen")
        context["files_docs"] = files.filter(tipo="Documento")

        context["count_alertas"] = count_alertas
        context["count_alta"] = count_alta
        context["count_media"] = count_media
        context["count_baja"] = count_baja

        context["alertas_alta"] = alertas_alta
        context["alertas_media"] = alertas_media
        context["alertas_baja"] = alertas_baja

        context["historial_alertas"] = historial_alertas

        context["count_intervenciones"] = count_intervenciones

        context["dimensionfamilia"] = dimensionfamilia

        context["dimensionvivienda"] = dimensionvivienda

        context["dimensionsalud"] = dimensionsalud

        context["dimensiontrabajo"] = dimensiontrabajo

        context["datos_json"] = datos_json

        context["emoji_nacionalidad"] = emoji_nacionalidad

        return context

<<<<<<< HEAD
    def grafico_evolucion_de_riesgo(self, fecha_actual, alertas):  # pylint: disable=too-many-locals, too-many-branches, too-many-statements
=======
    def grafico_evolucion_de_riesgo(
        self, fecha_actual, alertas
    ):  # pylint: disable=too-many-locals, too-many-branches, too-many-statements
>>>>>>> 212ef8e8
        if alertas.exists():
            primer_dia_siguiente_mes = datetime(fecha_actual.year, fecha_actual.month % 12 + 1, 1)
            fecha_inicio_doce_meses_excepto_mes_anterior = primer_dia_siguiente_mes - timedelta(days=365)

            alertas_ultimo_anio = alertas.filter(
                Q(fecha_inicio__gt=fecha_inicio_doce_meses_excepto_mes_anterior)
                | Q(fecha_fin__gt=fecha_inicio_doce_meses_excepto_mes_anterior)
                | Q(fecha_fin__isnull=True)
            ).distinct()

            dimensiones = {key.strip(): value for key, value in CHOICE_DIMENSIONES if key is not None}
            todas_dimensiones = list(dimensiones.keys())
            datos_por_dimension = {dimension: [0] * 12 for dimension in todas_dimensiones}

            for alerta in alertas_ultimo_anio:
                dimension = alerta["fk_alerta__fk_categoria__dimension"]
                fecha_inicio = alerta["fecha_inicio"]
                fecha_fin = alerta["fecha_fin"] or fecha_actual

                meses_activos = []
                while fecha_inicio <= fecha_fin:
                    meses_activos.append(fecha_inicio.month)
                    fecha_inicio = fecha_inicio.replace(day=1) + timedelta(days=32)
                    fecha_inicio = fecha_inicio.replace(day=1)

                for mes in meses_activos:
                    datos_por_dimension[dimension][mes - 1] += 1

            mes_actual = fecha_actual.month
            datos_por_dimension = {
                dimension: datos_por_dimension[dimension][mes_actual:] + datos_por_dimension[dimension][:mes_actual]
                for dimension in todas_dimensiones
            }

            nombres_meses = [calendar.month_name[mes].capitalize() for mes in range(1, 13)]
            nombres_meses_ordenados = nombres_meses[mes_actual:] + nombres_meses[:mes_actual]

            datos_por_dimension["meses"] = nombres_meses_ordenados

            datos_json = json.dumps(datos_por_dimension)
        else:
            datos_json = {}

        return datos_json


class LegajosDeleteView(PermisosMixin, DeleteView):
    permission_required = ROL_ADMIN
    model = Legajos
    success_url = reverse_lazy("legajos_listar")

    def get_context_data(self, **kwargs):
        context = super().get_context_data(**kwargs)
        legajo = self.get_object()

        # Crear una lista para almacenar los nombres de las relaciones existentes
        relaciones_existentes = []

        # Agregar los nombres de las relaciones existentes a la lista
        if LegajosArchivos.objects.filter(fk_legajo=legajo).exists():
            relaciones_existentes.append("Archivos")

        if LegajosDerivaciones.objects.filter(fk_legajo=legajo).exists():
            relaciones_existentes.append("Derivaciones")

        if LegajoAlertas.objects.filter(fk_legajo=legajo).exists():
            relaciones_existentes.append("Alertas")

        if HistorialLegajoAlertas.objects.filter(fk_legajo=legajo).exists():
            relaciones_existentes.append("Historial de Alertas")

        if LegajoGrupoFamiliar.objects.filter(fk_legajo_1=legajo).exists() or LegajoGrupoFamiliar.objects.filter(fk_legajo_2=legajo).exists():
            relaciones_existentes.append("Grupo Familiar")

        # Agregar la lista de nombres de relaciones al contexto
        context["relaciones_existentes"] = relaciones_existentes
        return context

    def form_valid(self, form):
        usuario_eliminacion = self.request.user
        legajo = self.get_object()

        # Graba la data del usuario que realiza la eliminacion en el LOG
        mensaje = (
            f"Legajo borrado - Nombre: {legajo.nombre}, Apellido: {legajo.apellido}, "
            f"Tipo de documento: {legajo.tipo_doc}, Documento: {legajo.documento}"
        )
        logger.info(f"Username: {usuario_eliminacion} - {mensaje}")
        return super().form_valid(form)


class LegajosCreateView(PermisosMixin, CreateView):
    permission_required = ROL_ADMIN
    model = Legajos
    form_class = LegajosForm

    def form_valid(self, form):
        legajo = form.save(commit=False)

        if legajo.foto:
            buffer = recortar_imagen(legajo.foto)
            legajo.foto.save(legajo.foto.name, ContentFile(buffer.getvalue()))

        try:
            with transaction.atomic():
                legajo.save()

                # Crear las dimensiones
                DimensionFamilia.objects.create(fk_legajo_id=legajo.id)
                DimensionVivienda.objects.create(fk_legajo_id=legajo.id)
                DimensionSalud.objects.create(fk_legajo_id=legajo.id)
                DimensionEconomia.objects.create(fk_legajo_id=legajo.id)
                DimensionEducacion.objects.create(fk_legajo_id=legajo.id)
                DimensionTrabajo.objects.create(fk_legajo_id=legajo.id)

            # Redireccionar según el botón presionado
            if "form_legajos" in self.request.POST:
                return redirect("legajos_ver", pk=int(legajo.id))
            elif "form_step2" in self.request.POST:
                return redirect("legajosdimensiones_editar", pk=int(legajo.id))
            return None

        except Exception as e:
            messages.error(
                self.request,
                f"Se produjo un error al crear las dimensiones. Por favor, inténtalo de nuevo. Error: {e}",
            )
            return redirect("legajos_crear")


class LegajosUpdateView(PermisosMixin, UpdateView):
    permission_required = ROL_ADMIN
    model = Legajos
    form_class = LegajosUpdateForm

    def form_valid(self, form):
        legajo = form.save(commit=False)  # Guardamos sin persistir en la base de datos
        current_legajo = self.get_object()

        with transaction.atomic():
            # Comprobamos si se ha cargado una nueva foto y si es diferente de la foto actual
            if legajo.foto and legajo.foto != current_legajo.foto:
                buffer = recortar_imagen(legajo.foto)
                legajo.foto.save(legajo.foto.name, ContentFile(buffer.getvalue()))

            self.object = form.save()  # Guardamos el objeto Legajos con la imagen recortada (si corresponde)

        if "form_legajos" in self.request.POST:
            return redirect("legajos_ver", pk=self.object.id)

        if "form_step2" in self.request.POST:
            return redirect("legajosdimensiones_editar", pk=legajo.id)

        return super().form_valid(form)


# endregion


# region ############################################################### GRUPO FAMILIAR


class LegajosGrupoFamiliarCreateView(CreateView):
    permission_required = ROL_ADMIN
    model = LegajoGrupoFamiliar
    form_class = NuevoLegajoFamiliarForm
    paginate_by = 8  # Número de elementos por página

    def get_context_data(self, **kwargs):
        # Paginación

        context = super().get_context_data(**kwargs)
        pk = self.kwargs["pk"]
        legajo_principal = Legajos.objects.get(pk=pk)
        # Calcula la edad utilizando la función 'edad' del modelo
        edad_calculada = legajo_principal.edad()

        # Verifica si tiene más de 18 años
        es_menor_de_18 = True
        if isinstance(edad_calculada, str) and "años" in edad_calculada:
            edad_num = int(edad_calculada.split()[0])
            if edad_num >= 18:
                es_menor_de_18 = False

        # Verificar si tiene un cuidador principal asignado utilizando el método que agregaste al modelo
        tiene_cuidador_ppal = LegajoGrupoFamiliar.objects.filter(fk_legajo_1=legajo_principal, cuidador_principal=True).exists()

        # Obtiene los familiares asociados al legajo principal
        familiares = LegajoGrupoFamiliar.objects.filter(Q(fk_legajo_1=pk) | Q(fk_legajo_2=pk)).values(
            "id",
            "fk_legajo_1__nombre",
            "fk_legajo_1__apellido",
            "fk_legajo_1__id",
            "fk_legajo_1__foto",
            "fk_legajo_2__nombre",
            "fk_legajo_2__apellido",
            "fk_legajo_2__id",
            "fk_legajo_2__foto",
            "vinculo",
            "vinculo_inverso",
        )

        paginator = Paginator(familiares, self.paginate_by)
        page_number = self.request.GET.get("page")
        page_obj = paginator.get_page(page_number)

        context["familiares_fk1"] = [familiar for familiar in page_obj if familiar["fk_legajo_1__id"] == int(pk)]
        context["familiares_fk2"] = [familiar for familiar in page_obj if familiar["fk_legajo_2__id"] == int(pk)]

        context["familiares"] = page_obj
        context["count_familia"] = familiares.count()
        context["legajo_principal"] = legajo_principal
        context.update(
            {
                "es_menor_de_18": es_menor_de_18,
                "tiene_cuidador_ppal": tiene_cuidador_ppal,
                "pk": pk,
                "id_dimensionfamiliar": DimensionFamilia.objects.get(fk_legajo=pk).id,
            }
        )
        return context

    def form_valid(self, form):
        pk = self.kwargs["pk"]
        vinculo = form.cleaned_data["vinculo"]
        conviven = form.cleaned_data["conviven"]
        estado_relacion = form.cleaned_data["estado_relacion"]
        cuidador_principal = form.cleaned_data["cuidador_principal"]

        # Crea el objeto Legajos
        try:
            nuevo_legajo = form.save()
            DimensionFamilia.objects.create(fk_legajo=nuevo_legajo)
            DimensionVivienda.objects.create(fk_legajo=nuevo_legajo)
            DimensionSalud.objects.create(fk_legajo=nuevo_legajo)
            DimensionEconomia.objects.create(fk_legajo=nuevo_legajo)
            DimensionEducacion.objects.create(fk_legajo=nuevo_legajo)
            DimensionTrabajo.objects.create(fk_legajo=nuevo_legajo)
        except Exception as e:
            return messages.error(
                self.request,
                f"Verifique que no exista un legajo con ese DNI y NÚMERO. Error: {e}",
            )

        # Crea el objeto LegajoGrupoFamiliar con los valores del formulario
        vinculo_data = VINCULO_MAP.get(vinculo)
        if not vinculo_data:
            return messages.error(self.request, "Vinculo inválido.")

        # crea la relacion de grupo familiar
        legajo_principal = Legajos.objects.get(id=pk)
        try:
            LegajoGrupoFamiliar.objects.create(
                fk_legajo_1=legajo_principal,
                fk_legajo_2=nuevo_legajo,
                vinculo=vinculo_data["vinculo"],
                vinculo_inverso=vinculo_data["vinculo_inverso"],
                conviven=conviven,
                estado_relacion=estado_relacion,
                cuidador_principal=cuidador_principal,
            )

        except Exception as e:
            return messages.error(
                self.request,
                f"Verifique que no exista un legajo con ese DNI y NÚMERO. Error: {e}",
            )

        messages.success(self.request, "Familair agregado correctamente.")
        # Redireccionar a la misma página después de realizar la acción con éxito
        return HttpResponseRedirect(self.request.path_info)


def busqueda_familiares(request):

    res = None
    busqueda = request.POST.get("busqueda")
    legajo_principal_id = request.POST.get("id")
    page_number = request.POST.get("page", 1)

    legajos_asociados = LegajoGrupoFamiliar.objects.filter(Q(fk_legajo_1_id=legajo_principal_id) | Q(fk_legajo_2_id=legajo_principal_id)).values_list(
        "fk_legajo_1_id", "fk_legajo_2_id"
    )

    legajos_asociados_ids = set()
    for fk_legajo_1_id, fk_legajo_2_id in legajos_asociados:
        if fk_legajo_1_id != legajo_principal_id:
            legajos_asociados_ids.add(fk_legajo_1_id)
        if fk_legajo_2_id != legajo_principal_id:
            legajos_asociados_ids.add(fk_legajo_2_id)

    paginate_by = 10
    familiares = Legajos.objects.filter(~Q(id=legajo_principal_id) & (Q(apellido__icontains=busqueda) | Q(documento__icontains=busqueda))).exclude(
        id__in=legajos_asociados_ids
    )

    if len(familiares) > 0 and busqueda:
        paginator = Paginator(familiares, paginate_by)
        try:
            page_obj = paginator.page(page_number)
        except PageNotAnInteger:
            page_obj = paginator.page(1)
        except EmptyPage:
            page_obj = paginator.page(paginator.num_pages)

        data = [
            {
                "pk": familiar.pk,
                "nombre": familiar.nombre,
                "apellido": familiar.apellido,
                "documento": familiar.documento,
                "tipo_doc": familiar.tipo_doc,
                "fecha_nacimiento": familiar.fecha_nacimiento,
                "sexo": familiar.sexo,
                # Otros campos que deseas incluir
            }
            for familiar in page_obj
        ]
        res = {
            "familiares": data,
            "page": page_number,
            "num_pages": paginator.num_pages,
            "has_next": page_obj.has_next(),
            "has_previous": page_obj.has_previous(),
        }

    else:
        res = ""

    return JsonResponse({"data": res})


class LegajoGrupoFamiliarList(ListView):
    model = LegajoGrupoFamiliar

    def get_context_data(self, **kwargs):
        pk = self.kwargs["pk"]
        context = super().get_context_data(**kwargs)
        context["familiares_fk1"] = LegajoGrupoFamiliar.objects.filter(fk_legajo_1=pk)
        context["familiares_fk2"] = LegajoGrupoFamiliar.objects.filter(fk_legajo_2=pk)
        context["count_familia"] = context["familiares_fk1"].count() + context["familiares_fk1"].count()
        context["nombre"] = Legajos.objects.filter(pk=pk).first()
        context["pk"] = pk
        return context


class CreateGrupoFamiliar(View):
    def get(self, request, **kwargs):
        fk_legajo_1 = request.GET.get("fk_legajo_1", None)
        fk_legajo_2 = request.GET.get("fk_legajo_2", None)
        vinculo = request.GET.get("vinculo", None)
        estado_relacion = request.GET.get("estado_relacion", None)
        conviven = request.GET.get("conviven", None)
        cuidador_principal = request.GET.get("cuidador_principal", None)
        obj = None
        vinculo_data = VINCULO_MAP.get(vinculo)

        if not vinculo_data:
            return messages.error(self.request, "Vinculo inválido.")

        obj = LegajoGrupoFamiliar.objects.create(
            fk_legajo_1_id=fk_legajo_1,
            fk_legajo_2_id=fk_legajo_2,
            vinculo=vinculo_data["vinculo"],
            vinculo_inverso=vinculo_data["vinculo_inverso"],
            estado_relacion=estado_relacion,
            conviven=conviven,
            cuidador_principal=cuidador_principal,
        )

        familiar = {
            "id": obj.id,
            "fk_legajo_1": obj.fk_legajo_1.id,
            "fk_legajo_2": obj.fk_legajo_2.id,
            "vinculo": obj.vinculo,
            "nombre": obj.fk_legajo_2.nombre,
            "apellido": obj.fk_legajo_2.apellido,
            "foto": obj.fk_legajo_2.foto.url if obj.fk_legajo_2.foto else None,
            "cuidador_principal": obj.cuidador_principal,
        }
        data = {
            "tipo_mensaje": "success",
            "mensaje": "Vínculo familiar agregado correctamente.",
        }

        return JsonResponse({"familiar": familiar, "data": data})


class DeleteGrupoFamiliar(View):
    def get(self, request):
        pk = request.GET.get("id", None)
        try:
            familiar = get_object_or_404(LegajoGrupoFamiliar, pk=pk)
            familiar.delete()
            data = {
                "deleted": True,
                "tipo_mensaje": "success",
                "mensaje": "Vínculo familiar eliminado correctamente.",
            }
        except Exception as e:
            data = {
                "deleted": False,
                "tipo_mensaje": "error",
                "mensaje": f"No fue posible eliminar el archivo. Error: {e}",
            }

        return JsonResponse(data)


# endregion


# region ############################################################### DERIVACIONES


class LegajosDerivacionesBuscar(PermisosMixin, TemplateView):
    permission_required = ROL_ADMIN
    template_name = "legajos/legajosderivaciones_buscar.html"

    def get(self, request, *args, **kwargs):  # pylint: disable=too-many-locals
        context = self.get_context_data(**kwargs)
        legajos = cache.get("legajos")
        derivaciones = cache.get("derivaciones")
        con_derivaciones = cache.get("con_derivaciones")
        sin_derivaciones = cache.get("sin_derivaciones")

        if not legajos:
            legajos = Legajos.objects.all()
            cache.set("legajos", legajos, 60)
        if not derivaciones:
            derivaciones = LegajosDerivaciones.objects.all()
            cache.set("derivaciones", derivaciones, 60)
        if not con_derivaciones:
            con_derivaciones = LegajosDerivaciones.objects.none()
            cache.set("con_derivaciones", con_derivaciones, 60)
        if not sin_derivaciones:
            sin_derivaciones = Legajos.objects.none()
            cache.set("sin_derivaciones", sin_derivaciones, 60)

        barrios = legajos.values_list("barrio")
        circuitos = CHOICE_CIRCUITOS
        localidad = CHOICE_NACIONALIDAD
        mostrar_resultados = False
        mostrar_btn_resetear = False
        query = self.request.GET.get("busqueda")
        if query:
            derivaciones_filtrado = (
                derivaciones.filter(Q(fk_legajo__apellido__icontains=query) | Q(fk_legajo__documento__icontains=query)).values("fk_legajo").distinct()
            )
            legajos_filtrado = legajos.filter(Q(apellido__icontains=query) | Q(documento__icontains=query)).distinct()

            if derivaciones_filtrado:
                sin_derivaciones = legajos_filtrado.exclude(id__in=derivaciones_filtrado)
                con_derivaciones = legajos_filtrado.filter(id__in=derivaciones_filtrado)

            else:
                sin_derivaciones = legajos_filtrado

            if not derivaciones_filtrado and not legajos_filtrado:
                messages.warning(self.request, "La búsqueda no arrojó resultados")

            mostrar_btn_resetear = True
            mostrar_resultados = True

        context["barrios"] = barrios
        context["circuitos"] = circuitos
        context["localidad"] = localidad
        context["mostrar_resultados"] = mostrar_resultados
        context["mostrar_btn_resetear"] = mostrar_btn_resetear
        context["sin_derivaciones"] = sin_derivaciones
        context["con_derivaciones"] = con_derivaciones
        return self.render_to_response(context)


class LegajosDerivacionesListView(PermisosMixin, ListView):
    permission_required = ROL_ADMIN
    model = LegajosDerivaciones
    paginate_by = 25

    def get_context_data(self, **kwargs):
        context = super(LegajosDerivacionesListView, self).get_context_data(**kwargs)

        model = cache.get("model")
        if not model:
            model = LegajosDerivaciones.objects.all()
            cache.set("model", model, 60)

        context["pendientes"] = model.filter(estado="Pendiente")
        context["aceptadas"] = model.filter(estado="Aceptada")
        context["analisis"] = model.filter(estado="En análisis")
        context["asesoradas"] = model.filter(estado="Asesoramiento")
        context["enviadas"] = model.filter(fk_usuario=self.request.user)
        return context

    # Funcion de busqueda

    def get_queryset(self):
        model = cache.get("model")
        if model is None:
            model = LegajosDerivaciones.objects.all()
            cache.set("model", model, 60)

        query = self.request.GET.get("busqueda")

        if query:
            object_list = model.filter(Q(fk_legajo__apellido__icontains=query) | Q(fk_legajo__documento__icontains=query)).distinct()

        else:
            object_list = model.all()

        return object_list.order_by("-estado")


class LegajosDerivacionesCreateView(PermisosMixin, CreateView):
    permission_required = ROL_ADMIN
    model = LegajosDerivaciones
    form_class = LegajosDerivacionesForm
    success_message = "Derivación registrada con éxito"

    def get_form(self, form_class=None):
        form = super().get_form(form_class)
        pk = self.kwargs.get("pk")

        if pk:
            # excluyo los programas que ya tienen derivaciones en curso para este legajo (solo dejo fuera las 'asesoradas')

            programas = Programas.objects.all().exclude(
                id__in=LegajosDerivaciones.objects.filter(fk_legajo=pk)
                .exclude(estado__in=["Rechazada", "Finalizada"])
                .values_list("fk_programa", flat=True)
            )

            form.fields["fk_programa"].queryset = programas
            form.fields["fk_legajo"].initial = pk
            form.fields["fk_usuario"].initial = self.request.user
        return form

    def get_context_data(self, **kwargs):
        pk = self.kwargs["pk"]
        context = super().get_context_data(**kwargs)
        context["legajo"] = Legajos.objects.filter(id=pk).first()
        return context


class LegajosDerivacionesUpdateView(PermisosMixin, UpdateView):
    permission_required = ROL_ADMIN
    model = LegajosDerivaciones
    form_class = LegajosDerivacionesForm
    success_message = "Derivación editada con éxito"

    def get_initial(self):
        initial = super().get_initial()
        initial["fk_usuario"] = self.request.user
        return initial

    def get_context_data(self, **kwargs):
        pk = self.kwargs["pk"]
        context = super().get_context_data(**kwargs)
        legajo = LegajosDerivaciones.objects.filter(id=pk).first()
        context["legajo"] = Legajos.objects.filter(id=legajo.fk_legajo.id).first()
        return context


class LegajosDerivacionesHistorial(PermisosMixin, ListView):
    permission_required = ROL_ADMIN
    model = LegajosDerivaciones
    template_name = "legajos/legajosderivaciones_historial.html"

    def get_context_data(self, **kwargs):
        context = super(LegajosDerivacionesHistorial, self).get_context_data(**kwargs)
        pk = self.kwargs.get("pk")

        legajo = Legajos.objects.filter(id=pk).first()
        historial = LegajosDerivaciones.objects.filter(fk_legajo_id=pk)

        context["historial"] = historial
        context["legajo"] = legajo
        context["pendientes"] = historial.filter(estado="Pendiente").count()
        context["admitidas"] = historial.filter(estado="Aceptada").count()
        context["rechazadas"] = historial.filter(estado="Rechazada").count()
        return context


class LegajosDerivacionesDeleteView(PermisosMixin, DeleteView):
    permission_required = ROL_ADMIN
    model = LegajosDerivaciones

    def form_valid(self, form):
        if self.object.estado != "Pendiente":
            messages.error(
                self.request,
                "No es posible eliminar una solicitud en estado " + self.object.estado,
            )

            return redirect("legajosderivaciones_ver", pk=int(self.object.id))

        if self.request.user != self.object.fk_usuario:
            messages.error(
                self.request,
                "Solo el usuario que generó esta derivación puede eliminarla.",
            )

            return redirect("legajosderivaciones_ver", pk=int(self.object.id))

        else:
            legajo = LegajosDerivaciones.objects.filter(pk=self.object.id).first()
            self.object.delete()

            return redirect("legajosderivaciones_historial", pk=legajo.fk_legajo_id)


class LegajosDerivacionesDetailView(PermisosMixin, DetailView):
    permission_required = ROL_ADMIN
    model = LegajosDerivaciones


# endregion


# region ############################################################### ALERTAS


class LegajosAlertasListView(PermisosMixin, ListView):
    permission_required = ROL_ADMIN
    model = HistorialLegajoAlertas
    template_name = "legajos/legajoalertas_list.html"

    def get_context_data(self, **kwargs):
        pk = self.kwargs["pk"]
        context = super().get_context_data(**kwargs)
        context["legajo_alertas"] = HistorialLegajoAlertas.objects.filter(fk_legajo=pk)
        context["legajo"] = Legajos.objects.filter(id=pk).values("apellido", "nombre", "id").first()
        return context


class LegajosAlertasCreateView(PermisosMixin, SuccessMessageMixin, CreateView):
    permission_required = ROL_ADMIN
    model = LegajoAlertas
    form_class = LegajosAlertasForm
    success_message = "Alerta asignada correctamente."

    def get_context_data(self, **kwargs):
        pk = self.kwargs["pk"]
        context = super().get_context_data(**kwargs)

        alertas = LegajoAlertas.objects.filter(fk_legajo=pk)

        legajo = Legajos.objects.values("pk", "dimensionfamilia__id").get(pk=pk)

        context["alertas"] = alertas
        context["legajo"] = legajo
        return context

    def get_form(self, form_class=None):
        form = super().get_form(form_class)
        pk = self.kwargs.get("pk")
        if pk:
            form.fields["fk_legajo"].initial = pk
            form.fields["creada_por"].initial = self.request.user.usuarios.id
        return form

    def get_success_url(self):
        # Redirige a la misma página después de agregar la alerta
        return self.request.path


class DeleteAlerta(PermisosMixin, View):
    permission_required = ROL_ADMIN

    def get(self, request):
        try:
            pk = request.GET.get("id", None)
            legajo_alerta = get_object_or_404(LegajoAlertas, pk=pk)
            legajo = legajo_alerta.fk_legajo
            alerta = legajo_alerta.fk_alerta
            legajo_alerta.delete()

            # Filtrar el registro activo actualmente (sin fecha_fin)
            registro_historial = HistorialLegajoAlertas.objects.filter(Q(fk_alerta=alerta) & Q(fk_legajo=legajo) & Q(fecha_fin__isnull=True)).first()

            if registro_historial:
                registro_historial.eliminada_por = request.user.usuarios
                registro_historial.fecha_fin = date.today()
                registro_historial.save()

                data = {
                    "deleted": True,
                    "tipo_mensaje": "success",
                    "mensaje": "Alerta eliminada correctamente.",
                }
            else:
                data = {
                    "deleted": True,
                    "tipo_mensaje": "warning",
                    "mensaje": "Alerta eliminada, con errores en el historial.",
                }
        except Exception as e:
            data = {
                "deleted": False,
                "tipo_mensaje": "error",
                "mensaje": f"No fue posible eliminar el alerta. Error: {e}",
            }

        return JsonResponse(data)


class CategoriasSelectView(View):
    def get(self, request, *args, **kwargs):
        alerta_id = request.GET.get("alerta_id")
        if alerta_id:
            categorias = CategoriaAlertas.objects.filter(alertas__id=alerta_id)
        else:
            categorias = CategoriaAlertas.objects.all()

        data = [{"id": categoria.id, "text": categoria.nombre} for categoria in categorias]
        return JsonResponse(data, safe=False)


class AlertasSelectView(View):
    def get(self, request, *args, **kwargs):
        categoria_id = request.GET.get("categoria_id")
        if categoria_id:
            alertas = Alertas.objects.filter(fk_categoria_id=categoria_id)
        else:
            alertas = Alertas.objects.all()

        data = [{"id": alerta.id, "text": alerta.nombre} for alerta in alertas]
        return JsonResponse(data, safe=False)


# endregion


# region ############################################################### DIMENSIONES


class DimensionesUpdateView(PermisosMixin, SuccessMessageMixin, UpdateView):
    # FIXME: Crear updateView por cada formulario
    permission_required = ROL_ADMIN
    template_name = "legajos/legajosdimensiones_form.html"
    model = DimensionFamilia
    form_class = DimensionFamiliaForm
    form_vivienda = DimensionViviendaForm
    form_salud = DimensionSaludForm
    form_educacion = DimensionEducacionForm
    form_economia = DimensionEconomiaForm
    form_trabajo = DimensionTrabajoForm
    success_message = "Editado correctamente"

    def get_object(self, queryset=None):
        pk = self.kwargs["pk"]
        legajo = Legajos.objects.only("id").get(id=pk)
        return DimensionFamilia.objects.get(fk_legajo=legajo.id)

    def get_context_data(self, **kwargs):
        context = super().get_context_data(**kwargs)

        pk = self.kwargs["pk"]
        legajo = (
            Legajos.objects.select_related(
                "dimensionvivienda",
                "dimensionsalud",
                "dimensioneducacion",
                "dimensioneconomia",
                "dimensiontrabajo",
            )
            .only(
                "id",
                "apellido",
                "nombre",
                "dimensionvivienda__fk_legajo",
                "dimensionvivienda__obs_vivienda",
                "dimensionsalud__fk_legajo",
                "dimensionsalud__obs_salud",
                "dimensionsalud__hay_obra_social",
                "dimensionsalud__hay_enfermedad",
                "dimensionsalud__hay_discapacidad",
                "dimensionsalud__hay_cud",
                "dimensioneducacion__fk_legajo",
                "dimensioneducacion__obs_educacion",
                "dimensioneducacion__areaCurso",
                "dimensioneducacion__areaOficio",
                "dimensioneconomia__fk_legajo",
                "dimensioneconomia__obs_economia",
                "dimensioneconomia__m2m_planes",
                "dimensiontrabajo__fk_legajo",
                "dimensiontrabajo__obs_trabajo",
            )
            .get(id=pk)
        )

        # TODO: Modificar logica para no utilizar los siguientes "None' y crear la dimension segun haga falta
        context.update(
            {
                "legajo": legajo,
                "form_vivienda": self.form_vivienda(instance=getattr(legajo, "dimensionvivienda", None)),
                "form_salud": self.form_salud(instance=getattr(legajo, "dimensionsalud", None)),
                "form_educacion": self.form_educacion(instance=getattr(legajo, "dimensioneducacion", None)),
                "form_economia": self.form_economia(instance=getattr(legajo, "dimensioneconomia", None)),
                "form_trabajo": self.form_trabajo(instance=getattr(legajo, "dimensiontrabajo", None)),
            }
        )

        return context

<<<<<<< HEAD
    def form_valid(self, form):  # pylint: disable=too-many-locals, too-many-branches, too-many-statements
=======
    def form_valid(
        self, form
    ):  # pylint: disable=too-many-locals, too-many-branches, too-many-statements
>>>>>>> 212ef8e8
        # TODO: Esto sera refactorizado
        self.object = form.save(commit=False)

        pk = self.kwargs["pk"]

        legajo_dim_vivienda = DimensionVivienda.objects.get(fk_legajo__id=pk)
        legajo_dim_salud = DimensionSalud.objects.get(fk_legajo__id=pk)
        legajo_dim_educacion = DimensionEducacion.objects.get(fk_legajo__id=pk)
        legajo_dim_economia = DimensionEconomia.objects.get(fk_legajo__id=pk)
        legajo_dim_trabajo = DimensionTrabajo.objects.get(fk_legajo__id=pk)
        form_multiple = self.form_class(self.request.POST).data.copy()

        # cambio el valor 'on' y 'off' por True/False
        for clave, valor in form_multiple.items():
            if valor == "on":
                form_multiple[clave] = True

            elif valor == "off":
                form_multiple[clave] = False

        # dimension vivienda

        fields_mapping_vivienda = {
            "tipo": "tipo",
            "material": "material",
            "pisos": "pisos",
            "posesion": "posesion",
            "cant_ambientes": "cant_ambientes",
            "cant_convivientes": "cant_convivientes",
            "cant_menores": "cant_menores",
            "cant_camas": "cant_camas",
            "cant_hogares": "cant_hogares",
            "hay_agua_caliente": "hay_agua_caliente",
            "hay_desmoronamiento": "hay_desmoronamiento",
            "hay_banio": "hay_banio",
            "PoseenCeludar": "PoseenCeludar",
            "PoseenPC": "PoseenPC",
            "Poseeninternet": "Poseeninternet",
            "ContextoCasa": "ContextoCasa",
            "CondicionDe": "CondicionDe",
            "CantidadAmbientes": "CantidadAmbientes",
            "gas": "gas",
            "techos": "techos",
            "agua": "agua",
            "desague": "desague",
            "obs_vivienda": "obs_vivienda",
        }

        for field in fields_mapping_vivienda:
            value = form_multiple.get(field)

            if value:
                setattr(
                    legajo_dim_vivienda,
                    fields_mapping_vivienda.get(field, field),
                    value,
                )

            else:
                setattr(legajo_dim_vivienda, field, None)

        legajo_dim_vivienda.save()

        # dimension salud

        fields_mapping_salud = {
            "lugares_atencion": "lugares_atencion",
            "frec_controles": "frec_controles",
            "hay_obra_social": "hay_obra_social",
            "hay_enfermedad": "hay_enfermedad",
            "hay_discapacidad": "hay_discapacidad",
            "hay_cud": "hay_cud",
            "obs_salud": "obs_salud",
        }

        for field in fields_mapping_salud:
            value = form_multiple.get(field)

            if value:
                setattr(
                    legajo_dim_salud,
                    fields_mapping_salud.get(field, field),
                    value,
                )

            else:
                setattr(legajo_dim_salud, field, None)

        legajo_dim_salud.save()

        # dimension educacion

        fields_mapping_educacion = {
            "max_nivel": "max_nivel",
            "estado_nivel": "estado_nivel",
            "asiste_escuela": "asiste_escuela",
            "institucion": "institucion",
            "gestion": "gestion",
            "ciclo": "ciclo",
            "grado": "grado",
            "turno": "turno",
            "obs_educacion": "obs_educacion",
            "provinciaInstitucion": "provinciaInstitucion",
            "localidadInstitucion": "localidadInstitucion",
            "municipioInstitucion": "municipioInstitucion",
            "barrioInstitucion": "barrioInstitucion",
            "calleInstitucion": "calleInstitucion",
            "numeroInstitucion": "numeroInstitucion",
            "interesEstudio": "interesEstudio",
            "interesCurso": "interesCurso",
            "nivelIncompleto": "nivelIncompleto",
            "sinEduFormal": "sinEduFormal",
            "realizandoCurso": "realizandoCurso",
            "areaCurso": "areaCurso",
            "interesCapLab": "interesCapLab",
            "areaOficio": "areaOficio",
            "oficio": "oficio",
        }

        for field in fields_mapping_educacion:
            value = form_multiple.get(field)

            if value:
                # TODO: Refactorizar
                if field == "provinciaInstitucion":
                    value = LegajoProvincias.objects.get(pk=value) or None
                elif field == "municipioInstitucion":
                    value = LegajoMunicipio.objects.get(pk=value) or None
                elif field == "localidadInstitucion":
                    value = LegajoLocalidad.objects.get(pk=value) or None

                setattr(
                    legajo_dim_educacion,
                    fields_mapping_educacion.get(field, field),
                    value,
                )

            else:
                setattr(legajo_dim_educacion, field, None)

        legajo_dim_educacion.save()

        # dimension economia

        fields_mapping_economia = {
            "ingresos": "ingresos",
            "recibe_plan": "recibe_plan",
            "m2m_planes": "m2m_planes",
            "cant_aportantes": "cant_aportantes",
            "obs_economia": "obs_economia",
        }

        for field in fields_mapping_economia:
            value = form_multiple.get(field)

            if field == "m2m_planes":
                lista = form_multiple.getlist("m2m_planes")

                legajo_dim_economia.m2m_planes.set(lista)

            else:
                if value:
                    setattr(
                        legajo_dim_economia,
                        fields_mapping_economia.get(field, field),
                        value,
                    )

                else:
                    setattr(legajo_dim_economia, field, None)

        legajo_dim_economia.save()

        # dimension trabajo

        fields_mapping_trabajo = {
            "tiene_trabajo": "tiene_trabajo",
            "modo_contratacion": "modo_contratacion",
            "ocupacion": "ocupacion",
            "conviviente_trabaja": "conviviente_trabaja",
            "obs_trabajo": "obs_trabajo",
            "horasSemanales": "horasSemanales",
            "actividadRealizadaComo": "actividadRealizadaComo",
            "duracionTrabajo": "duracionTrabajo",
            "aportesJubilacion": "aportesJubilacion",
            "TiempoBusquedaLaboral": "TiempoBusquedaLaboral",
            "busquedaLaboral": "busquedaLaboral",
            "noBusquedaLaboral": "noBusquedaLaboral",
        }

        for field in fields_mapping_trabajo:
            value = form_multiple.get(field)

            if value:
                setattr(
                    legajo_dim_trabajo,
                    fields_mapping_trabajo.get(field, field),
                    value,
                )

            else:
                setattr(legajo_dim_trabajo, field, None)

        legajo_dim_trabajo.save()

        if "form_step1" in self.request.POST:
            self.object.save()

            return redirect("legajos_editar", pk=pk)

        if "form_step2" in self.request.POST:
            self.object.save()

            return redirect("legajos_ver", pk=pk)

        if "form_step3" in self.request.POST:
            self.object.save()

            return redirect("grupofamiliar_crear", pk=pk)

        self.object = form.save()

        return super().form_valid(form)


class DimensionesDetailView(PermisosMixin, DetailView):
    permission_required = ROL_ADMIN
    model = Legajos
    template_name = "legajos/legajosdimensiones_detail.html"


# endregion


# region ################################################################ ARCHIVOS
class LegajosArchivosListView(PermisosMixin, ListView):
    permission_required = ROL_ADMIN
    model = LegajosArchivos
    template_name = "legajos/legajosarchivos_list.html"

    def get_context_data(self, **kwargs):
        pk = self.kwargs["pk"]
        context = super().get_context_data(**kwargs)
        context["legajo_archivos"] = LegajosArchivos.objects.filter(fk_legajo=pk)
        context["legajo"] = Legajos.objects.filter(id=pk).first()
        return context


class LegajosArchivosCreateView(PermisosMixin, SuccessMessageMixin, CreateView):
    permission_required = ROL_ADMIN
    model = LegajosArchivos
    form_class = LegajosArchivosForm
    success_message = "Archivo actualizado correctamente."

    def get_context_data(self, **kwargs):
        pk = self.kwargs["pk"]
        context = super().get_context_data(**kwargs)
        archivos = LegajosArchivos.objects.filter(fk_legajo=pk)
        imagenes = archivos.filter(tipo="Imagen")
        documentos = archivos.filter(tipo="Documento")
        legajo = Legajos.objects.filter(pk=pk).first()
        context["imagenes"] = imagenes
        context["documentos"] = documentos
        context["legajo"] = legajo
        return context


class CreateArchivo(TemplateView):
    def post(self, request):
        pk = request.POST.get("pk")
        legajo = Legajos.objects.get(id=pk)
        response_data_list = []  # Lista para almacenar las respuestas de los archivos

        files = request.FILES.getlist("file")  # Acceder a los archivos enviados desde Dropzone

        for f in files:
            if f:
                file_extension = f.name.split(".")[-1].lower()
                if file_extension in ["jpg", "jpeg", "png", "gif", "bmp"]:
                    tipo = "Imagen"
                else:
                    tipo = "Documento"

                legajo_archivo = LegajosArchivos.objects.create(fk_legajo=legajo, archivo=f, tipo=tipo)

                response_data = {
                    "id": legajo_archivo.id,
                    "tipo": legajo_archivo.tipo,
                    "archivo_url": legajo_archivo.archivo.url,
                }

                response_data_list.append(response_data)  # Agregar la respuesta actual a la lista

        return JsonResponse(response_data_list, safe=False)  # Devolver la lista completa de respuestas como JSON


class DeleteArchivo(PermisosMixin, View):
    permission_required = ROL_ADMIN

    def get(self, request):
        try:
            pk = request.GET.get("id", None)
            legajo_archivo = get_object_or_404(LegajosArchivos, pk=pk)
            legajo_archivo.delete()

            data = {
                "deleted": True,
                "tipo_mensaje": "success",
                "mensaje": "Archivo eliminado correctamente.",
            }
        except Exception as e:
            data = {
                "deleted": False,
                "tipo_mensaje": "error",
                "mensaje": f"No fue posible eliminar el archivo. Error: {e}",
            }

        return JsonResponse(data)


class ProgramasIntervencionesView(TemplateView):
    template_name = "legajos/programas_intervencion.html"
    model = Legajos

    def get_context_data(self, **kwargs):
        context = super().get_context_data(**kwargs)

        legajo = Legajos.objects.filter(pk=self.kwargs["pk"]).first()

        context["legajo"] = legajo

        return context


class AccionesSocialesView(TemplateView):
    template_name = "legajos/acciones_sociales.html"
    model = Legajos

    def get_context_data(self, **kwargs):
        context = super().get_context_data(**kwargs)
        legajo_id = self.kwargs["pk"]

        legajo = Legajos.objects.only(
            "apellido",
            "nombre",
            "id",
            "tipo_doc",
            "documento",
            "fecha_nacimiento",
            "sexo",
        ).get(pk=legajo_id)

        context["legajo"] = legajo

        return context


class IntervencionesSaludView(TemplateView):
    template_name = "legajos/intervenciones_salud.html"
    model = Legajos

    def get_context_data(self, **kwargs):
        context = super().get_context_data(**kwargs)

        legajo = Legajos.objects.filter(pk=self.kwargs["pk"]).first()

        context["legajo"] = legajo

        return context


class IndicesView(TemplateView):
    template_name = "legajos/indices.html"
    model = Legajos

    def get_context_data(self, **kwargs):
        context = super().get_context_data(**kwargs)

        legajo = Legajos.objects.filter(pk=self.kwargs["pk"]).first()

        context["legajo"] = legajo

        return context


class IndicesDetalleView(TemplateView):
    template_name = "legajos/indices_detalle.html"
    model = Legajos

    def get_context_data(self, **kwargs):
        context = super().get_context_data(**kwargs)

        legajo = Legajos.objects.filter(pk=self.kwargs["pk"]).first()

        context["legajo"] = legajo

        return context


# endregion ###########################################################

# region ############################################################### GRUPO Hogar


class LegajosGrupoHogarCreateView(CreateView):
    permission_required = ROL_ADMIN
    model = LegajoGrupoHogar
    form_class = LegajoGrupoHogarForm
    paginate_by = 8

    def get_context_data(self, **kwargs):
        pk = self.kwargs["pk"]
        legajo_principal = Legajos.objects.filter(pk=pk).first()

        context = super().get_context_data(**kwargs)

        hogares = LegajoGrupoHogar.objects.filter(Q(fk_legajo_1Hogar=pk) | Q(fk_legajo_2Hogar=pk)).values(
            "id",
            "fk_legajo_1Hogar__nombre",
            "fk_legajo_2Hogar__nombre",
            "fk_legajo_1Hogar__apellido",
            "fk_legajo_2Hogar__apellido",
            "fk_legajo_1Hogar__foto",
            "fk_legajo_2Hogar__foto",
            "fk_legajo_1Hogar__id",
            "fk_legajo_2Hogar__id",
        )

        # Paginacion

        paginator = Paginator(hogares, self.paginate_by)
        page_number = self.request.GET.get("page")
        page_obj = paginator.get_page(page_number)

        context["hogar_1"] = [familiar for familiar in page_obj if familiar["fk_legajo_1Hogar__id"] == int(pk)]
        context["hogar_2"] = [familiar for familiar in page_obj if familiar["fk_legajo_2Hogar__id"] == int(pk)]
        print(context["hogar_1"])

        context["hogares"] = page_obj
        context["count_hogar"] = hogares.count()
        context["legajo_principal"] = legajo_principal
        context["pk"] = pk

        return context

    def form_valid(self, form):
        pk = self.kwargs["pk"]
        estado_relacion = form.cleaned_data["estado_relacion"]

        # Crea el objeto Legajos
        try:
            nuevo_legajo = form.save()
            DimensionFamilia.objects.create(fk_legajo=nuevo_legajo)
            DimensionVivienda.objects.create(fk_legajo=nuevo_legajo)
            DimensionSalud.objects.create(fk_legajo=nuevo_legajo)
            DimensionEconomia.objects.create(fk_legajo=nuevo_legajo)
            DimensionEducacion.objects.create(fk_legajo=nuevo_legajo)
            DimensionTrabajo.objects.create(fk_legajo=nuevo_legajo)
            LegajoGrupoHogar.objects.create(fk_legajo=nuevo_legajo)
        except Exception as e:
            return messages.error(
                self.request,
                f"Verifique que no exista un legajo con ese DNI y NÚMERO. Error: {e}",
            )

        # Crea el objeto LegajoGrupoFamiliar con los valores del formulario
        # vinculo_data = VINCULO_MAP.get(vinculo)
        # if not vinculo_data:
        #   return messages.error(self.request, "Vinculo inválido.")

        # crea la relacion de grupo familiar
        legajo_principal = Legajos.objects.get(id=pk)
        try:
            LegajoGrupoFamiliar.objects.create(
                fk_legajo_1=legajo_principal,
                fk_legajo_2=nuevo_legajo,
                #  vinculo=vinculo_data["vinculo"],
                # vinculo_inverso=vinculo_data["vinculo_inverso"],
                estado_relacion=estado_relacion,
            )
        except Exception as e:
            return messages.error(
                self.request,
                f"Verifique que no exista un legajo con ese DNI y NÚMERO. {e}",
            )

        messages.success(self.request, "Familair agregado correctamente.")
        # Redireccionar a la misma página después de realizar la acción con éxito
        return HttpResponseRedirect(self.request.path_info)


def busqueda_hogar(request):

    res = None
    busqueda = request.POST.get("busqueda")
    legajo_principal_id = request.POST.get("id")
    page_number = request.POST.get("page", 1)

    legajos_asociados = LegajoGrupoHogar.objects.filter(
        Q(fk_legajo_1Hogar_id=legajo_principal_id) | Q(fk_legajo_2Hogar_id=legajo_principal_id)
    ).values_list("fk_legajo_1Hogar_id", "fk_legajo_2Hogar_id")

    legajos_asociados_ids = set()
    for fk_legajo_1, fk_legajo_2 in legajos_asociados:
        if fk_legajo_1 != legajo_principal_id:
            legajos_asociados_ids.add(fk_legajo_1)
        if fk_legajo_2 != legajo_principal_id:
            legajos_asociados_ids.add(fk_legajo_2)

    paginate_by = 10
    hogares = Legajos.objects.filter(~Q(id=legajo_principal_id) & (Q(apellido__icontains=busqueda) | Q(documento__icontains=busqueda))).exclude(
        id__in=legajos_asociados_ids
    )

    if len(hogares) > 0 and busqueda:
        paginator = Paginator(hogares, paginate_by)
        try:
            page_obj = paginator.page(page_number)
        except PageNotAnInteger:
            page_obj = paginator.page(1)
        except EmptyPage:
            page_obj = paginator.page(paginator.num_pages)

        data = [
            {
                "pk": hogar.pk,
                "nombre": hogar.nombre,
                "apellido": hogar.apellido,
                "documento": hogar.documento,
                "tipo_doc": hogar.tipo_doc,
                "fecha_nacimiento": hogar.fecha_nacimiento,
                "sexo": hogar.sexo,
                # Otros campos que deseas incluir
            }
            for hogar in page_obj
        ]
        res = {
            "hogares": data,
            "page": page_number,
            "num_pages": paginator.num_pages,
            "has_next": page_obj.has_next(),
            "has_previous": page_obj.has_previous(),
        }
    else:
        res = ""

    return JsonResponse({"data": res})


class LegajoGrupoHogarList(ListView):
    model = LegajoGrupoFamiliar

    def get_context_data(self, **kwargs):
        pk = self.kwargs["pk"]
        context = super().get_context_data(**kwargs)

        # FIXME: Esta query optimizada de "familiares" no se termino de implementar
        familiares = LegajoGrupoFamiliar.objects.filter(Q(fk_legajo_1=pk) | Q(fk_legajo_2=pk)).values(
            "fk_legajo2__id",
            "fk_legajo1__id",
            "fk_legajo_2__nombre",
            "fk_legajo_2__apellido",
            "fk_legajo_2__calle",
            "fk_legajo_2__telefono",
            "estado_relacion",
            "conviven",
            "cuidado_principal",
            "fk_legajo_2__foto",
            "fk_legajo_1__nombre",
            "fk_legajo_1__apellido",
            "fk_legajo_1__calle",
            "fk_legajo_1__telefono",
            "estado_relacion",
            "conviven",
            "cuidado_principal",
            "fk_legajo_1__foto",
            "vinculo",
        )
        context["familiares_fk1"] = [familiar for familiar in familiares if familiar["fk_legajo_1__id"] == int(pk)]
        context["familiares_fk2"] = [familiar for familiar in familiares if familiar["fk_legajo_1__id"] == int(pk)]
        context["count_familia"] = context["familiares_fk1"].count() + context["familiares_fk1"].count()
        context["nombre"] = Legajos.objects.filter(pk=pk).values("nombre").first()
        context["pk"] = pk
        return context


class CreateGrupoHogar(View):
    def get(self, request, **kwargs):
        fk_legajo_1 = request.GET.get("fk_legajo_1", None)
        fk_legajo_2 = request.GET.get("fk_legajo_2", None)
        estado_relacion = request.GET.get("estado_relacion", None)
        obj = None

        obj = LegajoGrupoHogar.objects.create(
            fk_legajo_1Hogar_id=fk_legajo_1,
            fk_legajo_2Hogar_id=fk_legajo_2,
            estado_relacion=estado_relacion,
        )

        familiar = {
            "id": obj.id,
            "fk_legajo_1": obj.fk_legajo_1Hogar.id,
            "fk_legajo_2": obj.fk_legajo_2Hogar.id,
            "nombre": obj.fk_legajo_2Hogar.nombre,
            "apellido": obj.fk_legajo_2Hogar.apellido,
            "foto": (obj.fk_legajo_2Hogar.foto.url if obj.fk_legajo_2Hogar.foto else None),
        }
        data = {
            "tipo_mensaje": "success",
            "mensaje": "Vínculo hogar agregado correctamente.",
        }

        return JsonResponse({"hogar": familiar, "data": data})


class DeleteGrupoHogar(View):
    def get(self, request):
        pk = request.GET.get("id", None)
        try:
            familiar = get_object_or_404(LegajoGrupoHogar, pk=pk)
            familiar.delete()
            data = {
                "deleted": True,
                "tipo_mensaje": "success",
                "mensaje": "Vínculo del hogar eliminado correctamente.",
            }
        except Exception as e:
            data = {
                "deleted": False,
                "tipo_mensaje": "error",
                "mensaje": f"No fue posible eliminar el vinculo. Error: {e}",
            }

        return JsonResponse(data)


class IntervencionDetail(TemplateView):
    permission_required = ROL_ADMIN
    template_name = "legajos/intervencion_detail.html"
    model = Intervencion

    def get_context_data(self, **kwargs):
        context = super().get_context_data(**kwargs)
        legajo = Legajos.objects.get(pk=self.kwargs["pk"])
        intervenciones = Intervencion.objects.filter(fk_legajo=self.kwargs["pk"])
        cantidad_intervenciones = Intervencion.objects.filter(fk_legajo=self.kwargs["pk"]).count()
        context["intervenciones"] = intervenciones
        context["object"] = legajo
        context["cantidad_intervenciones"] = cantidad_intervenciones

        return context


class IntervencionCreateView(CreateView):
    permission_required = ROL_ADMIN
    model = Intervencion
    template_name = "legajos/intervencion_form.html"
    form_class = IntervencionForm

    def form_valid(self, form):
        pk = self.kwargs["pk"]
        form.save()
        return redirect("intervencion_ver", pk=pk)

    def get_context_data(self, **kwargs):
        context = super().get_context_data(**kwargs)
        legajo = Legajos.objects.get(pk=self.kwargs["pk"])

        context["form"] = self.get_form()
        context["object"] = legajo

        return context


class IntervencionDeleteView(DeleteView):
    permission_required = ROL_ADMIN
    model = Intervencion
    template_name = "legajos/intervencion_confirm_delete.html"

    def form_valid(self, form):
        self.object.delete()
        return redirect("intervencion_ver", pk=self.kwargs["pk2"])


class IntervencionUpdateView(UpdateView):
    permission_required = ROL_ADMIN
    model = Intervencion
    form_class = IntervencionForm
    template_name = "legajos/intervencion_form.html"

    def form_valid(self, form):
        pk = self.kwargs["pk2"]
        form.save()
        return redirect("intervencion_ver", pk=pk)

    def get_context_data(self, **kwargs):
        context = super().get_context_data(**kwargs)
        legajo = Legajos.objects.get(pk=self.kwargs["pk2"])

        context["form"] = self.get_form()
        context["object"] = legajo

        return context


class LlamadoDetail(TemplateView):
    permission_required = ROL_ADMIN
    template_name = "legajos/llamado_detail.html"
    model = Llamado

    def get_context_data(self, **kwargs):
        context = super().get_context_data(**kwargs)
        legajo = Legajos.objects.get(pk=self.kwargs["pk"])
        llamados = Llamado.objects.filter(fk_legajo=self.kwargs["pk"])
        cantidad_llamados = Llamado.objects.filter(fk_legajo=self.kwargs["pk"]).count()
        context["object"] = legajo
        context["llamados"] = llamados
        context["cantidad_llamados"] = cantidad_llamados

        return context


class LlamadoDeleteView(DeleteView):
    permission_required = ROL_ADMIN
    model = Llamado

    def form_valid(self, form):
        self.object.delete()
        return redirect("llamados_ver", pk=self.kwargs["pk2"])


class LlamadoCreateView(CreateView):
    permission_required = ROL_ADMIN
    model = Llamado
    template_name = "legajos/llamado_form.html"
    form_class = LlamadoForm

    def form_valid(self, form):
        pk = self.kwargs["pk"]
        form.save()
        return redirect("llamados_ver", pk=pk)

    def get_context_data(self, **kwargs):
        context = super().get_context_data(**kwargs)
        legajo = Legajos.objects.get(pk=self.kwargs["pk"])

        context["form"] = self.get_form()
        context["object"] = legajo

        return context


class LlamadoUpdateView(UpdateView):
    permission_required = ROL_ADMIN
    model = Llamado
    form_class = LlamadoForm
    template_name = "legajos/llamado_form.html"

    def form_valid(self, form):
        pk = self.kwargs["pk2"]
        form.save()
        return redirect("llamados_ver", pk=pk)

    def get_context_data(self, **kwargs):
        context = super().get_context_data(**kwargs)
        legajo = Legajos.objects.get(pk=self.kwargs["pk2"])

        context["form"] = self.get_form()
        context["object"] = legajo

        return context


class SubEstadosIntervencionesAJax(View):
    def get(self, request):
        request_id = request.GET.get("id", None)
        if request_id:
            sub_estados = SubIntervencion.objects.filter(fk_subintervencion=request_id)
        else:
            sub_estados = SubIntervencion.objects.all()

        data = [{"id": sub_estado.id, "text": sub_estado.nombre} for sub_estado in sub_estados]
        return JsonResponse(data, safe=False)


class SubEstadosLlamadosAjax(View):
    def get(self, request):
        request_id = request.GET.get("id", None)
        if request_id:
            sub_estados = SubTipoLlamado.objects.filter(fk_tipo_llamado=request_id)
        else:
            sub_estados = SubTipoLlamado.objects.all()

        data = [{"id": sub_estado.id, "text": sub_estado.nombre} for sub_estado in sub_estados]
        return JsonResponse(data, safe=False)<|MERGE_RESOLUTION|>--- conflicted
+++ resolved
@@ -184,27 +184,18 @@
                 if query.isnumeric():
                     filter_condition |= Q(documento__contains=query)
                 queryset = queryset.filter(filter_condition)
-
-<<<<<<< HEAD
-            self._cached_queryset = queryset  # pylint: disable=attribute-defined-outside-init
-=======
             self._cached_queryset = (
                 queryset  # pylint: disable=attribute-defined-outside-init
             )
->>>>>>> 212ef8e8
 
         return self._cached_queryset
 
     def get(self, request, *args, **kwargs):
         query = self.request.GET.get("busqueda")
         if query:
-<<<<<<< HEAD
-            self.object_list = self.get_queryset()  # pylint: disable=attribute-defined-outside-init
-=======
             self.object_list = (
                 self.get_queryset()
             )  # pylint: disable=attribute-defined-outside-init
->>>>>>> 212ef8e8
             size_queryset = self.object_list.count()
             if size_queryset == 1:
                 pk = self.object_list.first().id
@@ -236,14 +227,10 @@
 class LegajosDetailView(DetailView):
     model = Legajos
     template_name = "legajos/legajos_detail.html"
-
-<<<<<<< HEAD
-    def get_context_data(self, **kwargs):  # pylint: disable=too-many-locals, too-many-branches, too-many-statements
-=======
+    
     def get_context_data(
         self, **kwargs
     ):  # pylint: disable=too-many-locals, too-many-branches, too-many-statements
->>>>>>> 212ef8e8
         pk = self.kwargs["pk"]
         context = super().get_context_data(**kwargs)
 
@@ -471,13 +458,9 @@
 
         return context
 
-<<<<<<< HEAD
-    def grafico_evolucion_de_riesgo(self, fecha_actual, alertas):  # pylint: disable=too-many-locals, too-many-branches, too-many-statements
-=======
     def grafico_evolucion_de_riesgo(
         self, fecha_actual, alertas
     ):  # pylint: disable=too-many-locals, too-many-branches, too-many-statements
->>>>>>> 212ef8e8
         if alertas.exists():
             primer_dia_siguiente_mes = datetime(fecha_actual.year, fecha_actual.month % 12 + 1, 1)
             fecha_inicio_doce_meses_excepto_mes_anterior = primer_dia_siguiente_mes - timedelta(days=365)
@@ -1283,13 +1266,9 @@
 
         return context
 
-<<<<<<< HEAD
-    def form_valid(self, form):  # pylint: disable=too-many-locals, too-many-branches, too-many-statements
-=======
     def form_valid(
         self, form
     ):  # pylint: disable=too-many-locals, too-many-branches, too-many-statements
->>>>>>> 212ef8e8
         # TODO: Esto sera refactorizado
         self.object = form.save(commit=False)
 
