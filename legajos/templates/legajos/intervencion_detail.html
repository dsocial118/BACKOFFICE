{% extends "includes/base.html" %};
{% load static %}
;
{% block title %}Intervenciones Formulario{% endblock %}
;
{% block titulo-pagina %}Intervenciones{% endblock %}
;
{% block breadcrumb %}
    <ol class="breadcrumb float-sm-right">
        <li class="breadcrumb-item">
            <a href="" title="Ver listado de admisiones">Admisiones</a>
        </li>
        <li class="breadcrumb-item ">
            <a href="{% url 'legajos_ver' object.id %}" title="Ver legajo">{{ object }}</a>
        </li>
        <li class="breadcrumb-item active">Detalle</li>
    </ol>
{% endblock %}
;
{% block menu-adicional %}{% endblock %}
;
{% block content %}
    <!-- card-info -->
    <div class="row">
        <!-- botones -->
        <div class="col-12 my-3 mx-2 d-print-none">
            <a href="{% url 'intervencion_crear' object.id %}"
               class="btn btn-primary mr-1">Agregar Intervención</a>
            <a href="" class="btn btn-secondary mr-1 print">Imprimir</a>
        </div>
        <!-- ./botones -->
    </div>
    <div class="row p-0 m-0 " id="seleccion">
        <!-- Datos de legajo -->
        <div class="col-sm-4 pb-3">
            <div class="card card-outline card-primary h-100 mb-0">
                <div class="card-header">
                    <h3 class="card-title">Detalle Legajo</h3>
                    <div class="card-tools d-inline">
                        <a href="{% url 'legajos_ver' object.id %}" class="ml-3 mr-2">Ver detalles</a>
                        <button type="button"
                                class="btn btn-tool d-md-none"
                                data-card-widget="collapse">
                            <i class="fas fa-minus"></i>
                        </button>
                    </div>
                </div>
                <div class="card-body">
                    <dl class="row">
                        <dd class="col-sm-5 mb-2">
                            Nombre
                        </dd>
                        <dt class="col-sm-7 mb-2">
                            <a href="{% url 'legajos_ver' object.id %}" title="Ver legajo">{{ object.nombre }} {{ object.apellido }}</a>
                        </dt>
                        <dd class="col-sm-5 mb-2">
                            DNI
                        </dd>
                        <dt class="col-sm-7 mb-2">{{ object.documento }}</dt>
                        <dd class="col-sm-5 mb-2">
                            Fecha de nacimiento
                        </dd>
                        <dt class="col-sm-7 mb-2">{{ object.fecha_nacimiento|date:'d/m/Y' }}</dt>
                        <dd class="col-sm-5 mb-2">
                            Sexo
                        </dd>
                        <dt class="col-sm-7 mb-2">{{ object.sexo }}</dt>
                    </dl>
                </div>
            </div>
        </div>
        <!-- /  -->
        <!-- Datos de indice -->
        <div class="col-sm-3">
            <div class="row h-100">
                <div class="col-12">
                    <div class="info-box py-3 ">
                        <span class="info-box-icon bg-secondary">{{ cantidad_intervenciones }}</span>
                        <div class="info-box-content">
                            <span class="info-box-text">Intervenciones</span>
                        </div>
                    </div>
                </div>
            </div>
        </div>
<<<<<<< HEAD
        <div class="card-body table-responsive p-0">
          <table class="table table-head-fixed table-bordered">
            <thead>
              <tr>
                <th>Fecha</th>
                <th>Usuario</th>
                <th>Sub Intervencion</th>
                <th>Tipo Intervencion</th>
                <th>Direccion</th>
                <th>Estado</th>
                <th></th>
                <th></th>
              </tr>
            </thead>
            <tbody>
              {% for e in intervenciones %}
                <tr>
                  <td>{{ e.fecha|date:'d/m/Y' }}</td>
                  <td>{{ e.fk_usuario }}</td>
                  <td>{{ e.fk_subintervencion }}</td>
                  <td>{{ e.fk_tipo_intervencion }}</td>
                  <td>
                    {% for direccion in e.fk_direccion.all %}
                      {{ direccion }}{% if not forloop.last %}, {% endif %}
                    {% endfor %}
                  </td>
                  <td>{{ e.fk_estado }}</td>
                  <td>
                    <a href="{% url 'intervencion_editar' e.id object.id %}">Editar</a>
                  </td>
                  <td>
                    <a href="{% url 'intervencion_borrar' e.id object.id %}">Eliminiar</a>
                  </td>
                </tr>
              {% endfor %}
            </tbody>
          </table>
=======
        <!-- /  -->
        <!-- historial de Intervenciones -->
        <div class="col-12 mt-3">
            <div class="card card-primary card-outline">
                <div class="card-header">
                    <h3 class="card-title">Historial de Intervenciones</h3>
                    <div class="card-tools ">
                        <button type="button"
                                class="btn btn-tool d-md-none"
                                data-card-widget="collapse">
                            <i class="fas fa-minus"></i>
                        </button>
                    </div>
                </div>
                <div class="card-body table-responsive p-0">
                    <table class="table table-head-fixed table-bordered">
                        <thead>
                            <tr>
                                <th>Fecha</th>
                                <th>Usuario</th>
                                <th>Sub Intervencion</th>
                                <th>Tipo Intervencion</th>
                                <th>Direccion</th>
                                <th>Estado</th>
                                <th></th>
                                <th></th>
                            </tr>
                        </thead>
                        <tbody>
                            {% for e in intervenciones %}
                                <tr>
                                    <td>{{ e.fecha|date:'d/m/Y' }}</td>
                                    <td>{{ e.fk_usuario }}</td>
                                    <td>{{ e.fk_subintervencion }}</td>
                                    <td>{{ e.fk_tipo_intervencion }}</td>
                                    <td>{{ e.direccion }}</td>
                                    <td>{{ e.estado }}</td>
                                    <td>
                                        <a href="{% url 'intervencion_editar' e.id object.id %}">Editar</a>
                                    </td>
                                    <td>
                                        <a href="{% url 'intervencion_borrar' e.id object.id %}">Eliminiar</a>
                                    </td>
                                </tr>
                            {% endfor %}
                        </tbody>
                    </table>
                </div>
            </div>
>>>>>>> da70d852
        </div>
        <!-- / -->
    </div>
    <div class="row mt-4 d-print-none">
        <div class="col-12 mx-2">
            <div class="form-group  d-flex justify-content-between">
                <a href="{% url 'legajos_ver' object.id %}" class="btn btn-secondary">Volver</a>
            </div>
        </div>
    </div>
{% endblock %}
;
{% block customJS %}{% endblock %}<|MERGE_RESOLUTION|>--- conflicted
+++ resolved
@@ -83,45 +83,6 @@
                 </div>
             </div>
         </div>
-<<<<<<< HEAD
-        <div class="card-body table-responsive p-0">
-          <table class="table table-head-fixed table-bordered">
-            <thead>
-              <tr>
-                <th>Fecha</th>
-                <th>Usuario</th>
-                <th>Sub Intervencion</th>
-                <th>Tipo Intervencion</th>
-                <th>Direccion</th>
-                <th>Estado</th>
-                <th></th>
-                <th></th>
-              </tr>
-            </thead>
-            <tbody>
-              {% for e in intervenciones %}
-                <tr>
-                  <td>{{ e.fecha|date:'d/m/Y' }}</td>
-                  <td>{{ e.fk_usuario }}</td>
-                  <td>{{ e.fk_subintervencion }}</td>
-                  <td>{{ e.fk_tipo_intervencion }}</td>
-                  <td>
-                    {% for direccion in e.fk_direccion.all %}
-                      {{ direccion }}{% if not forloop.last %}, {% endif %}
-                    {% endfor %}
-                  </td>
-                  <td>{{ e.fk_estado }}</td>
-                  <td>
-                    <a href="{% url 'intervencion_editar' e.id object.id %}">Editar</a>
-                  </td>
-                  <td>
-                    <a href="{% url 'intervencion_borrar' e.id object.id %}">Eliminiar</a>
-                  </td>
-                </tr>
-              {% endfor %}
-            </tbody>
-          </table>
-=======
         <!-- /  -->
         <!-- historial de Intervenciones -->
         <div class="col-12 mt-3">
@@ -157,8 +118,12 @@
                                     <td>{{ e.fk_usuario }}</td>
                                     <td>{{ e.fk_subintervencion }}</td>
                                     <td>{{ e.fk_tipo_intervencion }}</td>
-                                    <td>{{ e.direccion }}</td>
-                                    <td>{{ e.estado }}</td>
+                                    <td>
+                                      {% for direccion in e.fk_direccion.all %}
+                                        {{ direccion }}{% if not forloop.last %}, {% endif %}
+                                      {% endfor %}
+                                    </td>
+                                    <td>{{ e.fk_estado }}</td>
                                     <td>
                                         <a href="{% url 'intervencion_editar' e.id object.id %}">Editar</a>
                                     </td>
@@ -171,7 +136,6 @@
                     </table>
                 </div>
             </div>
->>>>>>> da70d852
         </div>
         <!-- / -->
     </div>
