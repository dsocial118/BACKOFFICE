{% extends "includes/base.html" %};
{% load static %}
;
{% block head %}
    <!-- Timeline -->
    <link rel="stylesheet" href="{% static 'custom/css/timeline.css' %}" />
{% endblock %}
{% block title %}Legajo{% endblock %}
;
{% block titulo-pagina %}
    {{ object.apellido }}, {{ object.nombre }}
    <span class="ml-2 h5">| {{ object.edad }}</span>
    <span class="info-box-icon h5 pl-2"><i class="flag-icon {{ emoji_nacionalidad }}"></i></span>
{% endblock %}
;
{% block breadcrumb %}
    <ol class="breadcrumb float-sm-right mt-2 mr-2">
        <li class="breadcrumb-item">
            <a href="{% url 'legajos_listar' %}">Legajos</a>
        </li>
        <li class="breadcrumb-item">
            <a href="{% url 'legajos_ver' object.id %}">{{ object }}</a>
        </li>
        <li class="breadcrumb-item active">Detalle</li>
    </ol>
{% endblock %}
;
{% block menu-adicional %}{% endblock %}
;
{% block content %}
    <div class="row justify-content-sm-start justify-content-between d-print-none mx-1 mb-2">
        {% if perms.Usuarios.rol_admin %}
            <a href="{% url 'legajos_editar' object.id %}"
               class="btn btn-primary mr-1">Editar</a>
        {% endif %}
        <a href="{% url 'intervencion_ver' object.id %}"
           class="btn btn-primary mr-1">Intervenciónes</a>
        <a href="{% url 'llamados_ver' object.id %}"
           class="btn btn-primary mr-1">Llamados</a>
        {% if perms.Usuarios.rol_admin %}
            <a href="{% url 'legajosderivaciones_historial' object.id %}"
               class="btn btn-secondary mr-1">Derivar</a>
        {% endif %}
        <a href="#" class="btn btn-secondary print mr-1 d-none d-sm-inline">Imprimir</a>
        {% if perms.Usuarios.rol_admin %}
            <a href="{% url 'legajos_eliminar' object.id %}" class="btn btn-danger">Eliminar</a>
        {% endif %}
    </div>
    <div class="row">
        <div class="col-sm-3">
            <div class="card bg-dark p-4">
                {% if object.foto %}
                    <img class="card-img-top rounded"
                         src="{{ object.foto.url }}"
                         alt="Foto de perfil" />
                {% else %}
                    <img class="card-img-top rounded"
                         src="{% static 'custom/img/default.png' %}"
                         alt="Foto de perfil" />
                {% endif %}
            </div>
            <div class="card">
                <div class="card-header">
                    <div class="card-tools">
                        <button type="button"
                                class="btn btn-tool d-md-none"
                                data-card-widget="collapse">
                            <i class="fas fa-minus"></i>
                        </button>
                    </div>
                    <h3 class="card-title font-weight-bold pt-1 mr-3">Datos Personales</h3>
                </div>
                <div class="card-body card-comments p-0 pb-1">
                    <ul class="nav nav-pills flex-column">
                        <li class="nav-item">
                            <div class="comment-text">
                                Nombre
                                <span class="username">{{ object }}</span>
                            </div>
                        </li>
                        <li class="nav-item">
                            <div class="comment-text">
                                Documento
                                <span class="username">{{ object.tipo_doc }} {{ object.documento }}</span>
                            </div>
                        </li>
                        <li class="nav-item">
                            <div class="comment-text">
                                Sexo
                                <span class="username">{{ object.sexo }}</span>
                            </div>
                        </li>
                        <li class="nav-item">
                            <div class="comment-text">
                                Fecha de nacimiento
                                <span class="username">{{ object.fecha_nacimiento|date:'d/m/Y' }}</span>
                            </div>
                        </li>
                        <li class="nav-item">
                            <div class="comment-text">
                                Nacionalidad
                                <span class="username">{{ object.nacionalidad|default_if_none:"-" }}</span>
                            </div>
                        </li>
                        <li class="nav-item">
                            <div class="comment-text">
                                Estado civil
                                <span class="username">{{ object.estado_civil|default_if_none:"-" }}</span>
                            </div>
                        </li>
                        <li class="nav-item">
                            <div class="comment-text">
                                Telefono
                                <span class="username">{{ object.telefono|default_if_none:"-" }}</span>
                            </div>
                        </li>
                        <li class="nav-item">
                            <div class="comment-text">
                                Telefono Alternativo
                                <span class="username">{{ object.telefonoalt|default_if_none:"-" }}</span>
                            </div>
                        </li>
                        <li class="nav-item">
                            <div class="comment-text">
                                Email
                                <span class="username">{{ object.email|default_if_none:"-" }}</span>
                            </div>
                        </li>
                        <li class="nav-item">
                            <div class="comment-text">
                                Estado
                                {% if object.estado %}
                                    <span class="username text-success font-weight-bold">Activo</span>
                                {% else %}
                                    <span class="username text-danger font-weight-bold">Inactivo</span>
                                {% endif %}
                            </div>
                        </li>
                    </ul>
                </div>
            </div>
            <div class="card">
                <div class="card-header">
                    <div class="card-tools">
                        <button type="button"
                                class="btn btn-tool d-md-none"
                                data-card-widget="collapse">
                            <i class="fas fa-minus"></i>
                        </button>
                    </div>
                    <h3 class="card-title font-weight-bold pt-1 mr-3">Grupo familiar</h3>
                    <span title="Cantidad total de familiares"
                          class="badge badge-secondary mt-1">{{ count_familia }}</span>
                </div>
                {% if count_familia != 0 %}
                    <div class="card-body bg-light p-0">
                        <ul class="users-list">
                            {% for f in familiares_fk1 %}
                                <li>
                                    <a class="users-list-name"
                                       href="{% url 'legajos_ver' f.fk_legajo_2__id %}"
                                       title="{{ f.fk_legajo_2__apellido }} {{ f.fk_legajo_2__nombre }} - {{ f.vinculo }}">
                                        {% if f.fk_legajo_2__foto %}
                                            <img src="/media/{{ f.fk_legajo_2__foto }}" alt="User Image" width="60px" />
                                        {% else %}
                                            <img src="{% static 'custom/img/default.png' %}"
                                                 alt="User Image"
                                                 width="60px" />
                                        {% endif %}
                                        <span class="users-list-date">{{ f.fk_legajo_2__apellido }} {{ f.fk_legajo_2__nombre }}</span>
                                        <span class="users-list-date">{{ f.vinculo }}</span>
                                    </a>
                                </li>
                            {% empty %}
                            {% endfor %}
                            {% for f in familiares_fk2 %}
                                <li>
                                    <a class="users-list-name"
                                       href="{% url 'legajos_ver' f.fk_legajo_1__id %}"
                                       title="{{ f.fk_legajo_2__apellido }} {{ f.fk_legajo_2__nombre }} - {{ f.vinculo_inverso }}">
                                        {% if f.fk_legajo_1__foto %}
                                            <img src="/media/{{ f.fk_legajo_1__foto }}" alt="User Image" width="60px" />
                                        {% else %}
                                            <img src="{% static 'custom/img/default.png' %}"
                                                 alt="User Image"
                                                 width="60px" />
                                        {% endif %}
                                        <span class="users-list-date">{{ f.fk_legajo_2__apellido }} {{ f.fk_legajo_2__nombre }}</span>
                                        <span class="users-list-date">{{ f.vinculo_inverso }}</span>
                                    </a>
                                </li>
                            {% empty %}
                            {% endfor %}
                        </ul>
                    </div>
                    <div class="card-footer text-center">
                        <a href="{% url 'grupofamiliar_listar' object.id %}">Ver detalles</a>
                    </div>
                {% else %}
                    <div class="card-body bg-light p-0">
                        <h6 class="text-center text-muted py-3">Sin familiares</h6>
                    </div>
                    <div class="card-footer text-center">
                        {% if perms.Usuarios.rol_admin %}
                            <a href="{% url 'grupofamiliar_crear' object.id %}">Agregar familiares</a>
                        {% endif %}
                    </div>
                {% endif %}
            </div>
            <!--HOGAR INICIO-->
            <div class="card">
                <div class="card-header">
                    <div class="card-tools">
                        <button type="button"
                                class="btn btn-tool d-md-none"
                                data-card-widget="collapse">
                            <i class="fas fa-minus"></i>
                        </button>
                    </div>
                    <h3 class="card-title font-weight-bold pt-1 mr-3">Grupo Conviviente Hogar</h3>
                    <span title="Cantidad total de Conviviente en el Hogar"
                          class="badge badge-secondary mt-1">{{hogar_count_familia }}</span>
                </div>
                {% if hogar_count_familia != 0 %}
                    <div class="card-body bg-light p-0">
                        <ul class="users-list">
                            {% for f in hogar_familiares_fk1 %}
                                <li>
                                    <a class="users-list-name"
                                       href="{% url 'legajos_ver' f.fk_legajo_2Hogar_id %}"
                                       title="{{ f.fk_legajo_2Hogar }} - {{ f.estado_relacion }}">
                                        {% if f.fk_legajo_2Hogar__foto %}
                                            <img src="/media/{{ f.fk_legajo_2Hogar__foto }}"
                                                 alt="User Image"
                                                 width="60px" />
                                        {% else %}
                                            <img src="{% static 'custom/img/default.png' %}"
                                                 alt="User Image"
                                                 width="60px" />
                                        {% endif %}
                                        <span class="users-list-date">{{ f.fk_legajo_2Hogar__nombre }}</span>
                                        <span class="users-list-date">{{ f.estado_relacion }}</span>
                                    </a>
                                </li>
                            {% empty %}
                            {% endfor %}
                            {% for f in hogar_familiares_fk2 %}
                                <li>
                                    <a class="users-list-name"
                                       href="{% url 'legajos_ver' f.fk_legajo_1Hogar_id %}"
                                       title="{{ f.fk_legajo_1Hogar }} - {{ f.estado_relacion }}">
                                        {% if f.fk_legajo_1Hogar__foto %}
                                            <img src="{{ f.fk_legajo_1Hogar__foto }}" alt="User Image" width="60px" />
                                        {% else %}
                                            <img src="{% static 'custom/img/default.png' %}"
                                                 alt="User Image"
                                                 width="60px" />
                                        {% endif %}
                                        <span class="users-list-date">{{ f.fk_legajo_1Hogar }}</span>
                                        <span class="users-list-date">{{ f.estado_relacion }}</span>
                                    </a>
                                </li>
                            {% empty %}
                            {% endfor %}
                        </ul>
                    </div>
                    <div class="card-footer text-center">
                        <a href="{% url 'grupofamiliar_listar' object.id %}">Ver detalles</a>
                    </div>
                {% else %}
                    <div class="card-body bg-light p-0">
                        <h6 class="text-center text-muted py-3">Sin Conviviente</h6>
                    </div>
                    <div class="card-footer text-center">
                        {% if perms.Usuarios.rol_admin %}
                            <a href="{% url 'legajosgrupohogar_crear' object.id %}">Agregar Conviviente</a>
                        {% endif %}
                    </div>
                {% endif %}
            </div>
            <!--Fin HOGAR-->
            <div class="card ">
                <div class="card-header">
                    <h3 class="card-title font-weight-bold">Imágenes</h3>
                    <div class="card-tools">
                        <button type="button"
                                class="btn btn-tool d-md-none"
                                data-card-widget="collapse">
                            <i class="fas fa-minus"></i>
                        </button>
                    </div>
                </div>
                {% if files_img %}
                    <div class="card-body bg-light p-0">
                        <div id="carouselExampleIndicators"
                             class="carousel slide"
                             data-ride="carousel"
                             data-interval="false">
                            <ol class="carousel-indicators">
                                {% for f in files_img %}
                                    <li data-target="#carouselExampleIndicators"
                                        data-slide-to="{{ forloop.counter }}"
                                        class="{% if forloop.counter == 1 %}active{% endif %}"></li>
                                {% endfor %}
                            </ol>
                            <div class="carousel-inner rounded">
                                {% for f in files_img %}
                                    <div class="carousel-item {% if forloop.counter == 1 %}active{% endif %}">
                                        <a href="{{ MEDIA_URL }}{{ f.archivo.url }}"
                                           target="_blank"
                                           title="{{ f.archivo|cut:'legajos/archivos/' }}">
                                            <img alt="Imagen del legajo"
                                                 class="d-block w-100 carousel-image"
                                                 src="{{ MEDIA_URL }}{{ f.archivo.url }}" />
                                        </a>
                                    </div>
                                {% endfor %}
                            </div>
                            <a class="carousel-control-prev"
                               href="#carouselExampleIndicators"
                               role="button"
                               data-slide="prev">
                                <span class="carousel-control-custom-icon" aria-hidten="true">
                                    <i class="fas fa-chevron-left"></i>
                                </span>
                                <span class="sr-only">Anterior</span>
                            </a>
                            <a class="carousel-control-next"
                               href="#carouselExampleIndicators"
                               role="button"
                               data-slide="next">
                                <span class="carousel-control-custom-icon" aria-hidten="true">
                                    <i class="fas fa-chevron-right"></i>
                                </span>
                                <span class="sr-only">Siguiente</span>
                            </a>
                        </div>
                    </div>
                {% else %}
                    <div class="card-body bg-light p-0">
                        <h6 class="text-center text-muted py-3">Sin imágenes</h6>
                    </div>
                {% endif %}
                <div class="card-footer text-center">
                    {% if perms.Usuarios.rol_admin %}
                        <a href="{% url 'legajosarchivos_crear' object.id %}">Agregar imagenes</a>
                    {% endif %}
                </div>
            </div>
            <div class="card ">
                <div class="card-header">
                    <h3 class="card-title font-weight-bold">Archivos</h3>
                    <div class="card-tools">
                        <button type="button"
                                class="btn btn-tool d-md-none"
                                data-card-widget="collapse">
                            <i class="fas fa-minus"></i>
                        </button>
                    </div>
                </div>
                {% if files_docs %}
                    <div class="card-body">
                        {% for f in files_docs %}
                            <ul class="list-unstyled">
                                <li class="py-1">
                                <a href="{{ f.archivo.url }}"
                                   class=""
                                   target="_blank"
                                   title="{{ f.archivo|cut:'legajos/archivos/' }}"><i class="fas fa-file pr-1"></i>
                                {{ f.archivo|cut:"legajos/archivos/"|truncatechars:35 }}
                            </a>
                        </li>
                    </ul>
                {% endfor %}
            </div>
        {% else %}
            <div class="card-body bg-light p-0">
                <h6 class="text-center text-muted py-3">Sin archivos</h6>
            </div>
        {% endif %}
        {% if files_docs or files_img %}
            <div class="card-footer text-center">
                <a href="{% url 'legajosarchivos_listar' object.id %}">Ver detalles</a>
            </div>
        {% else %}
            <div class="card-footer text-center">
                {% if perms.Usuarios.rol_admin %}
                    <a href="{% url 'legajosarchivos_crear' object.id %}">Agregar archivos</a>
                {% endif %}
            </div>
        {% endif %}
    </div>
</div>
<div class="col-sm-9">
    <div class="row">
        <div class="col-12">
            <div class="card">
                <div class="card-header">
                    <h3 class="card-title font-weight-bold mr-3 pt-1">Alarmas</h3>
                    {% if count_alta %}
                        <span title="{{ count_alta }} alertas" class="badge badge-alertas p-2">{{ count_alta }}</span>
                    {% endif %}
                    <div class="card-tools">
                        {% if count_alta %}
                            <a href="{% url 'legajoalertas_listar' object.id %}" class="ml-3 mr-2">Ver detalles</a>
                        {% else %}
                            <a href="{% url 'legajoalertas_crear' object.id %}" class="ml-3 mr-2">Agregar Alerta</a>
                        {% endif %}
                        <button type="button" class="btn btn-tool" data-card-widget="collapse">
                            <i class="fas fa-minus"></i>
                        </button>
                    </div>
                </div>
                <div class="card-body bg-light">
                    <div class="row">
                        {% for a in alertas_alta|slice:":4" %}
                            <div class="col-md-3 col-sm-6 col-12">
                                <div class="callout callout-danger h-100 pb-0">
                                    <h6 class="font-weight-bold">
                                        <i class="fas fa-exclamation-triangle px-1"></i> {{ a.fk_alerta }}
                                    </h6>
                                </div>
                            </div>
                        {% empty %}
                            <div class="col-12 text-center">
                                <h6 class="text-center text-muted py-3">Sin alarmas</h6>
                            </div>
                        {% endfor %}
                    </div>
                </div>
            </div>
        </div>
    </div>
    <div class="row">
        {% comment %} <div class="col-sm-5">
                <div class="card">
                    <div class="card-header">
                        <h3 class="card-title font-weight-bold"> Datos personales</h3>
                        <div class="card-tools">
                            <button type="button" class="btn btn-tool d-sm-none" data-card-widget="collapse">
                                <i class="fas fa-minus"></i>
                            </button>
                        </div>
                    </div>
                    <div class="card-body card-comments p-0 pb-1">
                        <ul class="nav nav-pills flex-column">
                            <li class="nav-item">
                                <div class="comment-text">
                                    Nombre
                                    <span class="username">{{object}}</span>
                                </div>
                            </li>

                            <li class="nav-item">
                                <div class="comment-text">
                                    Documento
                                    <span class="username">{{object.tipo_doc}} {{object.documento}}</span>
                                </div>
                            </li>
                            <li class="nav-item">
                                <div class="comment-text">
                                    Sexo
                                    <span class="username">{{object.sexo}}</span>
                                </div>
                            </li>

                            <li class="nav-item">
                                <div class="comment-text">
                                    Fecha de nacimiento
                                    <span class="username">{{object.fecha_nacimiento|date:'d/m/Y'}}</span>
                                </div>
                            </li>
                            <li class="nav-item">
                                <div class="comment-text">
                                    Nacionalidad
                                    <span class="username">{{object.nacionalidad|default_if_none:"-"}}</span>
                                </div>
                            </li>
                            <li class="nav-item">
                                <div class="comment-text">
                                    Estado civil
                                    <span class="username">{{object.estado_civil|default_if_none:"-"}}</span>
                                </div>
                            </li>
                            <li class="nav-item">
                                <div class="comment-text">
                                    Teléfonooooo
                                    <span class="username">{{object.telefono|default_if_none:"-"}}</span>
                                </div>
                            </li>
                            <li class="nav-item">
                                <div class="comment-text">
                                    Email
                                    <span class="username">{{object.email|default_if_none:"-"}}</span>
                                </div>
                            </li>
                            <li class="nav-item">
                                <div class="comment-text">
                                    Estado
                                    {% if object.estado %}
                                    <span class="username text-success font-weight-bold">Activo</span>
                                    {% else %}
                                    <span class="username text-danger font-weight-bold">Inactivo</span>
                                    {% endif %}
                                </div>
                            </li>
                        </ul>
                    </div>
                </div>
        </div> {% endcomment %}
        <div class="col-sm-9">
            <div class="card">
                <div class="card-header">
                    <h3 class="card-title font-weight-bold">Ubicación</h3>
                    <div class="card-tools">
                        <button type="button"
                                class="btn btn-tool d-sm-none"
                                data-card-widget="collapse">
                            <i class="fas fa-minus"></i>
                        </button>
                    </div>
                    {% comment %} <div class="card-tools">
                            <a href="{% url 'legajosdimensiones_ver' object.id  %}" class="ml-3 mr-2">Ver
                                detalles</a>
                            <button type="button" class="btn btn-tool" data-card-widget="collapse">
                                <i class="fas fa-minus"></i>
                            </button>
                    </div> {% endcomment %}
                </div>
                <div class="card-body card-comments">
                    <div class="row my-sm-4 pb-sm-1">
                        <iframe src="https://www.google.com/maps/embed?pb=!1m18!1m12!1m3!1d3285.0070299761087!2d-58.727604824311015!3d-34.57868867296322!2m3!1f0!2f0!3f0!3m2!1i1024!2i768!4f13.1!3m3!1m2!1s0x95bcbded9b818d6f%3A0x4f92ab2cfce3c024!2sC.%20El%20Zonda%20115%2C%20B1663CQC%20San%20Miguel%2C%20Provincia%20de%20Buenos%20Aires!5e0!3m2!1sen!2sar!4v1694143900980!5m2!1sen!2sar"
                                width="100%"
                                height="350"
                                style="border:0"
                                allowfullscreen=""
                                loading="lazy"
                                referrerpolicy="no-referrer-when-downgrade"></iframe>
                    </div>
                </div>
            </div>
        </div>
        <div class="col-sm-3 pb-sm-3">
            <div class="row mx-0 mx-sm-1 ">
                <div class="small-box bg-olive col-12 mb-0 px-0">
                    <div class="inner">
                        <h3>{{ count_intervenciones }}</h3>
                        <h6 class="font-weight-bold">Programas en intervención</h6>
                    </div>
                    <div class="icon">
                        <i class="ion ion-android-home"></i>
                    </div>
                    <a href="{% url 'programas_intervencion' object.id %}"
                       class="small-box-footer">Ver
                    más <i class="fas fa-arrow-circle-right"></i></a>
                </div>
            </div>
        </div>
    </div>
    <div class="row">
        <div class="col-12">
            <!-- card dimensiones -->
            <div class="card">
                <div class="card-header">
                    <ul class="nav nav-pills card-title justify-content-between">
                        <li class="nav-item">
                            <a class="nav-link py-0 active"
                               href="#dimensionfamilia"
                               data-toggle="tab">Familia</a>
                        </li>
                        <li class="nav-item">
                            <a class="nav-link py-0" href="#dimensionvivienda" data-toggle="tab">Vivienda</a>
                        </li>
                        <li class="nav-item">
                            <a class="nav-link py-0" href="#dimensionsalud" data-toggle="tab">Salud</a>
                        </li>
                        <li class="nav-item">
                            <a class="nav-link py-0" href="#dimensioneducacion" data-toggle="tab">Educación</a>
                        </li>
                        <li class="nav-item">
                            <a class="nav-link py-0" href="#dimensioneconomia" data-toggle="tab">Economía</a>
                        </li>
                        <li class="nav-item">
                            <a class="nav-link py-0" href="#dimensiontrabajo" data-toggle="tab">Trabajo</a>
                        </li>
                    </ul>
                    <div class="card-tools">
                        <a href="{% url 'legajosdimensiones_ver' object.id %}" class="ml-3 mr-2">Ver
                        detalles</a>
                        <button type="button" class="btn btn-tool" data-card-widget="collapse">
                            <i class="fas fa-minus"></i>
                        </button>
                    </div>
                </div>
                <!-- /.card-header -->
                <div class="card-body  bg-light">
                    <div class="tab-content">
                        <div class="active tab-pane" id="dimensionfamilia">
                            <!-- dimension familia -->
                            <dl class="row mb-0 ">
                                <dd class="col-sm-8">
                                    Cantidad de hijos
                                </dd>
                                <dt class="col-sm-4">{{ dimensionfamilia.cant_hijos|default_if_none:"-" }}</dt>
                                <dd class="col-sm-8">
                                    ¿Convive otro adulto responsable? (Padre o apoyo en la
                                    crianza)
                                </dd>
                                <dt class="col-sm-4">{{ dimensionfamilia.otro_responsable|yesno:'Sí,No' }}</dt>
                                <dd class="col-sm-8">
                                    Personas en el hogar embarazadas
                                </dd>
                                <dt class="col-sm-4">{{ dimensionfamilia.hay_embarazadas|yesno:'Sí,No' }}</dt>
                                <dd class="col-sm-8">
                                    Personas en el hogar privados de su libertad
                                </dd>
                                <dt class="col-sm-4">{{ dimensionfamilia.hay_priv_libertad|yesno:'Sí,No' }}</dt>
                                <dd class="col-sm-8">
                                    Personas en el hogar con problemas de salud mental
                                </dd>
                                <dt class="col-sm-4">{{ dimensionfamilia.hay_prbl_smental|yesno:'Sí,No' }}</dt>
                                <dd class="col-sm-8">
                                    Personas en el hogar con enfermedades crónicas
                                </dd>
                                <dt class="col-sm-4">{{ dimensionfamilia.hay_enf_cronica|yesno:'Sí,No' }}</dt>
                                <dd class="col-sm-8">
                                    Personas en el hogar con discapacidad
                                </dd>
                                <dt class="col-sm-4">{{ dimensionfamilia.hay_fam_discapacidad|yesno:'Sí,No' }}</dt>
                                <dd class="col-12 mt-3">
                                    Observaciones
                                </dd>
                                <dt class="col-12">{{ dimensionfamilia.obs_familia|default_if_none:"-" }}</dt>
                            </dl>
                            <!-- ./dimension familia  -->
                        </div>
                        <div class=" tab-pane" id="dimensionvivienda">
                            <!-- dimension vivienda -->
                            <dl class="row mb-0">
                                <dd class="col-sm-8">
                                    Posesión de la vivienda
                                </dd>
                                <dt class="col-sm-4">{{ dimensionvivienda.posesion|default_if_none:"-" }}</dt>
                                <dd class="col-sm-8">
                                    Tipo de vivienda
                                </dd>
                                <dt class="col-sm-4">{{ dimensionvivienda.tipo|default_if_none:"-" }}</dt>
                                <dd class="col-sm-8">
                                    Material de la vivienda
                                </dd>
                                <dt class="col-sm-4">{{ dimensionvivienda.material|default_if_none:"-" }}</dt>
                                <dd class="col-sm-8">
                                    Material principal de los pisos interiores
                                </dd>
                                <dt class="col-sm-4">{{ dimensionvivienda.pisos|default_if_none:"-" }}</dt>
                                <dd class="col-sm-8">
                                    ¿Cuántas habitaciones tiene el hogar? (sin contar baño/s,
                                    cocina, pasillo/s, lavadero)
                                </dd>
                                <dt class="col-sm-4">{{ dimensionvivienda.cant_ambientes|default_if_none:"-" }}</dt>
                                <dd class="col-sm-8">
                                    ¿Cuántas camas/ colchones tienen?
                                </dd>
                                <dt class="col-sm-4">{{ dimensionvivienda.cant_camas|default_if_none:"-" }}</dt>
                                <dd class="col-sm-8">
                                    ¿Cuantos hogares hay en la vivienda?
                                </dd>
                                <dt class="col-sm-4">{{ dimensionvivienda.cant_hogares|default_if_none:"-" }}</dt>
                                <dd class="col-sm-8">
                                    ¿Cuantas personas viven en la vivienda?
                                </dd>
                                <dt class="col-sm-4">{{ dimensionvivienda.cant_convivientes|default_if_none:"-" }}</dt>
                                <dd class="col-sm-8">
                                    ¿Cuántos de ellos son menores de 18 años?
                                </dd>
                                <dt class="col-sm-4">{{ dimensionvivienda.cant_menores|default_if_none:"-" }}</dt>
                                <dd class="col-sm-8">
                                    Baño dentro de la vivienda con descarga
                                </dd>
                                <dt class="col-sm-4">{{ dimensionvivienda.hay_banio|yesno:'Sí,No' }}</dt>
                                <dd class="col-sm-8">
                                    Posee Agua caliente
                                </dd>
                                <dt class="col-sm-4">{{ dimensionvivienda.hay_agua_caliente|yesno:'Sí,No' }}</dt>
                                <dd class="col-sm-8">
                                    Riesgo de desmoronamiento
                                </dd>
                                <dt class="col-sm-4">{{ dimensionvivienda.hay_desmoronamiento|yesno:'Sí,No' }}</dt>
                                <dd class="col-sm-8">
                                    La vivienda está ubicada...
                                </dd>
                                <dt class="col-sm-4">{{ dimensionvivienda.ContextoCasa|default_if_none:"-" }}</dt>
                                <dd class="col-sm-8">
                                    Posee PC
                                </dd>
                                <dt class="col-sm-4">{{ dimensionvivienda.PoseenPC|yesno:'Sí,No,-' }}</dt>
                                <dd class="col-sm-8">
                                    Posee Internet
                                </dd>
                                <dt class="col-sm-4">{{ dimensionvivienda.Poseeninternet|yesno:'Sí,No,-' }}</dt>
                                <dd class="col-sm-8">
                                    Posee Celular
                                </dd>
                                <dt class="col-sm-4">{{ dimensionvivienda.PoseenCeludar|yesno:'Sí,No,-' }}</dt>
                                <dd class="col-12 mt-3">
                                    Observaciones
                                </dd>
                                <dt class="col-12">{{ dimensionvivienda.obs_vivienda|default_if_none:"-" }}</dt>
                            </dl>
                            <!-- ./dimension vivienda -->
                        </div>
                        <div class=" tab-pane" id="dimensionsalud">
                            <!-- dimension salud -->
                            <dl class="row mb-0">
                                <dd class="col-sm-8">
                                    Centro de Salud en donde se atiende
                                </dd>
                                <dt class="col-sm-4">{{ dimensionsalud.lugares_atencion|default_if_none:"-" }}</dt>
                                <dd class="col-sm-8">
                                    Frecuencia de controles médicos
                                </dd>
                                <dt class="col-sm-4">{{ dimensionsalud.frec_controles|default_if_none:"-" }}</dt>
                                <dd class="col-sm-8">
                                    Posee alguna enfermedad recurrente o algún diagnóstico de
                                    enfermedad crónic?
                                </dd>
                                <dt class="col-sm-4">{{ dimensionsalud.hay_enfermedad|yesno:'Sí,No,-' }}</dt>
                                <dd class="col-sm-8">
                                    Posee cobertura de salud
                                </dd>
                                <dt class="col-sm-4">{{ dimensionsalud.hay_obra_social|yesno:'Sí,No,-' }}</dt>
                                <dd class="col-sm-8">
                                    Posee alguna discapacidad
                                </dd>
                                <dt class="col-sm-4">{{ dimensionsalud.hay_discapacidad|yesno:'Sí,No,-' }}</dt>
                                <dd class="col-sm-8">
                                    Posee certificado de discapacidad
                                </dd>
                                <dt class="col-sm-4">{{ dimensionsalud.hay_cud|yesno:'Sí,No,-' }}</dt>
                                <dd class="col-12 mt-3">
                                    Observaciones
                                </dd>
                                <dt class="col-12">{{ dimensionsalud.obs_salud|default_if_none:"-" }}</dt>
                            </dl>
                            <!-- ./dimension salud -->
                        </div>
                        <div class=" tab-pane" id="dimensioneducacion">
                            <!-- deimension educacion -->
                            <dl class="row mb-0">
                                <dd class="col-sm-8">
                                    Asiste a la escuela
                                </dd>
                                <dt class="col-sm-4">{{ object.dimensioneducacion.asiste_escuela|yesno:'Sí,No,-' }}</dt>
                                <dd class="col-sm-8">
                                    Máximo nivel educativo alcanzado
                                </dd>
                                <dt class="col-sm-4">{{ object.dimensioneducacion.max_nivel|default_if_none:"-" }}</dt>
                                <dd class="col-sm-8">
                                    Estado del nivel
                                </dd>
<<<<<<< HEAD
                                <dt class="col-sm-4">
                                    {{ object.dimensioneducacion.estado_nivel|default_if_none:"-"}}
                                </dt>
=======
                                <dt class="col-sm-4">{{ object.dimensioneducacion.estado_nivel|default_if_none:"-" }}</dt>
>>>>>>> 50f5f709
                                <dd class="col-sm-8 ">
                                    Motivo principal por el que no terminaste tus estudios
                                </dd>
                                <dt class="col-sm-4">
                                    {{object.dimensioneducacion.nivelIncompleto|default_if_none:"-" }}
                                </dt>
                                <dd class="col-sm-8 ">
                                    Motivo principal por el que no tuviste educación formal
                                </dd>
<<<<<<< HEAD
                                <dt class="col-sm-4">
                                    {{ object.dimensioneducacion.sinEduFormal|default_if_none:"-"}}
                                </dt>
=======
                                <dt class="col-sm-4">{{ object.dimensioneducacion.sinEduFormal|default_if_none:"-" }}</dt>
>>>>>>> 50f5f709
                                <dd class="col-sm-8">
                                    Institución
                                </dd>
                                <dt class="col-sm-4">{{ object.dimensioneducacion.institucion|default_if_none:"-" }}</dt>
                                <dd class="col-sm-8">
                                    Gestión
                                </dd>
                                <dt class="col-sm-4">{{ object.dimensioneducacion.gestion|default_if_none:"-" }}</dt>
                                <dd class="col-sm-8">
                                    Ciclo
                                </dd>
                                <dt class="col-sm-4">{{ object.dimensioneducacion.ciclo|default_if_none:"-" }}</dt>
                                <dd class="col-sm-8">
                                    Grado
                                </dd>
                                <dt class="col-sm-4">{{ object.dimensioneducacion.grado|default_if_none:"-" }}</dt>
                                <dd class="col-sm-8">
                                    Turno
                                </dd>
                                <dt class="col-sm-4">{{ object.dimensioneducacion.turno|default_if_none:"-" }}</dt>
                                <dd class="col-sm-8">
                                    Provincia Institucion
                                </dd>
                                <dt class="col-sm-4">
                                    {{object.dimensioneducacion.provinciaInstitucion|default_if_none:"-" }}
                                </dt>
                                <dd class="col-sm-8 ">
                                    Municipio Institucion
                                </dd>
                                <dt class="col-sm-4">
                                    {{object.dimensioneducacion.municipioInstitucion|default_if_none:"-" }}
                                </dt>
                                <dd class="col-sm-8 ">
                                    Localidad Institucion
                                </dd>
                                <dt class="col-sm-4">
                                    {{object.dimensioneducacion.localidadInstitucion|default_if_none:"-" }}
                                </dt>
                                <dd class="col-sm-8 ">
                                    Barrio Institucion
                                </dd>
                                <dt class="col-sm-4">
                                    {{object.dimensioneducacion.barrioInstitucion|default_if_none:"-" }}
                                </dt>
                                <dd class="col-sm-8 ">
                                    Calle Institucion
                                </dd>
                                <dt class="col-sm-4">
                                    {{object.dimensioneducacion.calleInstitucion|default_if_none:"-" }}
                                </dt>
                                <dd class="col-sm-8 ">
                                    Numero Institucion
                                </dd>
                                <dt class="col-sm-4">
                                    {{object.dimensioneducacion.numeroInstitucion|default_if_none:"-" }}
                                </dt>
                                <dd class="col-sm-8 ">
                                    Interes Estudio
                                </dd>
                                <dt class="col-sm-4">{{ object.dimensioneducacion.interesEstudio|yesno:'Sí,No,-' }}</dt>
                                <dd class="col-sm-8 ">
                                    Interes Curso
                                </dd>
                                <dt class="col-sm-4">{{ object.dimensioneducacion.interesCurso|yesno:'Sí,No,-' }}</dt>
                                <dd class="col-sm-8 ">
                                    Actualmente te encontrás haciendo algún curso de capacitación
                                </dd>
                                <dt class="col-sm-4">{{ object.dimensioneducacion.realizandoCurso|yesno:'Sí,No,-' }}</dt>
                                <dd class="col-sm-8 ">
                                    Observaciones
                                </dd>
<<<<<<< HEAD
                                <dt class="col-sm-4">
                                    {{ object.dimensioneducacion.obs_educacion|default_if_none:"-"}}
                                </dt>
=======
                                <dt class="col-sm-4">{{ object.dimensioneducacion.obs_educacion|default_if_none:"-" }}</dt>
>>>>>>> 50f5f709
                            </dl>
                            <!-- ./dimension educacion -->
                        </div>
                        <div class=" tab-pane" id="dimensioneconomia">
                            <!-- dimension economia -->
                            <dl class="row mb-0">
                                <dd class="col-sm-8">
                                    Calificación de Ingresos
                                </dd>
                                <dt class="col-sm-4">{{ object.dimensioneconomia.ingresos|default_if_none:"-" }}</dt>
                                <dd class="col-sm-8">
                                    ¿Recibe Plan Social?
                                </dd>
                                <dt class="col-sm-4">{{ object.dimensioneconomia.recibe_plan|default_if_none:"-" }}</dt>
                                <dd class="col-sm-8">
                                    Planes sociales que recibe
                                </dd>
                                <dt class="col-sm-4">
                                    {% if object.dimensioneconomia.m2m_planes.all.count > 0 %}
                                        {{ object.dimensioneconomia.m2m_planes.all|join:', ' }}
                                    {% else %}
                                        -
                                    {% endif %}
                                </dt>
                                <dd class="col-sm-8">
                                    Miembros de la familia que trabajan o aportan al grupo
                                    conviviente
                                </dd>
<<<<<<< HEAD
                                <dt class="col-sm-4">
                                    {{ object.dimensioneconomia.cant_aportantes|default_if_none:"-"}}
                                </dt>
=======
                                <dt class="col-sm-4">{{ object.dimensioneconomia.cant_aportantes|default_if_none:"-" }}</dt>
>>>>>>> 50f5f709
                                <dd class="col-12 mt-3">
                                    Observaciones
                                </dd>
                                <dt class="col-12">{{ object.dimensioneconomia.obs_economia|default_if_none:"-" }}</dt>
                            </dl>
                            <!-- ./dimension economia  -->
                        </div>
                        <div class=" tab-pane" id="dimensiontrabajo">
                            <!-- dimension trabajo -->
                            <dl class="row mb-0">
                                <dd class="col-sm-8">
                                    ¿Actualmente realizás alguna actividad laboral, productiva o comunitaria?
                                </dd>
                                <dt class="col-sm-4">{{ dimensiontrabajo.tiene_trabajo|default_if_none:"-" }}</dt>
                                <dd class="col-sm-8">
                                    Ocupación
                                </dd>
                                <dt class="col-sm-4">{{ dimensiontrabajo.ocupacion|default_if_none:"-" }}</dt>
                                <dd class="col-sm-8">
                                    Modo de contratación
                                </dd>
                                <dt class="col-sm-4">{{ dimensiontrabajo.modo_contratacion|default_if_none:"-" }}</dt>
                                <dd class="col-sm-8">
                                    ¿Conviviente trabaja?
                                </dd>
                                <dt class="col-sm-4">{{ dimensiontrabajo.conviviente_trabaja|default_if_none:"-" }}</dt>
                                <dd class="col-12 mt-3">
                                    Observaciones
                                </dd>
                                <dt class="col-12">{{ dimensiontrabajo.obs_trabajo|default_if_none:"-" }}</dt>
                            </dl>
                            <!-- ./dimension trabajo -->
                        </div>
                    </div>
                    <!-- /.tab-content -->
                </div>
                <!-- /.card-body -->
            </div>
            <!-- /.card dimensiones-->
        </div>
    </div>
    <div class="row">
        <div class="col-12">
            <div class="card">
                <div class="card-header">
                    <h3 class="card-title font-weight-bold mr-3 pt-1">Indicadores de riesgo</h3>
                    {% if count_media or count_baja %}
<<<<<<< HEAD
                        <span title="{{ count_media }} alertas" class="badge badge-Importante p-2">{{count_media}}</span>
                        <span title="{{ count_baja }} alertas" class="badge badge-Precaución p-2">{{ count_baja}}</span>
=======
                        <span title="{{ count_media }} alertas" class="badge badge-Importante p-2">{{ count_media }}</span>
                        <span title="{{ count_baja }} alertas" class="badge badge-Precaución p-2">{{ count_baja }}</span>
>>>>>>> 50f5f709
                    {% endif %}
                    <div class="card-tools">
                        {% if count_media or count_baja %}
                            <a href="{% url 'legajoalertas_listar' object.id %}" class="ml-3 mr-2">Ver detalles</a>
                        {% else %}
                            <a href="{% url 'legajoalertas_crear' object.id %}" class="ml-3 mr-2">Agregar indicador de
                            riesgo</a>
                        {% endif %}
                        <button type="button" class="btn btn-tool" data-card-widget="collapse">
                            <i class="fas fa-minus"></i>
                        </button>
                    </div>
                </div>
                <div class="card-body bg-light">
                    <div class="row">
                        {% if count_media or count_baja %}
                            {% for a in alertas_media|slice:":4" %}
                                <div class="col-md-3 col-sm-6 col-12 mb-3">
                                    <div class="callout callout-{{ a.fk_alerta.gravedad }} h-100 pb-0">
                                        <h6 class="font-weight-bold">
                                            <i class="fas fa-exclamation-triangle px-1"></i> {{ a.fk_alerta }}
                                        </h6>
                                    </div>
                                </div>
                            {% endfor %}
                            {% for a in alertas_baja|slice:":4" %}
                                <div class="col-md-3 col-sm-6 col-12 mb-3">
                                    <div class="callout callout-{{ a.fk_alerta.gravedad }} h-100 pb-0">
                                        <h6 class="font-weight-bold">
                                            <i class="fas fa-exclamation-triangle  px-1"></i> {{ a.fk_alerta }}
                                        </h6>
                                    </div>
                                </div>
                            {% endfor %}
                        {% else %}
                            <div class="col-12 text-center">
                                <h6 class="text-center text-muted py-3">Sin indicadores de riesgo</h6>
                            </div>
                        {% endif %}
                    </div>
                </div>
            </div>
        </div>
    </div>
    {% if datos_json %}
        <div class="row d-none d-sm-inline">
            <div class="col-12">
                <div class="card">
                    <div class="card-header">
                        <div class="card-tools">
                            <button type="button" class="btn btn-tool" data-card-widget="collapse">
                                <i class="fas fa-minus"></i>
                            </button>
                        </div>
                        <h3 class="card-title font-weight-bold">Evolución de riesgos</h3>
                    </div>
                    <div class="card-body bg-light">
                        <canvas id="lineChart"
                                style="min-height: 250px;
                                       height: 250px;
                                       max-height: 250px;
                                       max-width: 100%;
                                       display: block;
                                       width: 612px"
                                width="765"
                                height="312"
                                class="chartjs-render-monitor"></canvas>
                        <div class="d-flex flex-row justify-content-end">
                            <span class="mr-3">
                                <i class="fas fa-square text-fuchsia"></i> Riesgo familiar
                            </span>
                            <span class="mr-3">
                                <i class="fas fa-square text-lime"></i> Riesgo habitacional
                            </span>
                            <span class="mr-3">
                                <i class="fas fa-square text-red"></i> Riesgo Salud
                            </span>
                            <span class="mr-3">
                                <i class="fas fa-square text-blue"></i> Riesgo económico
                            </span>
                            <span class="mr-3">
                                <i class="fas fa-square text-orange"></i> Riesgo educacional
                            </span>
                            <span class="mr-3">
                                <i class="fas fa-square text-gray"></i> Riesgo laboral
                            </span>
                        </div>
                    </div>
                </div>
            </div>
        </div>
    {% endif %}
</div>
</div>
{% endblock %}
;
{% block customJS %}
    <script> let datosJson = JSON.parse('{{ datos_json|escapejs }}');</script>
    <script type="text/javascript" src="{% static 'custom/js/timeline.js' %}"></script>
    <script src="{% static 'custom/js/legajosdetail.js' %}"></script>
{% endblock %}<|MERGE_RESOLUTION|>--- conflicted
+++ resolved
@@ -758,13 +758,7 @@
                                 <dd class="col-sm-8">
                                     Estado del nivel
                                 </dd>
-<<<<<<< HEAD
-                                <dt class="col-sm-4">
-                                    {{ object.dimensioneducacion.estado_nivel|default_if_none:"-"}}
-                                </dt>
-=======
                                 <dt class="col-sm-4">{{ object.dimensioneducacion.estado_nivel|default_if_none:"-" }}</dt>
->>>>>>> 50f5f709
                                 <dd class="col-sm-8 ">
                                     Motivo principal por el que no terminaste tus estudios
                                 </dd>
@@ -774,13 +768,7 @@
                                 <dd class="col-sm-8 ">
                                     Motivo principal por el que no tuviste educación formal
                                 </dd>
-<<<<<<< HEAD
-                                <dt class="col-sm-4">
-                                    {{ object.dimensioneducacion.sinEduFormal|default_if_none:"-"}}
-                                </dt>
-=======
                                 <dt class="col-sm-4">{{ object.dimensioneducacion.sinEduFormal|default_if_none:"-" }}</dt>
->>>>>>> 50f5f709
                                 <dd class="col-sm-8">
                                     Institución
                                 </dd>
@@ -852,13 +840,7 @@
                                 <dd class="col-sm-8 ">
                                     Observaciones
                                 </dd>
-<<<<<<< HEAD
-                                <dt class="col-sm-4">
-                                    {{ object.dimensioneducacion.obs_educacion|default_if_none:"-"}}
-                                </dt>
-=======
                                 <dt class="col-sm-4">{{ object.dimensioneducacion.obs_educacion|default_if_none:"-" }}</dt>
->>>>>>> 50f5f709
                             </dl>
                             <!-- ./dimension educacion -->
                         </div>
@@ -887,13 +869,7 @@
                                     Miembros de la familia que trabajan o aportan al grupo
                                     conviviente
                                 </dd>
-<<<<<<< HEAD
-                                <dt class="col-sm-4">
-                                    {{ object.dimensioneconomia.cant_aportantes|default_if_none:"-"}}
-                                </dt>
-=======
                                 <dt class="col-sm-4">{{ object.dimensioneconomia.cant_aportantes|default_if_none:"-" }}</dt>
->>>>>>> 50f5f709
                                 <dd class="col-12 mt-3">
                                     Observaciones
                                 </dd>
@@ -941,13 +917,8 @@
                 <div class="card-header">
                     <h3 class="card-title font-weight-bold mr-3 pt-1">Indicadores de riesgo</h3>
                     {% if count_media or count_baja %}
-<<<<<<< HEAD
-                        <span title="{{ count_media }} alertas" class="badge badge-Importante p-2">{{count_media}}</span>
-                        <span title="{{ count_baja }} alertas" class="badge badge-Precaución p-2">{{ count_baja}}</span>
-=======
                         <span title="{{ count_media }} alertas" class="badge badge-Importante p-2">{{ count_media }}</span>
                         <span title="{{ count_baja }} alertas" class="badge badge-Precaución p-2">{{ count_baja }}</span>
->>>>>>> 50f5f709
                     {% endif %}
                     <div class="card-tools">
                         {% if count_media or count_baja %}
