--- conflicted
+++ resolved
@@ -1,5 +1,6 @@
 {% extends "includes/main.html" %};
-{% load static %};
+{% load static %}
+;
 {% block head %}
     <link rel="stylesheet"
           href="https://cdn.jsdelivr.net/npm/flag-icon-css@3.5.0/css/flag-icon.min.css" />
@@ -7,8 +8,10 @@
           href="https://cdn.jsdelivr.net/npm/chart.js@2.9.4/dist/Chart.min.css" />
     <script src="https://cdn.jsdelivr.net/npm/chart.js@4.4.4/dist/chart.umd.min.js"></script>
 {% endblock %}
-{% block title %}Legajo{% endblock %};
-{% block titulo-pagina %}{% endblock %};
+{% block title %}Legajo{% endblock %}
+;
+{% block titulo-pagina %}{% endblock %}
+;
 {% block breadcrumb %}
     <ol class="breadcrumb float-sm-right">
         <li class="breadcrumb-item">
@@ -19,43 +22,10 @@
         </li>
         <li class="breadcrumb-item active">Eliminar</li>
     </ol>
-<<<<<<< HEAD
-{% endblock %};
-{% block menu-adicional %}{% endblock %};
-{% block content %}
-    <div class="error-page mt-5 px-3">
-        <div class="error-content">
-            <h3>
-                <i class="fas fa-exclamation-triangle text-danger px-2"></i> Atención!
-            </h3>
-            <p>
-                ¿Estás seguro que deseas eliminar de manera permanente el registro <span class="font-weight-bold">{{ object|upper }}</span>?
-            </p>
-            {% if relaciones_existentes %}
-                <p>
-                    Si elimina este legajo se borrarán también, de manera permanente, registros relacionados en los siguientes módulos:
-                </p>
-                <ul class=" mb-4">
-                    {% for relacion in relaciones_existentes %}<li>{{ relacion }}</li>{% endfor %}
-                </ul>
-            {% endif %}
-            <div class="text-left">
-                <form method="post">
-                    {% csrf_token %}
-                    <button type="submit" class="btn btn-danger btn-sm">Eliminar</button>
-                    <a href="{% url 'legajos_ver' object.id %}"
-                       class="btn btn-secondary btn-sm">Cancelar</a>
-                </form>
-            </div>
-        </div>
-    </div>
-{% endblock %};
-=======
 {% endblock %}
 ;
 {% block menu-adicional %}{% endblock %}
 ;
 {% block content %}{% endblock %}
 ;
->>>>>>> f8e44363
 {% block customJS %}{% endblock %}