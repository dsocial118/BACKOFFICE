--- conflicted
+++ resolved
@@ -18,10 +18,6 @@
     DimensionVivienda,
     Intervencion,
     LegajoAlertas,
-<<<<<<< HEAD
-    LegajoDepartamento,
-=======
->>>>>>> 24dde198
     LegajoAsentamientos,
     LegajoDepartamento,
     LegajoGrupoFamiliar,
