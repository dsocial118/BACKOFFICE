--- conflicted
+++ resolved
@@ -6,21 +6,9 @@
 from usuarios.validators import MaxSizeFileValidator
 
 from .models import (
-<<<<<<< HEAD
     CHOICE_ESTADO_RELACION,
     CHOICE_SINO,
     CHOICE_VINCULO_FAMILIAR,
-=======
-    DimensionEducacion,
-    Legajos,
-    LegajoProvincias,
-    LegajoMunicipio,
-    LegajoLocalidad,
-    LegajoDepartamento,
-    LegajoAsentamientos,
-    LegajoGrupoFamiliar,
-    LegajoGrupoHogar,
->>>>>>> 1bc97452
     CategoriaAlertas,
     DimensionEconomia,
     DimensionEducacion,
@@ -30,6 +18,8 @@
     DimensionVivienda,
     Intervencion,
     LegajoAlertas,
+    LegajoDepartamento,
+    LegajoAsentamientos,
     LegajoGrupoFamiliar,
     LegajoGrupoHogar,
     LegajoLocalidad,
