from django.contrib import admin

<<<<<<< HEAD
from .models import LegajoLocalidad, LegajoMunicipio, LegajoProvincias
=======
from .models import (
    Accion,
    ActividadRealizada,
    Agua,
    AportesJubilacion,
    AreaCurso,
    AsisteEscuela,
    CantidadAmbientes,
    CentrosSalud,
    CondicionDe,
    ContextoCasa,
    Desague,
    DuracionTrabajo,
    EstadoCivil,
    EstadoDerivacion,
    EstadoEducativo,
    EstadoIntervencion,
    EstadoLlamado,
    EstadoNivelEducativo,
    EstadoRelacion,
    Frecuencia,
    Gas,
    Genero,
    GeneroPronombre,
    Grado,
    Importancia,
    Inodoro,
    LegajoLocalidad,
    LegajoMunicipio,
    LegajoProvincias,
    ModoContratacion,
    MotivoNivelIncompleto,
    Nacionalidad,
    Nivel,
    NivelEducativo,
    NoBusquedaLaboral,
    Rechazo,
    Sexo,
    TiempoBusquedaLaboral,
    TipoAyudaHogar,
    TipoConstruccionVivienda,
    TipoDiscapacidad,
    TipoDoc,
    TipoEnfermedad,
    TipoEstadoVivienda,
    TipoGestion,
    TipoPisosVivienda,
    TipoPosesionVivienda,
    TipoTechoVivienda,
    TipoVivienda,
    Turno,
    VinculoFamiliar,
)
>>>>>>> 902ad27e


@admin.register(LegajoProvincias)
class LegajoProvinciasAdmin(admin.ModelAdmin):
    list_display = ("nombre",)
    search_fields = ["nombre"]
    ordering = ["nombre"]


@admin.register(LegajoMunicipio)
class LegajoMunicipioAdmin(admin.ModelAdmin):
    list_display = ("nombre",)
    search_fields = ["nombre"]
    ordering = ["nombre"]


@admin.register(LegajoLocalidad)
class LegajoLocalidadAdmin(admin.ModelAdmin):
    list_display = ("nombre",)
    search_fields = ["nombre"]
    ordering = ["nombre"]


admin.site.register(NivelEducativo)
admin.site.register(EstadoNivelEducativo)
admin.site.register(AsisteEscuela)
admin.site.register(EstadoEducativo)
admin.site.register(MotivoNivelIncompleto)
admin.site.register(AreaCurso)
admin.site.register(TipoGestion)
admin.site.register(Grado)
admin.site.register(Turno)
admin.site.register(CantidadAmbientes)
admin.site.register(CondicionDe)
admin.site.register(ContextoCasa)
admin.site.register(TipoAyudaHogar)
admin.site.register(TipoVivienda)
admin.site.register(TipoPosesionVivienda)
admin.site.register(TipoPisosVivienda)
admin.site.register(TipoTechoVivienda)
admin.site.register(Agua)
admin.site.register(Desague)
admin.site.register(Inodoro)
admin.site.register(Gas)
admin.site.register(TipoConstruccionVivienda)
admin.site.register(TipoEstadoVivienda)
admin.site.register(EstadoCivil)
admin.site.register(Sexo)
admin.site.register(Genero)
admin.site.register(GeneroPronombre)
admin.site.register(TipoDoc)
admin.site.register(Nacionalidad)
admin.site.register(TipoDiscapacidad)
admin.site.register(TipoEnfermedad)
admin.site.register(CentrosSalud)
admin.site.register(Frecuencia)
admin.site.register(ModoContratacion)
admin.site.register(ActividadRealizada)
admin.site.register(DuracionTrabajo)
admin.site.register(AportesJubilacion)
admin.site.register(TiempoBusquedaLaboral)
admin.site.register(NoBusquedaLaboral)
admin.site.register(Nivel)
admin.site.register(Accion)
admin.site.register(EstadoRelacion)
admin.site.register(EstadoDerivacion)
admin.site.register(VinculoFamiliar)
admin.site.register(Rechazo)
admin.site.register(EstadoIntervencion)
admin.site.register(EstadoLlamado)
admin.site.register(Importancia)<|MERGE_RESOLUTION|>--- conflicted
+++ resolved
@@ -1,8 +1,5 @@
 from django.contrib import admin
 
-<<<<<<< HEAD
-from .models import LegajoLocalidad, LegajoMunicipio, LegajoProvincias
-=======
 from .models import (
     Accion,
     ActividadRealizada,
@@ -56,7 +53,6 @@
     Turno,
     VinculoFamiliar,
 )
->>>>>>> 902ad27e
 
 
 @admin.register(LegajoProvincias)
