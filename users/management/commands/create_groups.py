from django.core.management.base import BaseCommand
from django.contrib.auth.models import Group


class Command(BaseCommand):
    help = "Crea los grupos de usuario predeterminados"

    def handle(self, *args, **kwargs):
        groups = [
            "Admin",
            "Comedores",
            "Organizaciones",
            "CDI",
            "Ciudadanos",
            "Tecnico Comedor",
            "Abogado Dupla",
            "Area Contable",
            "Area Legales",
            "Comedores Listar",
            "Comedores Crear",
            "Comedores Ver",
            "Comedores Editar",
            "Comedores Eliminar",
            "Comedores Relevamiento Ver",
            "Comedores Relevamiento Crear",
            "Comedores Relevamiento Detalle",
            "Comedores Relevamiento Editar",
            "Comedores Observaciones Crear",
            "Comedores Observaciones Detalle",
            "Comedores Observaciones Editar",
            "Comedores Observaciones Eliminar",
            "Comedores Intervencion Ver",
            "Comedores Intervencion Crear",
            "Comedores Intervencion Editar",
            "Comedores Intervenciones Detalle",
            "Comedores Nomina Ver",
            "Comedores Nomina Crear",
            "Comedores Nomina Editar",
            "Comedores Nomina Borrar",
            "Comedores Dupla Asignar",
            "Acompanamiento Detalle",
            "Acompanamiento Listar",
            "Usuario Crear",
            "Usuario Eliminar",
            "Usuario Editar",
            "Usuario Listar",
            "Grupos Ver",
            "Admin Ver Expedientes",
            "Técnico Ver Tareas Asignadas",
            "Provincia Ver Estado Pago",
            "Provincia Crear Expediente",
            "Provincia Ver Lista Aprobados",
            "Provincia Cargar Formulario",
            "Provincia Finalizar Expediente",
            "Admin Asignar Técnico",
            "Técnico Subir Cruces",
            "Técnico Validar Resultado Cruce",
            "Técnico Registrar Informe Pago", "ReferenteCentro",
            "CDF SSE",
<<<<<<< HEAD
            "TecnicoCeliaquia",
            "CoordinadorCeliaquia",
            "ProvinciaCeliaquia",
=======
            "Dashboard Comedor",
            "Dashboard Centrodefamilia",
>>>>>>> e5649e4d
        ]
        self.stdout.write(self.style.SUCCESS(f"Creando grupos de usuario..."))
        for group_name in groups:
            _group, created = Group.objects.get_or_create(name=group_name)
            if created:
                self.stdout.write(self.style.SUCCESS(f'Grupo "{group_name}" creado'))<|MERGE_RESOLUTION|>--- conflicted
+++ resolved
@@ -57,14 +57,11 @@
             "Técnico Validar Resultado Cruce",
             "Técnico Registrar Informe Pago", "ReferenteCentro",
             "CDF SSE",
-<<<<<<< HEAD
+            "Dashboard Comedor",
+            "Dashboard Centrodefamilia",
             "TecnicoCeliaquia",
             "CoordinadorCeliaquia",
             "ProvinciaCeliaquia",
-=======
-            "Dashboard Comedor",
-            "Dashboard Centrodefamilia",
->>>>>>> e5649e4d
         ]
         self.stdout.write(self.style.SUCCESS(f"Creando grupos de usuario..."))
         for group_name in groups:
