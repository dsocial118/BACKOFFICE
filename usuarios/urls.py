--- conflicted
+++ resolved
@@ -5,22 +5,18 @@
 
 from usuarios.forms import MySetPasswordFormm
 from usuarios.views import (
-<<<<<<< HEAD
-=======
-    GruposCreateView,
-    GruposDeleteView,
-    GruposDetailView,
-    GruposListView,
-    GruposUpdateView,
->>>>>>> 24dde198
     PerfilChangePassView,
     PerfilUpdateView,
     UsuariosCreateView,
     UsuariosDeleteView,
+    UsuariosDeleteView,
     UsuariosDetailView,
     UsuariosListView,
     UsuariosLoginView,
+    UsuariosListView,
+    UsuariosLoginView,
     UsuariosResetPassView,
+    UsuariosUpdateView,
     UsuariosUpdateView,
     set_dark_mode,
 )
