from django.db import models
from django.forms import ValidationError
from django.utils import timezone


from configuraciones.models import Provincia
from usuarios.models import Usuarios


class Rubro(models.Model):
    nombre = models.CharField(max_length=255)

    def __str__(self):
        return str(self.nombre)

    class Meta:
        verbose_name = "Rubro"
        verbose_name_plural = "Rubros"


class TipoPersonaJuridica(models.Model):
    nombre = models.CharField(max_length=255)

    def __str__(self):
        return str(self.nombre)

    class Meta:
        verbose_name = "Tipo de Persona Jurídica"
        verbose_name_plural = "Tipos de Personas Jurídicas"


class Objetivo(models.Model):
    nombre = models.CharField(max_length=255)

    def __str__(self):
        return str(self.nombre)

    class Meta:
        verbose_name = "Objetivo"
        verbose_name_plural = "Objetivos"


class TipoActividad(models.Model):
    nombre = models.CharField(max_length=255)

    def __str__(self):
        return str(self.nombre)

    class Meta:
        verbose_name = "Tipo de Actividad"
        verbose_name_plural = "Tipos de Actividad"


class TipoComunidad(models.Model):
    nombre = models.CharField(max_length=255)

    def __str__(self):
        return str(self.nombre)

    class Meta:
        verbose_name = "Tipo de Comunidad"
        verbose_name_plural = "Tipos de Comunidad"


class CantidadIntegrantes(models.Model):
    nombre = models.CharField(max_length=255)

    def __str__(self):
        return str(self.nombre)

    class Meta:
        verbose_name = "Cantidad de Integrantes"
        verbose_name_plural = "Cantidades de Integrantes"


class Genero(models.Model):
    nombre = models.CharField(max_length=255)

    def __str__(self):
        return str(self.nombre)

    class Meta:
        verbose_name = "Género"
        verbose_name_plural = "Géneros"


class TipoInmueble(models.Model):
    nombre = models.CharField(max_length=255)

    def __str__(self):
        return str(self.nombre)

    class Meta:
        verbose_name = "Tipo de Inmueble"
        verbose_name_plural = "Tipos de Inmueble"


class TipoInternet(models.Model):
    nombre = models.CharField(max_length=255)

    def __str__(self):
        return str(self.nombre)

    class Meta:
        verbose_name = "Tipo de Internet"
        verbose_name_plural = "Tipos de Internet"


class TipoDispositivosMoviles(models.Model):
    nombre = models.CharField(max_length=255)

    def __str__(self):
        return str(self.nombre)

    class Meta:
        verbose_name = "Tipo de Dispositivos Móviles"
        verbose_name_plural = "Tipos de Dispositivos Móviles"


class PlataformaComunicacion(models.Model):
    nombre = models.CharField(max_length=255)

    def __str__(self):
        return str(self.nombre)

    class Meta:
        verbose_name = "Plataforma de Comunicación"
        verbose_name_plural = "Plataformas de Comunicación"


class RedSocial(models.Model):
    nombre = models.CharField(max_length=255)

    def __str__(self):
        return str(self.nombre)

    class Meta:
        verbose_name = "Red Social"
        verbose_name_plural = "Redes Sociales"


class Comprador(models.Model):
    nombre = models.CharField(max_length=255)

    def __str__(self):
        return str(self.nombre)

    class Meta:
        verbose_name = "Comprador"
        verbose_name_plural = "Compradores"


class EstudiosAlcanzados(models.Model):
    nombre = models.CharField(max_length=255)

    def __str__(self):
        return str(self.nombre)

    class Meta:
        verbose_name = "Estudios Alcanzados"
        verbose_name_plural = "Estudios Alcanzados"


class TipoOcupacion(models.Model):
    nombre = models.CharField(max_length=255)

    def __str__(self):
        return str(self.nombre)

    class Meta:
        verbose_name = "Tipo de Ocupación"
        verbose_name_plural = "Tipos de Ocupación"


class CondicionOcupacion(models.Model):
    nombre = models.CharField(max_length=255)

    def __str__(self):
        return str(self.nombre)

    class Meta:
        verbose_name = "Condición de Ocupación"
        verbose_name_plural = "Condiciones de Ocupación"


class OcupacionHorasSemanales(models.Model):
    nombre = models.CharField(max_length=255)

    def __str__(self):
        return str(self.nombre)

    class Meta:
        verbose_name = "Ocupación Horas Semanales"
        verbose_name_plural = "Ocupaciones Horas Semanales"


class IngresoPromedioFamiliar(models.Model):
    nombre = models.CharField(max_length=255)

    def __str__(self):
        return str(self.nombre)

    class Meta:
        verbose_name = "Ingreso Promedio Familiar"
        verbose_name_plural = "Ingresos Promedio Familiar"


class CantidadClientes(models.Model):
    nombre = models.CharField(max_length=255)

    def __str__(self):
        return str(self.nombre)

    class Meta:
        verbose_name = "Cantidad de Clientes"
        verbose_name_plural = "Cantidades de Clientes"


class LugarComercializacion(models.Model):
    nombre = models.CharField(max_length=255)

    def __str__(self):
        return str(self.nombre)

    class Meta:
        verbose_name = "Lugar de Comercialización"
        verbose_name_plural = "Lugares de Comercialización"


class ModalidadComercializacion(models.Model):
    nombre = models.CharField(max_length=255)

    def __str__(self):
        return str(self.nombre)

    class Meta:
        verbose_name = "Modalidad de Comercialización"
        verbose_name_plural = "Modalidades de Comercialización"


class FijacionPrecios(models.Model):
    nombre = models.CharField(max_length=255)

    def __str__(self):
        return str(self.nombre)

    class Meta:
        verbose_name = "Fijación de Precios"
        verbose_name_plural = "Fijaciones de Precios"


class CantidadCompetidores(models.Model):
    nombre = models.CharField(max_length=255)

    def __str__(self):
        return str(self.nombre)

    class Meta:
        verbose_name = "Cantidad de Competidores"
        verbose_name_plural = "Cantidades de Competidores"


class ConocimientoCompetidores(models.Model):
    nombre = models.CharField(max_length=255)

    def __str__(self):
        return str(self.nombre)

    class Meta:
        verbose_name = "Conocimiento de Competidores"
        verbose_name_plural = "Conocimientos de Competidores"


class InteractuaCompetidores(models.Model):
    nombre = models.CharField(max_length=255)

    def __str__(self):
        return str(self.nombre)

    class Meta:
        verbose_name = "Interacción con Competidores"
        verbose_name_plural = "Interacciones con Competidores"


class ModalidadCompras(models.Model):
    nombre = models.CharField(max_length=255)

    def __str__(self):
        return str(self.nombre)

    class Meta:
        verbose_name = "Modalidad de Compras"
        verbose_name_plural = "Modalidades de Compras"


class PlazoCompraCredito(models.Model):
    nombre = models.CharField(max_length=255)

    def __str__(self):
        return str(self.nombre)

    class Meta:
        verbose_name = "Plazo de Compra a Crédito"
        verbose_name_plural = "Plazos de Compra a Crédito"


class MedioPlanificacion(models.Model):
    nombre = models.CharField(max_length=255)

    def __str__(self):
        return str(self.nombre)

    class Meta:
        verbose_name = "Medio de Planificación"
        verbose_name_plural = "Medios de Planificación"


class CanalesVentas(models.Model):
    nombre = models.CharField(max_length=255)

    def __str__(self):
        return str(self.nombre)

    class Meta:
        verbose_name = "Canal de Ventas"
        verbose_name_plural = "Canales de Ventas"


class DestinoMaterialesRecuperados(models.Model):
    nombre = models.CharField(max_length=255)

    def __str__(self):
        return str(self.nombre)

    class Meta:
        verbose_name = "Destino de Materiales Recuperados"
        verbose_name_plural = "Destinos de Materiales Recuperados"


class ModalidadCicloProductivo(models.Model):
    nombre = models.CharField(max_length=255)

    def __str__(self):
        return str(self.nombre)

    class Meta:
        verbose_name = "Modalidad de Ciclo Productivo"
        verbose_name_plural = "Modalidades de Ciclo Productivo"


class AbstractPersoneria(models.Model):
    # Ubicacion
    direccion = models.CharField(max_length=255, verbose_name="Dirección")
    localidad = models.CharField(max_length=255, verbose_name="Localidad")
    codigo_postal = models.PositiveBigIntegerField(verbose_name="Codigo postal")
    provincia = models.ForeignKey(
        Provincia, on_delete=models.PROTECT, verbose_name="Provincia"
    )

    # Datos del proyecto
    proyecto_nombre = models.CharField(
        max_length=255, verbose_name="Nombre del Proyecto"
    )
    proyecto_tipo_actividad = models.ForeignKey(
        TipoActividad,
        on_delete=models.PROTECT,
        related_name="personeria_tipo_actividad",
        verbose_name="Tipo de Actividad del Proyecto",
    )
    proyecto_rubro = models.ForeignKey(
        Rubro, on_delete=models.PROTECT, verbose_name="Rubro del Proyecto"
    )
    proyecto_objetivo = models.ForeignKey(
        Objetivo, on_delete=models.PROTECT, verbose_name="Objetivo del Proyecto"
    )
    proyecto_costo = models.PositiveBigIntegerField(verbose_name="Costo del Proyecto")
    proyecto_pertenece_comunidad_indigena = models.BooleanField(
        default=False, verbose_name="¿El proyecto pertenece a una comunidad indigena?"
    )
    proyecto_comunidad_indigena = models.CharField(
        max_length=255, blank=True, null=True
    )
    proyecto_practicas_regenerativas = models.BooleanField(
        default=False,
        verbose_name="¿El proyecto esta vinculado a prácticas regenerativas/agroecológicas",
    )

    def clean(self):
        if (
            self.proyecto_pertenece_comunidad_indigena
            and self.proyecto_comunidad_indigena == ""
        ):
            raise ValidationError("Debe aclarar a que comunidad indigena pertenece.")
        return super().clean()

    class Meta:
        abstract = True


class PersonaJuridica(AbstractPersoneria):
    nombre = models.CharField(max_length=255, verbose_name="Nombre de la Organización")
    tipo = models.ForeignKey(
        TipoPersonaJuridica,
        on_delete=models.PROTECT,
        verbose_name="Tipo de Organización",
    )
    fecha_creacion = models.DateField(verbose_name="Fecha de Creación")
    numero_personeria_juridica = models.CharField(
        max_length=255, verbose_name="Número de Personería Jurídica"
    )
    fecha_otorgamiento = models.DateField(verbose_name="Fecha de otorgamiento")
    cuit = models.PositiveBigIntegerField(verbose_name="CUIT")
    domicilio_legal = models.CharField(
        max_length=255, verbose_name="Domicilio Legal y Electrónico"
    )

    autoridad_nombre_completo = models.CharField(
        max_length=255, verbose_name="Nombre completo de la autoridad"
    )
    autoridad_dni = models.PositiveBigIntegerField(verbose_name="DNI de la autoridad")
    autoridad_cuit = models.PositiveBigIntegerField(verbose_name="CUIT de la autoridad")
    autoridad_rol = models.CharField(max_length=255, verbose_name="Rol de la autoridad")

    proyecto_tipo_actividad = models.ForeignKey(
        TipoActividad,
        on_delete=models.PROTECT,
        related_name="organizacion_tipo_actividad",
    )

    def __str__(self) -> str:
        return str(self.nombre)

    class Meta:
        verbose_name = "Organización"
        verbose_name_plural = "Organizaciones"


class PersonaFisica(AbstractPersoneria):
    nombre_completo = models.CharField(max_length=255, verbose_name="Nombre completo")
    dni = models.PositiveBigIntegerField(verbose_name="DNI")
    fecha_nacimiento = models.DateField(verbose_name="Fecha de nacimiento")
    cuil = models.PositiveBigIntegerField(verbose_name="CUIL")
    domicilio_real = models.CharField(max_length=255, verbose_name="Domicilio real")
    mail = models.EmailField(verbose_name="Correo electrónico")
    telefono = models.PositiveBigIntegerField(verbose_name="Teléfono")

    proyecto_tipo_actividad = models.ForeignKey(
        TipoActividad,
        on_delete=models.PROTECT,
        related_name="persona_tipo_actividad",
    )

    def __str__(self) -> str:
        return str(self.nombre_completo)

    class Meta:
        verbose_name = "Persona"
        verbose_name_plural = "Personas"


class LineaDeAccion(models.Model):
    # Fortalecimiento Productivo
    produccion_apoyo_tecnico = models.BooleanField(
        default=False, verbose_name="Apoyo técnico para mejorar competitividad"
    )
    produccion_maquinaria = models.BooleanField(
        default=False, verbose_name="Acceso a máquinas, herramientas e insumos"
    )
    produccion_tecnologias = models.BooleanField(
        default=False, verbose_name="Incorporación de nuevas tecnologías"
    )
    produccion_entrega = models.BooleanField(
        default=False, verbose_name="Entrega directa según stock"
    )

    # Comercialización
    comercializacion_fortalecimiento_institucional = models.BooleanField(
        default=False, verbose_name="Fortalecimiento Institucional"
    )
    comercializacion_apoyo_tecnologico = models.BooleanField(
        default=False, verbose_name="Apoyo Tecnológico"
    )
    comercializacion_habilidades_blandas = models.BooleanField(
        default=False, verbose_name="Habilidades Blandas para la Comercialización"
    )
    comercializacion_fortalecimiento_unidades = models.BooleanField(
        default=False,
        verbose_name="Fortalecimiento de la Comercialización de Unidades Productivas",
    )

    # Economia circular
    circular_fortalecimiento = models.BooleanField(
        default=False,
        verbose_name="Fortalecimiento a recuperadores de base, organizaciones y sistemas locales de reciclado",
    )
    circular_practicas_sostenibles = models.BooleanField(
        default=False, verbose_name="Implementación de prácticas sostenibles"
    )
    circular_materiales_reciclados = models.BooleanField(
        default=False, verbose_name="Uso de materiales reciclados"
    )
    circular_reduccion_residuos = models.BooleanField(
        default=False, verbose_name="Reducción de residuos"
    )

    fundamentacion = models.TextField(verbose_name="Fundamentos del proyecto")

    destinatarios_directos = models.FileField(
        upload_to="destinatarios_directos/", verbose_name="Destinatarios directos"
    )
    destinatarios_indirectos = models.PositiveBigIntegerField(
        verbose_name="Destinatarios indirectos"
    )

    @property
    def cantidad_destinatarios_directos(self):
        return self.destinatario_set.count()


class Presupuesto(models.Model):
    linea_de_accion = models.ForeignKey(
        LineaDeAccion, on_delete=models.PROTECT, related_name="presupuestos"
    )
    tipo_actividad = models.CharField(max_length=255)
    tipo_producto = models.CharField(max_length=255)
    nombre_producto = models.CharField(max_length=255)
    cantidad_producto = models.PositiveBigIntegerField()
    costo_unitario = models.PositiveBigIntegerField()

    @property
    def costo_total(self):
        return self.cantidad_producto * self.costo_unitario


class AbstractDiagnostico(models.Model):
    # Bloque 2: Estructura economica
    tipo_actividad = models.ManyToManyField(
        TipoActividad, verbose_name="Tipo de actividad"
    )
    rubro = models.ForeignKey(
        Rubro, on_delete=models.PROTECT, verbose_name="Rubro de la organización"
    )
    banco = models.BooleanField(default=False, verbose_name="¿Opera con algún banco?")
    banco_nombre = models.CharField(
        max_length=255, blank=True, null=True, verbose_name="¿Cual banco?"
    )
    cuenta_digital = models.BooleanField(
        default=False, verbose_name="¿Tiene alguna cuenta digital?"
    )
    financiamiento = models.BooleanField(
        default=False, verbose_name="¿Posee otras fuentes de financiamiento y/o apoyo?"
    )
    financiamiento_nombre = models.CharField(
        max_length=255, blank=True, null=True, verbose_name="¿Cual financiamiento?"
    )
    tipo_inmueble = models.ForeignKey(
        TipoInmueble,
        on_delete=models.PROTECT,
        verbose_name="El inmueble afectado a la actividad es de tipo",
    )
    ingresos_mensuales = models.PositiveBigIntegerField(
        verbose_name="Ingresos promedios mensuales"
    )
    egresos_mensuales = models.PositiveBigIntegerField(
        verbose_name="Egresos promedios mensuales"
    )
    ganancias_mensuales = models.PositiveBigIntegerField(
        verbose_name="Excede o ganancias (ventas - costo del mes)"
    )

    # Bloque 3: Conectividad
    internet = models.BooleanField(
        default=False, verbose_name="¿Cuenta con acceso a internet?"
    )
    tipo_internet = models.ForeignKey(
        TipoInternet,
        on_delete=models.PROTECT,
        blank=True,
        null=True,
        verbose_name="Tipo de acceso a internet",
    )
    dispositivos_conectados = models.PositiveBigIntegerField(
        blank=True, null=True, verbose_name="Número de dispositivos conectados"
    )
    tipo_dispositivos_moviles = models.ManyToManyField(
        TipoDispositivosMoviles,
        verbose_name="Tipo de dispositivos móviles",
    )
    plataforma_comunicacion = models.ManyToManyField(
        PlataformaComunicacion, verbose_name="Plataformas de comunicación utilizadas"
    )
    redes_sociales = models.ManyToManyField(
        RedSocial, verbose_name="Uso de redes sociales"
    )

    # Bloque 4: Comercializacion
    comprador = models.ForeignKey(
        Comprador, on_delete=models.PROTECT, verbose_name="¿A quién le vende?"
    )
    cantidad_clientes = models.ForeignKey(
        CantidadClientes,
        on_delete=models.PROTECT,
        verbose_name="¿Cuántos clientes tiene?",
    )
    lugar_comercializacion = models.ForeignKey(
        LugarComercializacion, on_delete=models.PROTECT, verbose_name="¿Dónde vende?"
    )
    modalidad_comercializacion = models.ForeignKey(
        ModalidadComercializacion,
        on_delete=models.PROTECT,
        verbose_name="¿Cómo realiza sus ventas o produccion?",
    )
    fijacion_precios = models.ForeignKey(
        FijacionPrecios,
        on_delete=models.PROTECT,
        verbose_name="¿Cómo fija los precios de venta?",
    )
    cantidad_competidores = models.ForeignKey(
        CantidadCompetidores,
        on_delete=models.PROTECT,
        verbose_name="Cuántos competidores tiene en su radio de venta?",
    )
    conocimiento_competidores = models.ForeignKey(
        ConocimientoCompetidores,
        on_delete=models.PROTECT,
        verbose_name="¿Conoce a sus competidores?",
    )
    interactua_compentidores = models.ForeignKey(
        InteractuaCompetidores,
        on_delete=models.PROTECT,
        verbose_name="¿Interactúa con sus competidores?",
    )
    modalidad_compras = models.ForeignKey(
        ModalidadCompras,
        on_delete=models.PROTECT,
        verbose_name="¿Cómo compra habitualmente?",
    )
    plazo_compra_credito = models.ForeignKey(
        PlazoCompraCredito,
        on_delete=models.PROTECT,
        verbose_name="Si compra a crédito, ¿qué plazo tiene para pagar?",
    )
    medio_planificacion = models.ForeignKey(
        MedioPlanificacion,
        on_delete=models.PROTECT,
        verbose_name="¿A través de qué medio planifica su administración?",
    )
    canales_ventas = models.ManyToManyField(
        CanalesVentas, verbose_name="Canales de venta"
    )
    ventas_destinadas_turismo = models.BooleanField(
        default=False, verbose_name="¿Sus ventas suelen estar destinadas al turismo?"
    )

    # Bloque 5
    recicladores_urbanos = models.BooleanField(
        default=False,
        verbose_name="¿El proyecto incluye activamente a recicladores urbanos organizados en cooperativas o asociaciones?",
    )
    recicladores_equipados = models.BooleanField(
        default=False,
        verbose_name=(
<<<<<<< HEAD
            "¿Los recicladores urbanos cuentan con elementos de protección personal adecuados, "
            "condiciones laborales adecuadas como salarios dignos y horarios razonables?"
=======
            "¿Los recicladores urbanos cuentan con elementos de protección personal "
            "adecuados, condiciones laborales adecuadas como salarios dignos y horarios "
            "razonables?"
>>>>>>> 73bcebde
        ),
    )
    clasificacion_residuos = models.BooleanField(
        default=False,
        verbose_name="¿Existe un sistema de separación y clasificación de residuos desde el origen, en el proyecto de referencia?",
    )
    destino_materiales_recuperados = models.ManyToManyField(
        DestinoMaterialesRecuperados,
        verbose_name="¿Cuál es el destino de los materiales recuperados?",
    )
    optimizacion_recursos = models.BooleanField(
        default=False,
        verbose_name="¿El proyecto optimiza el uso de los recursos, promoviendo la reducción del consumo de materiales?",
    )
    modalidad_ciclo_productivo = models.ForeignKey(
        ModalidadCicloProductivo,
        on_delete=models.PROTECT,
        verbose_name="¿El ciclo productivo es lineal o circular (se reintroducen los lateriales en la cadena productiva)?",
    )
    financiamiento_sostenible = models.BooleanField(
        default=False,
        verbose_name="¿El proyecto cuenta con fuentes de financiamiento sostenibles?",
    )
    estrategia_comercializacion = models.BooleanField(
        default=False, verbose_name="¿Poseen estrategias de comercialización?"
    )
    tecnologias_mejorar_eficiencia = models.BooleanField(
        default=False,
        verbose_name=(
<<<<<<< HEAD
            "¿Se utilizan tecnologías para mejorar la eficiencia en la recolección, "
            "clasificación y reciclaje de materiales y los recicladores tienen acceso a plataformas digitales?"
=======
            "¿Se utilizan tecnologías para mejorar la eficiencia en la recolección, clasificación y reciclaje de materiales"
            "y los recicladores tienen acceso a plataformas digitales?"
>>>>>>> 73bcebde
        ),
    )
    tecnologias_cuales = models.CharField(
        max_length=255,
        blank=True,
        null=True,
        verbose_name="¿Cuáles tecnologias se utilizan?",
    )

    def clean(self) -> None:
        if self.internet and (
            not self.tipo_internet or not self.dispositivos_conectados
        ):
            raise ValidationError("Debe completar los datos relacionados al internet.")

        if self.banco and not self.banco_nombre:
            raise ValidationError("Debe completar el nombre del banco.")

        if self.financiamiento and not self.financiamiento_nombre:
            raise ValidationError("Debe completar el nombre del financiamiento.")

        if self.tecnologias_mejorar_eficiencia and not self.tecnologias_cuales:
            raise ValidationError("Debe completar las tecnologías utilizadas.")

        return super().clean()

    class Meta:
        abstract = True


class DiagnosticoJuridica(AbstractDiagnostico):
    # Bloque 1: Contexto general
    mision_vision = models.TextField(verbose_name="Misión y visión de la organización")
    tipo_comunidad = models.ManyToManyField(
        TipoComunidad, verbose_name="Tipo de comunidad donde opera la institucion"
    )
    cantidad_integrantes = models.ForeignKey(
        CantidadIntegrantes,
        on_delete=models.PROTECT,
        verbose_name="Cantidad de integrantes de su organizacion",
    )
    genero_mayoria = models.ForeignKey(
        Genero, on_delete=models.PROTECT, verbose_name="Géneros de la mayoria"
    )
    composicion_equipo = models.CharField(
        max_length=255, verbose_name="Composición de su equipo de trabajo"
    )

    class Meta:
        verbose_name = "Diagnóstico de Organización"
        verbose_name_plural = "Diagnósticos de Organizaciones"


class DiagnosticoFisica(AbstractDiagnostico):
    # Bloque 1: Contexto general
    estudios_alcanzados = models.ManyToManyField(
        EstudiosAlcanzados, verbose_name="Nivel de estudios alcanzados"
    )
    ocupacion = models.ForeignKey(
        TipoOcupacion, on_delete=models.PROTECT, verbose_name="Ocupación"
    )
    ocupacion_condicion = models.ForeignKey(
        CondicionOcupacion,
        on_delete=models.PROTECT,
        verbose_name="Condición de tu actividad",
    )
    ocupacion_sosten_hogar = models.BooleanField(
        default=False, verbose_name="¿Es esta actividad el principal sostén del hogar?"
    )
    ocupacion_horas_semanales = models.ForeignKey(
        OcupacionHorasSemanales,
        on_delete=models.PROTECT,
        verbose_name="Cuántas horas semanales le dedica a la actividad",
    )
    beneficiario_social = models.BooleanField(
        default=False,
        verbose_name="¿Es beneficiario de algún programa social nacional y/o provincial?",
    )
    beneficio_social = models.CharField(
        max_length=255, blank=True, null=True, verbose_name="¿Cuál?"
    )
    familia_adultos = models.PositiveBigIntegerField(
        verbose_name="Cantidad de adultos en el grupo familiar"
    )
    familia_menores = models.PositiveBigIntegerField(
        verbose_name="Cantidad de menores en el grupo familiar"
    )
    familia_trabajadores = models.PositiveBigIntegerField(
        verbose_name="Cantidad de personas que trabajan en el grupo familiar"
    )
    familia_ingreso_promedio = models.ForeignKey(
        IngresoPromedioFamiliar,
        on_delete=models.PROTECT,
        verbose_name="Ingreso promedio familiar",
    )

    @property
    def familia_total(self):
        return self.familia_adultos + self.familia_menores

    class Meta:
        verbose_name = "Diagnóstico de Persona"
        verbose_name_plural = "Diagnósticos de Personas"


class Proyecto(models.Model):
    fecha_creacion = models.DateTimeField(auto_now=True)
    fecha_modificacion = models.DateTimeField(auto_now=True)
    creador = models.ForeignKey(
        Usuarios, on_delete=models.PROTECT, related_name="creador", blank=True
    )
    modificador = models.ForeignKey(
        Usuarios,
        on_delete=models.PROTECT,
        null=True,
        blank=True,
        related_name="modificador",
    )
    estado = models.CharField(max_length=255, blank=True, default="Pendiente")

    nombre = models.CharField(max_length=255, null=True)

    TIPO_ANEXO_CHOICES = (
        ("SOCIO_PRODUCTIVO", "Socio Productivo"),
        ("FORMACION", "Formación"),
    )
    tipo_anexo = models.CharField(max_length=255, choices=TIPO_ANEXO_CHOICES)

    provincia = models.ForeignKey(
        Provincia, on_delete=models.PROTECT, blank=True, null=True
    )

    @property
    def presupuesto_total(self):
        total = (
            Presupuesto.objects.filter(
                linea_de_accion__anexosocioproductivo__proyecto=self
            )
            .aggregate(total=models.Sum("costo_total"))
            .get("total", 0)
        )
        return total or 0

    def save(self, *args, **kwargs):
        self.update_modificador(kwargs)

        self.provincia = (
            Provincia.objects.get(nombre=self.creador.provincia)
            if self.creador.provincia
            else None
        )

        super().save(*args, **kwargs)

    def update_modificador(self, kwargs):
        self.fecha_ultima_modificacion = timezone.now()
        if "usuario" in kwargs:  # Define el modificador si es pasado como argumento
            self.modificador = kwargs.pop("usuario")

    def __str__(self) -> str:
        return str(self.nombre)


class Observacion(models.Model):
    proyecto = models.ForeignKey(
        Proyecto, on_delete=models.PROTECT, related_name="observaciones"
    )
    observacion = models.TextField()
    fecha_creacion = models.DateTimeField(auto_now=True)

    def __str__(self):
        return str(self.observacion)

    class Meta:
        verbose_name = "Observación"
        verbose_name_plural = "Observaciones"


class AnexoSocioProductivo(models.Model):
    # Proyecto y personeria
    proyecto = models.ForeignKey(
        Proyecto,
        on_delete=models.PROTECT,
        related_name="anexos_socioproductivos",
    )
    PERSONERIA_CHOICES = (
        ("JURIDICA", "Persona Juridica"),
        ("FISICA", "Persona Fisica"),
    )
    personeria = models.CharField(
        max_length=255,
        choices=PERSONERIA_CHOICES,
        verbose_name="¿Persona fisica o persona juridica?",
    )
    juridica = models.ForeignKey(
        PersonaJuridica, on_delete=models.PROTECT, blank=True, null=True
    )
    fisica = models.ForeignKey(
        PersonaFisica, on_delete=models.PROTECT, blank=True, null=True
    )

    linea_de_accion = models.ForeignKey(LineaDeAccion, on_delete=models.PROTECT)

    # Diagnostico
    diagnostico_juridica = models.ForeignKey(
        DiagnosticoJuridica, on_delete=models.PROTECT, blank=True, null=True
    )
    diagnostico_fisica = models.ForeignKey(
        DiagnosticoFisica, on_delete=models.PROTECT, blank=True, null=True
    )

    # Documentacion respecto de organizaciones no gubernamentales
    acta_constitutiva = models.FileField(
        upload_to="anexos/socioproductivos/actas_constitutivas/",
        verbose_name="Acta constitutiva",
    )
    estatuto = models.FileField(
        upload_to="anexos/socioproductivos/estatutos/", verbose_name="Estatuto"
    )
    personeria_juridica = models.FileField(
        upload_to="anexos/socioproductivos/personerias_juridicas/",
        verbose_name="Personería jurídica",
    )
    designacion_autoridades = models.FileField(
        upload_to="anexos/socioproductivos/designaciones_autoridades/",
        verbose_name="Designación de autoridades",
    )
    autorizacion_gestionar = models.FileField(
        upload_to="anexos/socioproductivos/autorizaciones_gestionar/",
        verbose_name="Autorización a gestionar",
    )

    # Documentacion respecto de organizaciones gubernamentales
    designacion_intendente = models.FileField(
        upload_to="anexos/socioproductivos/designaciones_indentendes/",
        verbose_name="Designación del intendente",
    )

    media = models.FileField(
        upload_to="anexos/socioproductivos/", verbose_name="Contenido multimedia"
    )

    def clean(self):
        if (self.personeria == "JURIDICA" and not self.juridica) or (
            self.personeria == "FISICA" and not self.fisica
        ):
            raise ValidationError(
                "Debe completar una organización o una persona segun corresponda."
            )

        if (self.personeria == "JURIDICA" and not self.diagnostico_juridica) or (
            self.personeria == "FISICA" and not self.diagnostico_fisica
        ):
            raise ValidationError("Debe completar una el diagnostico para el anexo.")

        return super().clean()

    def __str__(self) -> str:
        return str(f"{self.id} - {self.proyecto} - {self.juridica or self.fisica}")

    class Meta:
        verbose_name = "Anexo socio productivo"
        verbose_name_plural = "Anexos socio productivo"


class AnexoFormacion(models.Model):
    proyecto = models.ForeignKey(
        Proyecto, on_delete=models.PROTECT, related_name="anexos_formaciones"
    )<|MERGE_RESOLUTION|>--- conflicted
+++ resolved
@@ -660,14 +660,9 @@
     recicladores_equipados = models.BooleanField(
         default=False,
         verbose_name=(
-<<<<<<< HEAD
-            "¿Los recicladores urbanos cuentan con elementos de protección personal adecuados, "
-            "condiciones laborales adecuadas como salarios dignos y horarios razonables?"
-=======
             "¿Los recicladores urbanos cuentan con elementos de protección personal "
             "adecuados, condiciones laborales adecuadas como salarios dignos y horarios "
             "razonables?"
->>>>>>> 73bcebde
         ),
     )
     clasificacion_residuos = models.BooleanField(
@@ -697,13 +692,8 @@
     tecnologias_mejorar_eficiencia = models.BooleanField(
         default=False,
         verbose_name=(
-<<<<<<< HEAD
             "¿Se utilizan tecnologías para mejorar la eficiencia en la recolección, "
             "clasificación y reciclaje de materiales y los recicladores tienen acceso a plataformas digitales?"
-=======
-            "¿Se utilizan tecnologías para mejorar la eficiencia en la recolección, clasificación y reciclaje de materiales"
-            "y los recicladores tienen acceso a plataformas digitales?"
->>>>>>> 73bcebde
         ),
     )
     tecnologias_cuales = models.CharField(
