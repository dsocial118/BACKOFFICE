--- conflicted
+++ resolved
@@ -575,11 +575,6 @@
             )
         )
 
-<<<<<<< HEAD
-=======
-        from django.core.paginator import Paginator
->>>>>>> 4b5941de
-
         # Paginación para historial de validaciones
         validaciones_queryset = self.object.historial_validaciones.select_related(
             "usuario"
@@ -680,10 +675,6 @@
         env_config = self._get_environment_config()
 
         # Agregar opciones de validación
-<<<<<<< HEAD
-=======
-        from comedores.models import HistorialValidacion
->>>>>>> 4b5941de
 
         context["opciones_no_validar"] = HistorialValidacion.get_opciones_no_validar()
 
