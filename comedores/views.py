import logging
import os
from typing import Any
from django.contrib.auth.models import User
from django.contrib import messages
from django.core.cache import cache
from django.conf import settings
from django.db.models.base import Model
from django.forms import BaseModelForm
<<<<<<< HEAD
from django.http import HttpResponse, JsonResponse
from django.utils.decorators import method_decorator
from django.views.decorators.csrf import csrf_exempt
=======
from django.http import HttpResponse
>>>>>>> 5bfbab0d
from django.shortcuts import redirect
from django.urls import reverse, reverse_lazy
from django.utils import timezone
from django.views.generic import (
    CreateView,
    DeleteView,
    DetailView,
    ListView,
    UpdateView,
    TemplateView,
)


from ciudadanos.models import CiudadanoPrograma, HistorialCiudadanoProgramas
from comedores.forms.comedor_form import (
    ComedorForm,
    ReferenteForm,
    NominaForm,
)
from comedores.forms.observacion_form import ObservacionForm
from comedores.models import (
    Comedor,
    ImagenComedor,
    Observacion,
    Nomina,
)

from comedores.services.comedor_service import ComedorService
from relevamientos.service import RelevamientoService
<<<<<<< HEAD

from duplas.dupla_service import DuplaService
from rendicioncuentasmensual.services import RendicionCuentaMensualService
=======
from rendicioncuentasmensual.services import RendicionCuentaMensualService


logger = logging.getLogger("django")


@require_POST
def relevamiento_crear_editar_ajax(request, pk):
    try:
        if "territorial" in request.POST:
            relevamiento = RelevamientoService.create_pendiente(request, pk)
            messages.success(request, "Relevamiento territorial creado correctamente.")
        elif "territorial_editar" in request.POST:
            relevamiento = RelevamientoService.update_territorial(request)
            messages.success(
                request, "Relevamiento territorial actualizado correctamente."
            )
        else:
            messages.error(request, "Acción no reconocida.")
            return redirect("comedor_detail", pk=pk)

        return redirect(
            "relevamiento_detalle",
            pk=relevamiento.pk,
            comedor_pk=relevamiento.comedor.pk,
        )
    except Exception as e:
        logger.error(
            "Error al procesar relevamiento para comedor %s: %s",
            pk,
            e,
            exc_info=True,
        )
        messages.error(
            request, "Hubo un error al guardar el relevamiento. Intenta de nuevo."
        )
        return redirect("comedor_detail", pk=pk)
>>>>>>> 5bfbab0d


@method_decorator(csrf_exempt, name="dispatch")
class NominaDetailView(TemplateView):
    template_name = "comedor/nomina_detail.html"

    def get_context_data(self, **kwargs):
        context = super().get_context_data(**kwargs)
        comedor_pk = self.kwargs["pk"]
        page = self.request.GET.get("page", 1)

        page_obj, nomina_m, nomina_f, espera, total = ComedorService.detalle_de_nomina(
            comedor_pk, page
        )

        comedor = ComedorService.get_comedor(comedor_pk)

        context.update(
            {
                "nomina": page_obj,
                "nominaM": nomina_m,
                "nominaF": nomina_f,
                "espera": espera,
                "cantidad_nomina": total,
                "object": comedor,
            }
        )
        return context


class NominaCreateView(CreateView):
    model = Nomina
    form_class = NominaForm
    template_name = "comedor/nomina_form.html"

    def get_success_url(self):
        return reverse_lazy("nomina_ver", kwargs={"pk": self.kwargs["pk"]})

    def form_valid(self, form):
        user = self.request.user
        ciudadano = form.cleaned_data["ciudadano"]
        comedor_id = self.kwargs["pk"]

        form.instance.comedor_id = comedor_id

        response = super().form_valid(form)

        created = CiudadanoPrograma.objects.get_or_create(
            ciudadano=ciudadano, programas_id=2, defaults={"creado_por": user}
        )

        if created:
            HistorialCiudadanoProgramas.objects.create(
                programa_id=2, ciudadano=ciudadano, accion="agregado", usuario=user
            )

        messages.success(self.request, "Persona añadida correctamente a la nómina.")
        return response

    def get_context_data(self, **kwargs):
        context = super().get_context_data(**kwargs)
        context["object"] = ComedorService.get_comedor(self.kwargs["pk"])
        return context


class NominaUpdateView(UpdateView):
    model = Nomina
    form_class = NominaForm
    template_name = "comedor/nomina_form.html"
    pk_url_kwarg = "pk2"

    def get_success_url(self):
        return reverse_lazy("nomina_ver", kwargs={"pk": self.kwargs["pk"]})

    def form_valid(self, form):
        messages.success(self.request, "Registro de nómina actualizado correctamente.")
        return super().form_valid(form)

    def get_context_data(self, **kwargs):
        context = super().get_context_data(**kwargs)
        context["object"] = ComedorService.get_comedor(self.kwargs["pk"])
        return context


class NominaDeleteView(DeleteView):
    model = Nomina
    template_name = "comedor/nomina_confirm_delete.html"
    pk_url_kwarg = "pk2"

    def get_success_url(self):
        return reverse_lazy("nomina_ver", kwargs={"pk": self.kwargs["pk"]})

    def delete(self, request, *args, **kwargs):
        messages.success(request, "Registro de nómina eliminado correctamente.")
        return super().delete(request, *args, **kwargs)


class ComedorListView(ListView):
    model = Comedor
    template_name = "comedor/comedor_list.html"
    context_object_name = "comedores"
    paginate_by = 10

    def get_queryset(self):
        query = self.request.GET.get("busqueda")
        return ComedorService.get_comedores_filtrados(query)


class ComedorCreateView(CreateView):
    model = Comedor
    form_class = ComedorForm
    template_name = "comedor/comedor_form.html"

    def get_success_url(self):
        return reverse("comedor_detalle", kwargs={"pk": self.object.pk})

    def get_context_data(self, **kwargs):
        data = super().get_context_data(**kwargs)
        data["referente_form"] = ReferenteForm(
            self.request.POST or None, prefix="referente"
        )
        return data

    def form_valid(self, form):
        context = self.get_context_data()
        referente_form = context["referente_form"]
        imagenes = self.request.FILES.getlist("imagenes")

        if referente_form.is_valid():
            self.object = form.save(commit=False)
            self.object.referente = referente_form.save()
            self.object.save()
            for imagen in imagenes:
                try:
                    ComedorService.create_imagenes(imagen, self.object.pk)
                except Exception:
                    return self.form_invalid(form)

            return super().form_valid(form)
        else:
            return self.form_invalid(form)


class ComedorDetailView(DetailView):
    model = Comedor
    template_name = "comedor/comedor_detail.html"
    context_object_name = "comedor"

    def get_object(self, queryset=None):
        return ComedorService.get_comedor_detail_object(self.kwargs["pk"])

    def _get_presupuestos_data(self):
        """Obtiene datos de presupuestos usando cache y datos prefetched cuando sea posible."""
        if (
            hasattr(self.object, "relevamientos_optimized")
            and self.object.relevamientos_optimized
        ):
            cache_key = f"presupuestos_comedor_{self.object.id}"
            cached_presupuestos = cache.get(cache_key)

            if cached_presupuestos:
                presupuestos_tuple = cached_presupuestos
            else:
                presupuestos_tuple = ComedorService.get_presupuestos(
                    self.object.id,
                    relevamientos_prefetched=self.object.relevamientos_optimized,
                )
                cache.set(
                    cache_key,
                    presupuestos_tuple,
                    getattr(settings, "COMEDOR_CACHE_TIMEOUT", 300),
                )
        else:
            presupuestos_tuple = ComedorService.get_presupuestos(self.object.id)

        # Desempaquetar la tupla y crear diccionario
        (
            count_beneficiarios,
            valor_cena,
            valor_desayuno,
            valor_almuerzo,
            valor_merienda,
        ) = presupuestos_tuple

        return {
            "count_beneficiarios": count_beneficiarios,
            "presupuesto_desayuno": valor_desayuno,
            "presupuesto_almuerzo": valor_almuerzo,
            "presupuesto_merienda": valor_merienda,
            "presupuesto_cena": valor_cena,
        }

    def _get_relaciones_optimizadas(self):
        """Obtiene datos de relaciones usando prefetch cuando sea posible."""
        # Optimización: Usar rendiciones prefetched en lugar de query adicional
        rendiciones_mensuales = (
            len(self.object.rendiciones_optimized)
            if hasattr(self.object, "rendiciones_optimized")
            else RendicionCuentaMensualService.cantidad_rendiciones_cuentas_mensuales(
                self.object
            )
        )

        # Optimización: Usar relaciones prefetched en lugar de queries adicionales
        relevamientos = (
            self.object.relevamientos_optimized[:1]
            if hasattr(self.object, "relevamientos_optimized")
            else []
        )
        observaciones = (
            self.object.observaciones_optimized
            if hasattr(self.object, "observaciones_optimized")
            else []
        )

        # Optimización: Contar relevamientos usando los prefetched o query única si es necesario
        count_relevamientos = (
            len(self.object.relevamientos_optimized)
            if hasattr(self.object, "relevamientos_optimized")
            else self.object.relevamiento_set.count()
        )

        # Optimización: Usar clasificación prefetched
        comedor_categoria = (
            self.object.clasificaciones_optimized[0]
            if hasattr(self.object, "clasificaciones_optimized")
            and self.object.clasificaciones_optimized
            else None
        )

        # Optimización: Usar admisión prefetched
        admision = (
            self.object.admisiones_optimized[0]
            if hasattr(self.object, "admisiones_optimized")
            and self.object.admisiones_optimized
            else None
        )

        # Optimización: Usar imágenes prefetched en lugar de .values()
        imagenes = (
            [{"imagen": img.imagen} for img in self.object.imagenes_optimized]
            if hasattr(self.object, "imagenes_optimized")
            else list(self.object.imagenes.values("imagen"))
        )

        return {
            "relevamientos": relevamientos,
            "observaciones": observaciones,
            "count_relevamientos": count_relevamientos,
            "imagenes": imagenes,
            "comedor_categoria": comedor_categoria,
            "rendicion_cuentas_final_activo": rendiciones_mensuales >= 5,
            "admision": admision,
        }

    def _get_environment_config(self):
        """Obtiene configuración del entorno."""
        return {
            "GESTIONAR_API_KEY": os.getenv("GESTIONAR_API_KEY"),
            "GESTIONAR_API_CREAR_COMEDOR": os.getenv("GESTIONAR_API_CREAR_COMEDOR"),
        }

    def get_context_data(self, **kwargs) -> dict[str, Any]:
        context = super().get_context_data(**kwargs)

        # Obtener datos de presupuestos
        presupuestos_data = self._get_presupuestos_data()

        # Obtener datos optimizados de relaciones
        relaciones_data = self._get_relaciones_optimizadas()

        # Obtener configuración del entorno
        env_config = self._get_environment_config()

        # Combinar todos los datos en el contexto
        context.update({**presupuestos_data, **relaciones_data, **env_config})

        return context

    def post(self, request, *args, **kwargs):
        self.object = self.get_object()

        is_new_relevamiento = "territorial" in request.POST
        is_edit_relevamiento = "territorial_editar" in request.POST

        if is_new_relevamiento or is_edit_relevamiento:
            try:
                relevamiento = None
                if is_new_relevamiento:
                    relevamiento = RelevamientoService.create_pendiente(
                        request, self.object.id
                    )

                elif is_edit_relevamiento:
                    relevamiento = RelevamientoService.update_territorial(request)

                return redirect(
                    reverse(
                        "relevamiento_detalle",
                        kwargs={
                            "pk": relevamiento.pk,
                            "comedor_pk": relevamiento.comedor.pk,
                        },
                    )
                )
            except Exception as e:
                messages.error(request, f"Error al crear el relevamiento: {e}")
                return redirect("comedor_detalle", pk=self.object.id)

        else:
            return redirect("comedor_detalle", pk=self.object.id)


class AsignarDuplaListView(ListView):
    model = Comedor
    template_name = "comedor/asignar_dupla_form.html"

    def get_context_data(self, **kwargs):
        data = super().get_context_data(**kwargs)
        comedor = ComedorService.get_comedor(self.kwargs["pk"])
        duplas = DuplaService.get_duplas_by_estado_activo()
        data["comedor"] = comedor
        data["duplas"] = duplas
        return data

    def post(self, request, *args, **kwargs):
        dupla_id = request.POST.get("dupla_id")
        comedor_id = self.kwargs["pk"]

        if dupla_id:
            try:
                ComedorService.asignar_dupla_a_comedor(dupla_id, comedor_id)
                messages.success(request, "Dupla asignada correctamente.")
            except Exception as e:
                messages.error(request, f"Error al asignar la dupla: {e}")
        else:
            messages.error(request, "No se seleccionó ninguna dupla.")

        return redirect("comedor_detalle", pk=comedor_id)


class ComedorUpdateView(UpdateView):
    model = Comedor
    form_class = ComedorForm
    template_name = "comedor/comedor_form.html"

    def get_success_url(self):
        return reverse("comedor_detalle", kwargs={"pk": self.object.pk})

    def get_context_data(self, **kwargs):
        data = super().get_context_data(**kwargs)
        self.object = self.get_object()
        data["referente_form"] = ReferenteForm(
            self.request.POST if self.request.POST else None,
            instance=self.object.referente,
            prefix="referente",
        )
        data["imagenes_borrar"] = ImagenComedor.objects.filter(
            comedor=self.object.pk
        ).values("id", "imagen")
        return data

    def form_valid(self, form):
        context = self.get_context_data()
        referente_form = context["referente_form"]
        imagenes = self.request.FILES.getlist("imagenes")

        if referente_form.is_valid():
            self.object = form.save()
            self.object.referente = referente_form.save()
            self.object.save()

            ComedorService.borrar_imagenes(self.request.POST)

            for imagen in imagenes:
                try:
                    ComedorService.create_imagenes(imagen, self.object.pk)
                except Exception:
                    return self.form_invalid(form)

            return super().form_valid(form)
        else:
            return self.form_invalid(form)


class ComedorDeleteView(DeleteView):
    model = Comedor
    template_name = "comedor/comedor_confirm_delete.html"
    context_object_name = "comedor"
    success_url = reverse_lazy("comedores")


class ObservacionCreateView(CreateView):
    model = Observacion
    form_class = ObservacionForm
    template_name = "observacion/observacion_form.html"
    context_object_name = "observacion"

    def get_context_data(self, **kwargs) -> dict[str, Any]:
        context = super().get_context_data(**kwargs)

        context.update(
            {
                "comedor": Comedor.objects.values("id", "nombre").get(
                    pk=self.kwargs["comedor_pk"]
                )
            }
        )

        return context

    def form_valid(self, form: BaseModelForm) -> HttpResponse:
        form.instance.comedor_id = Comedor.objects.get(pk=self.kwargs["comedor_pk"]).id
        usuario = User.objects.get(pk=self.request.user.id)
        form.instance.observador = f"{usuario.first_name} {usuario.last_name}"
        form.instance.fecha_visita = timezone.now()

        self.object = form.save()

        return redirect(
            "observacion_detalle",
            comedor_pk=int(self.kwargs["comedor_pk"]),
            pk=int(self.object.id),
        )


class ObservacionDetailView(DetailView):
    model = Observacion
    template_name = "observacion/observacion_detail.html"
    context_object_name = "observacion"

    def get_object(self, queryset=None) -> Model:
        return (
            Observacion.objects.prefetch_related("comedor")
            .values(
                "id",
                "fecha_visita",
                "observacion",
                "comedor__id",
                "comedor__nombre",
                "observador",
            )
            .get(pk=self.kwargs["pk"])
        )


class ObservacionUpdateView(UpdateView):
    model = Observacion
    form_class = ObservacionForm
    template_name = "observacion/observacion_form.html"
    context_object_name = "observacion"

    def get_context_data(self, **kwargs) -> dict[str, Any]:
        context = super().get_context_data(**kwargs)
        comedor = Comedor.objects.values("id", "nombre").get(
            pk=self.kwargs["comedor_pk"]
        )

        context.update({"comedor": comedor})

        return context

    def form_valid(self, form: BaseModelForm) -> HttpResponse:
        form.instance.comedor_id = Comedor.objects.get(pk=self.kwargs["comedor_pk"]).id
        usuario = User.objects.get(pk=self.request.user.id)
        form.instance.observador = f"{usuario.first_name} {usuario.last_name}"
        form.instance.fecha_visita = timezone.now()

        self.object = form.save()

        return redirect(
            "observacion_detalle",
            comedor_pk=int(self.kwargs["comedor_pk"]),
            pk=int(self.object.id),
        )


class ObservacionDeleteView(DeleteView):
    model = Observacion
    template_name = "observacion/observacion_confirm_delete.html"
    context_object_name = "observacion"

    def get_success_url(self):
        comedor = self.object.comedor

        return reverse_lazy("comedor_detalle", kwargs={"pk": comedor.id})


@csrf_exempt
def relevamiento_crear_editar_ajax(request, pk):
    """
    Vista AJAX para crear o editar relevamientos.
    Maneja tanto la creación de nuevos relevamientos como la edición de territoriales.
    """

    if request.method != "POST":
        return JsonResponse({"error": "Método no permitido"}, status=405)

    try:
        # Verificar si es una acción de editar territorial
        if "relevamiento_id" in request.POST:
            # Editar territorial de relevamiento existente
            RelevamientoService.update_territorial(request)
            relevamiento_id = request.POST.get("relevamiento_id")
            url = reverse(
                "relevamiento_detalle", kwargs={"pk": pk, "pk2": relevamiento_id}
            )
        else:
            # Crear nuevo relevamiento
            relevamiento = RelevamientoService.create_pendiente(request, pk)
            url = reverse(
                "relevamiento_detalle", kwargs={"pk": pk, "pk2": relevamiento.pk}
            )

        return JsonResponse({"url": url})

    except Exception as e:
        return JsonResponse({"error": str(e)}, status=500)<|MERGE_RESOLUTION|>--- conflicted
+++ resolved
@@ -7,13 +7,9 @@
 from django.conf import settings
 from django.db.models.base import Model
 from django.forms import BaseModelForm
-<<<<<<< HEAD
 from django.http import HttpResponse, JsonResponse
 from django.utils.decorators import method_decorator
 from django.views.decorators.csrf import csrf_exempt
-=======
-from django.http import HttpResponse
->>>>>>> 5bfbab0d
 from django.shortcuts import redirect
 from django.urls import reverse, reverse_lazy
 from django.utils import timezone
@@ -43,11 +39,9 @@
 
 from comedores.services.comedor_service import ComedorService
 from relevamientos.service import RelevamientoService
-<<<<<<< HEAD
 
 from duplas.dupla_service import DuplaService
 from rendicioncuentasmensual.services import RendicionCuentaMensualService
-=======
 from rendicioncuentasmensual.services import RendicionCuentaMensualService
 
 
@@ -85,7 +79,6 @@
             request, "Hubo un error al guardar el relevamiento. Intenta de nuevo."
         )
         return redirect("comedor_detail", pk=pk)
->>>>>>> 5bfbab0d
 
 
 @method_decorator(csrf_exempt, name="dispatch")
