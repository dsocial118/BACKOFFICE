from rest_framework import serializers

from comedores.models.relevamiento import Relevamiento

from comedores.services.relevamiento_service import RelevamientoService
from comedores.utils import format_fecha_django


class RelevamientoSerializer(serializers.ModelSerializer):

    def clean(self):
        if "fecha_visita" in self.initial_data:
            self.initial_data["fecha_visita"] = format_fecha_django(
                self.initial_data["fecha_visita"]
            )

        if "territorial" in self.initial_data:
            territorial_data = self.initial_data["territorial"]
            self.initial_data["territorial_nombre"] = territorial_data["nombre"]
            self.initial_data["territorial_uid"] = territorial_data["gestionar_uid"]

        if "funcionamiento" in self.initial_data:
            funcionamiento_instance = (
                self.instance.funcionamiento
                if self.instance and self.instance.funcionamiento
                else None
            )
            self.initial_data["funcionamiento"] = (
                RelevamientoService.create_or_update_funcionamiento(
                    self.initial_data["funcionamiento"], funcionamiento_instance
                ).id
            )

        if "espacio" in self.initial_data:
            espacio_instance = (
                self.instance.espacio
                if self.instance and self.instance.espacio
                else None
            )
            self.initial_data["espacio"] = RelevamientoService.create_or_update_espacio(
                self.initial_data["espacio"], espacio_instance
            ).id

        if "colaboradores" in self.initial_data:
            colaboradores_instance = (
                self.instance.colaboradores
                if self.instance and self.instance.colaboradores
                else None
            )
            self.initial_data["colaboradores"] = (
                RelevamientoService.create_or_update_colaboradores(
                    self.initial_data["colaboradores"], colaboradores_instance
                ).id
            )

        if "recursos" in self.initial_data:
            recursos_instance = (
                self.instance.recursos
                if self.instance and self.instance.recursos
                else None
            )
            self.initial_data["recursos"] = (
                RelevamientoService.create_or_update_recursos(
                    self.initial_data["recursos"], recursos_instance
                ).id
            )

        if "compras" in self.initial_data:
            compras_instance = (
                self.instance.compras
                if self.instance and self.instance.compras
                else None
            )
            self.initial_data["compras"] = RelevamientoService.create_or_update_compras(
                self.initial_data["compras"], compras_instance
            ).id

        if "anexo" in self.initial_data:
            anexo_instance = (
                self.instance.anexo if self.instance and self.instance.anexo else None
            )
            self.initial_data["anexo"] = RelevamientoService.create_or_update_anexo(
                self.initial_data["anexo"], anexo_instance
            ).id
        if "prestacion" in self.initial_data:
            prestacion_instance = (
                self.instance.prestacion
                if self.instance and self.instance.prestacion
                else None
            )
            self.initial_data["prestacion"] = (
                RelevamientoService.create_or_update_prestacion(
                    self.initial_data["prestacion"], prestacion_instance
                ).id
            )

        if "excepcion" in self.initial_data:
            excepcion_instance = (
                self.instance.excepcion
                if self.instance and self.instance.excepcion
                else None
            )
            self.initial_data["excepcion"] = (
                RelevamientoService.create_or_update_excepcion(
                    self.initial_data["excepcion"], excepcion_instance
                ).id
            )

        if "responsable_es_referente" in self.initial_data:
            self.initial_data["responsable_es_referente"] = (
                self.initial_data["responsable_es_referente"] == "Y"
            )

        if "responsable" in self.initial_data:
            responsable_instance = (
                self.instance.responsable
                if self.instance and self.instance.responsable
                else None
            )
            self.initial_data["responsable"] = (
                RelevamientoService.create_or_update_responsable_relevamiento(
                    self.initial_data["responsable"],
                    self.initial_data["responsable_es_referente"],
                    self.initial_data["gestionar_uid"],
                )
            )

        if "gestionar_uid" in self.initial_data:
            if (
                Relevamiento.objects.filter(
                    gestionar_uid=self.initial_data["gestionar_uid"]
                )
                .exclude(id=self.initial_data["sisoc_id"])
                .exists()
            ):
                raise serializers.ValidationError(
                    {"error": "gestionar_uid debe ser único si no es nulo."}
                )
<<<<<<< HEAD
=======

        if "imagenes" in self.initial_data:
            self.initial_data["imagenes"] = [
                url.strip() for url in self.initial_data["imagenes"].split(",")
            ]

>>>>>>> 21a1343d
        return self

    class Meta:
        model = Relevamiento
        fields = "__all__"<|MERGE_RESOLUTION|>--- conflicted
+++ resolved
@@ -136,15 +136,12 @@
                 raise serializers.ValidationError(
                     {"error": "gestionar_uid debe ser único si no es nulo."}
                 )
-<<<<<<< HEAD
-=======
 
         if "imagenes" in self.initial_data:
             self.initial_data["imagenes"] = [
                 url.strip() for url in self.initial_data["imagenes"].split(",")
             ]
 
->>>>>>> 21a1343d
         return self
 
     class Meta:
