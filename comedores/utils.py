"""Funciones auxiliares para la app de comedores.

Este módulo contiene utilidades reutilizables para transformaciones de datos
comunes y manejo de cache utilizadas por los servicios de comedores.
"""

from typing import Any, Optional, Type

from django.conf import settings
from django.core.cache import cache
from django.db.models import Model

from comedores.models import ValorComida


def get_object_by_filter(model: Type[Model], **kwargs):
    """Obtener el primer objeto de ``model`` que coincida con ``kwargs``."""
    return model.objects.filter(**kwargs).first()


def get_id_by_nombre(model: Type[Model], nombre: str):
    """Devolver el ``id`` de la instancia cuyo ``nombre`` coincide.

    La comparación no distingue mayúsculas de minúsculas. Retorna cadena vacía
    si no se encuentra coincidencia.
    """
    obj = model.objects.filter(nombre__iexact=nombre).first()
    return obj.id if obj else ""


<<<<<<< HEAD
def normalize_field(valor: str | None, chars_to_remove: str) -> str | None:
    """Eliminar caracteres específicos de ``valor`` y normalizar vacíos."""
=======
def normalize_field(valor: Optional[str], chars_to_remove: str) -> Optional[str]:
    """Remove any ``chars_to_remove`` from ``valor`` and normalize empty values."""
>>>>>>> b6917fdc
    if valor:
        for char in chars_to_remove:
            valor = valor.replace(char, "")
    return valor or None


def preload_valores_comida_cache() -> dict[str, Any]:
    """Cargar valores de ``ValorComida`` en cache y devolver el mapeo."""
    valor_map = cache.get("valores_comida_map")
    if not valor_map:
        valores_comida = ValorComida.objects.filter(
            tipo__in=["desayuno", "almuerzo", "merienda", "cena"]
        ).values("tipo", "valor")
        valor_map = {item["tipo"].lower(): item["valor"] for item in valores_comida}
        cache.set("valores_comida_map", valor_map, settings.DEFAULT_CACHE_TIMEOUT)
    return valor_map<|MERGE_RESOLUTION|>--- conflicted
+++ resolved
@@ -28,13 +28,8 @@
     return obj.id if obj else ""
 
 
-<<<<<<< HEAD
-def normalize_field(valor: str | None, chars_to_remove: str) -> str | None:
+def normalize_field(valor: Optional[str], chars_to_remove: str) -> Optional[str]:
     """Eliminar caracteres específicos de ``valor`` y normalizar vacíos."""
-=======
-def normalize_field(valor: Optional[str], chars_to_remove: str) -> Optional[str]:
-    """Remove any ``chars_to_remove`` from ``valor`` and normalize empty values."""
->>>>>>> b6917fdc
     if valor:
         for char in chars_to_remove:
             valor = valor.replace(char, "")
