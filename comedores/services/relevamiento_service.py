--- conflicted
+++ resolved
@@ -22,11 +22,8 @@
     FuenteRecursos,
     FuncionamientoPrestacion,
     Prestacion,
-<<<<<<< HEAD
     Referente,
     Relevamiento,
-=======
->>>>>>> b36296ae
     Territorial,
     TipoAccesoComedor,
     TipoAgua,
