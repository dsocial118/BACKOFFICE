--- conflicted
+++ resolved
@@ -4,17 +4,14 @@
 from django.utils import timezone
 import requests
 
-<<<<<<< HEAD
 from django.db import models
-from comedores.models import (
-    Anexo,
-=======
+
 from comedores.models.relevamiento import Relevamiento
 from comedores.models.comedor import (
     Comedor,
 )
 from comedores.models.relevamiento import (
->>>>>>> d82fdd45
+    Anexo,
     CantidadColaboradores,
     Colaboradores,
     Espacio,
@@ -26,12 +23,7 @@
     FuenteRecursos,
     FuncionamientoPrestacion,
     Prestacion,
-<<<<<<< HEAD
-    Relevamiento,
-    TipoAccesoComedor,
-=======
     Territorial,
->>>>>>> d82fdd45
     TipoAgua,
     TipoCombustible,
     TipoDesague,
@@ -43,11 +35,15 @@
     TipoModalidadPrestacion,
     TipoRecurso,
     TipoTecnologia,
+    TipoAccesoComedor,
 )
 
 
 class RelevamientoService:
-
+    @staticmethod
+    def convert_to_int(value):
+        return int(value) if value != "" else None
+    
     @staticmethod
     def create_pendiente(request, comedor_id):
         comedor = get_object_or_404(Comedor, id=comedor_id)
@@ -89,10 +85,6 @@
         relevamiento.save()
 
         return relevamiento
-
-    @staticmethod
-    def convert_to_int(value):
-        return int(value) if value != "" else None
 
     @staticmethod
     def populate_relevamiento(relevamiento_form, extra_forms, user_id):
