--- conflicted
+++ resolved
@@ -4,17 +4,12 @@
 from django.utils import timezone
 import requests
 
-<<<<<<< HEAD
-from django.db import models
-from comedores.models import (
-    Anexo,
-=======
 from comedores.models.relevamiento import Relevamiento
 from comedores.models.comedor import (
     Comedor,
 )
 from comedores.models.relevamiento import (
->>>>>>> d82fdd45
+    Anexo,
     CantidadColaboradores,
     Colaboradores,
     Espacio,
@@ -26,12 +21,8 @@
     FuenteRecursos,
     FuncionamientoPrestacion,
     Prestacion,
-<<<<<<< HEAD
-    Relevamiento,
+    Territorial,
     TipoAccesoComedor,
-=======
-    Territorial,
->>>>>>> d82fdd45
     TipoAgua,
     TipoCombustible,
     TipoDesague,
@@ -89,7 +80,7 @@
         relevamiento.save()
 
         return relevamiento
-
+    
     @staticmethod
     def convert_to_int(value):
         return int(value) if value != "" else None
