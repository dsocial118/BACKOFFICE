import os
import re
from typing import Union

from django.db.models import Q
import requests

from comedores.forms.comedor_form import ImagenComedorForm
from comedores.models import Comedor, Referente, Relevamiento, Territorial, ValorComida
from config import settings
from configuraciones.models import Municipio, Provincia
from configuraciones.models import Localidad


class ComedorService:
    @staticmethod
    def get_comedores_filtrados(query: Union[str, None] = None):
        queryset = Comedor.objects.prefetch_related("provincia", "referente").values(
            "id",
            "nombre",
            "provincia__nombre",
            "municipio__nombre",
            "localidad__nombre",
            "barrio",
            "partido",
            "calle",
            "numero",
            "referente__nombre",
            "referente__apellido",
            "referente__celular",
        )
        if query:
            queryset = queryset.filter(
                Q(nombre__icontains=query)
                | Q(provincia__nombre__icontains=query)
                | Q(municipio__nombre__icontains=query)
                | Q(localidad__nombre__icontains=query)
                | Q(barrio__icontains=query)
                | Q(calle__icontains=query)
            )
        return queryset

    @staticmethod
    def get_comedor_detail_object(comedor_id: int):
        return (
            Comedor.objects.select_related("provincia", "referente")
            .values(
                "id",
                "foto_legajo",
                "nombre",
                "comienzo",
                "provincia__nombre",
                "municipio__nombre",
                "localidad__nombre",
                "partido",
                "barrio",
                "calle",
                "numero",
                "entre_calle_1",
                "entre_calle_2",
                "codigo_postal",
                "referente__nombre",
                "referente__apellido",
                "referente__mail",
                "referente__celular",
                "referente__documento",
            )
            .get(pk=comedor_id)
        )

    @staticmethod
    def get_ubicaciones_ids(data):
        if "provincia" in data:
            provincia_obj = Provincia.objects.filter(
                nombre__iexact=data["provincia"]
            ).first()
            data["provincia"] = provincia_obj.id if provincia_obj else ""

        if "municipio" in data:
            municipio_obj = Municipio.objects.filter(
                nombre__iexact=data["municipio"]
            ).first()
            data["municipio"] = municipio_obj.id if municipio_obj else ""

        if "localidad" in data:
            localidad_obj = Localidad.objects.filter(
                nombre__iexact=data["localidad"]
            ).first()
            data["localidad"] = localidad_obj.id if localidad_obj else ""

        return data

    @staticmethod
    def create_or_update_referente(data, referente_instance=None):
        referente_data = data.get("referente", {})

        if "celular" in referente_data:
            referente_data["celular"] = referente_data["celular"].replace("-", "")
        if "documento" in referente_data:
            referente_data["documento"] = referente_data["documento"].replace(".", "")

        if referente_instance is None:  # Crear referente
            referente_instance = Referente.objects.create(**referente_data)
        else:  # Actualizar referente
            for field, value in referente_data.items():
                setattr(referente_instance, field, value)
            referente_instance.save()

        return referente_instance

    @staticmethod
    def create_imagenes(imagen, comedor_pk):
        imagen_comedor = ImagenComedorForm(
            {"comedor": comedor_pk},
            {"imagen": imagen},
        )
        if imagen_comedor.is_valid():
            return imagen_comedor.save()
        else:
            return imagen_comedor.errors

    @staticmethod
    def send_to_gestionar(comedor: Comedor):
        if comedor.gestionar_uid is None:
            data = {
                "Action": "Add",
                "Properties": {"Locale": "es-ES"},
                "Rows": [
                    {
                        "ComedorID": comedor.id,
                        "ID_Sisoc": comedor.id,
                        "nombre": comedor.nombre,
                        "comienzo": f"01/01/{comedor.comienzo}",
                        "calle": comedor.calle,
                        "numero": comedor.numero,
                        "entre_calle_1": comedor.entre_calle_1,
                        "entre_calle_2": comedor.entre_calle_2,
                        "provincia": (
                            comedor.provincia.nombre if comedor.provincia else ""
                        ),
                        "municipio": (
                            comedor.municipio.nombre if comedor.municipio else ""
                        ),
                        "localidad": (
                            comedor.localidad.nombre if comedor.localidad else ""
                        ),
                        "partido": comedor.partido,
                        "barrio": comedor.barrio,
                        "codigo_postal": comedor.codigo_postal,
                        "Referente": (
                            comedor.referente.documento if comedor.referente else ""
                        ),
                        "Imagen": f"{os.getenv('DOMINIO')}/media/{comedor.foto_legajo}",
                    }
                ],
            }

            headers = {
                "applicationAccessKey": os.getenv("GESTIONAR_API_KEY"),
            }

            try:
                response = requests.post(
                    os.getenv("GESTIONAR_API_CREAR_COMEDOR"),
                    json=data,
                    headers=headers,
                )
                response.raise_for_status()
                response = response.json()

                comedor.gestionar_uid = response["Rows"][0]["ComedorID"]
                comedor.save()
            except requests.exceptions.RequestException as e:
                print(f"Error en la petición POST: {e}")

    @staticmethod
    def get_territoriales(comedor_id: int):
        data = {
            "Action": "Find",
            "Properties": {"Locale": "es-ES"},
            "Rows": [{"ComedorID": comedor_id}],
        }

        headers = {
            "applicationAccessKey": os.getenv("GESTIONAR_API_KEY"),
        }

        try:
            response = requests.post(
                os.getenv("GESTIONAR_API_CREAR_COMEDOR"),
                json=data,
                headers=headers,
            )
            response.raise_for_status()
            response = response.json()

<<<<<<< HEAD
            if not response or not response[0].get("ListadoRelevadoresDisponibles"):
                return []

            territoriales = []
=======
>>>>>>> ef174388
            territoriales_data = [
                {"gestionar_uid": uid, "nombre": nombre.strip()}
                for uid, nombre in re.findall(
                    r"(\w+)/ ([^,]+(?:,.*?[^,])?)",
                    response[0]["ListadoRelevadoresDisponibles"],
                )
            ]

            # Obtener todos los gestionar_uid existentes de una sola vez
            existing_uids = set(
                Territorial.objects.filter(
                    gestionar_uid__in=[t["gestionar_uid"] for t in territoriales_data]
                ).values_list("gestionar_uid", flat=True)
            )

            # Filtrar los que no existen en la base de datos
            new_territoriales_data = [
                t for t in territoriales_data if t["gestionar_uid"] not in existing_uids
            ]

            # Crear los nuevos territoriales en bulk para ahorrar queries
            Territorial.objects.bulk_create(
                [
                    Territorial(
                        gestionar_uid=t["gestionar_uid"],
                        nombre=t["nombre"],
                    )
                    for t in new_territoriales_data
                ],
                ignore_conflicts=True,
            )

            territoriales = list(
                Territorial.objects.filter(
                    gestionar_uid__in=[t["gestionar_uid"] for t in territoriales_data]
                )
            )

            return territoriales
        except requests.exceptions.RequestException as e:
            print(f"Error en la petición POST: {e}")
            return []

    @staticmethod
    def get_presupuestos(comedor_id: int):
        beneficiarios = Relevamiento.objects.filter(comedor=comedor_id).first()

        # Inicializamos contadores
        count = {
            "desayuno": 0,
            "almuerzo": 0,
            "merienda": 0,
            "cena": 0,
        }

        if beneficiarios and beneficiarios.prestacion:
            dias = [
                "lunes",
                "martes",
                "miercoles",
                "jueves",
                "viernes",
                "sabado",
                "domingo",
            ]
            tipos = ["desayuno", "almuerzo", "merienda", "cena"]

            for tipo in tipos:
                count[tipo] = sum(
                    getattr(beneficiarios.prestacion, f"{dia}_{tipo}_actual", 0) or 0
                    for dia in dias
                )

        count_beneficiarios = sum(count.values())

        # Cálculo de valores
        valores_comida = ValorComida.objects.filter(tipo__in=count.keys()).values(
            "tipo", "valor"
        )
        valor_map = {item["tipo"].lower(): item["valor"] for item in valores_comida}

        valor_cena = count["cena"] * valor_map.get("cena", 0)
        valor_desayuno = count["desayuno"] * valor_map.get("desayuno", 0)
        valor_almuerzo = count["almuerzo"] * valor_map.get("almuerzo", 0)
        valor_merienda = count["merienda"] * valor_map.get("merienda", 0)

        return (
            count_beneficiarios,
            valor_cena,
            valor_desayuno,
            valor_almuerzo,
            valor_merienda,
        )<|MERGE_RESOLUTION|>--- conflicted
+++ resolved
@@ -193,14 +193,10 @@
             )
             response.raise_for_status()
             response = response.json()
-
-<<<<<<< HEAD
+            
             if not response or not response[0].get("ListadoRelevadoresDisponibles"):
                 return []
 
-            territoriales = []
-=======
->>>>>>> ef174388
             territoriales_data = [
                 {"gestionar_uid": uid, "nombre": nombre.strip()}
                 for uid, nombre in re.findall(
