--- conflicted
+++ resolved
@@ -76,11 +76,6 @@
         for key in post:
             match = pattern.match(key)
             if match:
-<<<<<<< HEAD
-                imagen_id = match.group(1)
-                imagenes_ids.append(imagen_id)
-        ImagenComedor.objects.filter(id__in=imagenes_ids).delete()
-=======
                 imagenes_ids.append(match.group(1))
 
         if imagenes_ids:
@@ -108,7 +103,6 @@
                 comedor_instance.foto_legajo = None
                 comedor_instance.save(update_fields=["foto_legajo"])
                 logger.info("Legajo photo removed for comedor %s", comedor_instance.id)
->>>>>>> 08963122
 
     @staticmethod
     def get_comedores_filtrados(query: Union[str, None] = None):
@@ -161,10 +155,6 @@
             )
             .prefetch_related(
                 "expedientes_pagos",
-<<<<<<< HEAD
-=======
-                # Prefetch para imágenes optimizado - cargar campos necesarios
->>>>>>> 08963122
                 Prefetch(
                     "imagenes",
                     queryset=ImagenComedor.objects.only("id", "imagen"),
@@ -267,7 +257,6 @@
             {"comedor": comedor_pk},
             {"imagen": imagen},
         )
-
         if imagen_comedor.is_valid():
             return imagen_comedor.save()
         else:
