import re
import logging
from typing import Union

from django.core.files.storage import default_storage
from django.db.models import Q, Count, Prefetch
from django.db import transaction
from django.core.paginator import Paginator
from django.contrib import messages
from django.shortcuts import redirect
from django.urls import reverse
from django.shortcuts import get_object_or_404

from relevamientos.models import Relevamiento, ClasificacionComedor
from relevamientos.service import RelevamientoService
from ciudadanos.models import Ciudadano, HistorialCiudadanoProgramas, CiudadanoPrograma
from comedores.forms.comedor_form import ImagenComedorForm
from comedores.models import Comedor, ImagenComedor, Nomina, Observacion, Referente
from comedores.utils import (
    get_object_by_filter,
    get_id_by_nombre,
    normalize_field,
    preload_valores_comida_cache,
)
from ciudadanos.models import Ciudadano, HistorialCiudadanoProgramas, CiudadanoPrograma

from admisiones.models.admisiones import Admision
from rendicioncuentasmensual.models import RendicionCuentaMensual
from intervenciones.models.intervenciones import Intervencion

logger = logging.getLogger("django")


class ComedorService:
    """High-level operations related to comedores."""

    @staticmethod
    def get_comedor_by_dupla(id_dupla):
        """Return the first comedor associated with the given dupla."""
        return get_object_by_filter(Comedor, dupla=id_dupla)

    @staticmethod
    def get_comedor(pk_send, as_dict=False):
        if as_dict:
            return Comedor.objects.values(
                "id", "nombre", "provincia", "barrio", "calle", "numero"
            ).get(pk=pk_send)
        return Comedor.objects.get(pk=pk_send)

    @staticmethod
    def detalle_de_intervencion(kwargs):
        intervenciones = Intervencion.objects.filter(comedor=kwargs["pk"])
        cantidad_intervenciones = Intervencion.objects.filter(
            comedor=kwargs["pk"]
        ).count()
        return intervenciones, cantidad_intervenciones

    @staticmethod
    def asignar_dupla_a_comedor(dupla_id, comedor_id):
        comedor = Comedor.objects.get(id=comedor_id)
        comedor.dupla_id = dupla_id
        comedor.estado = "Asignado a Dupla Técnica"
        comedor.save()
        return comedor

    @staticmethod
    def borrar_imagenes(post):
        pattern = re.compile(r"^imagen_ciudadano-borrar-(\d+)$")
        imagenes_ids = []
        for key in post:
            match = pattern.match(key)
            if match:
                imagen_id = match.group(1)
                imagenes_ids.append(imagen_id)

        ImagenComedor.objects.filter(id__in=imagenes_ids).delete()

    @staticmethod
    def borrar_foto_legajo(post, comedor_instance):
        """Eliminar la foto del legajo si está marcada para borrar"""
        if "foto_legajo_borrar" in post and comedor_instance.foto_legajo:
            if comedor_instance.foto_legajo:
                try:
                    comedor_instance.foto_legajo.delete(save=False)
                except Exception:
                    logger.exception(
                        "Error al eliminar la foto de legajo del comedor %s",
                        comedor_instance.pk,
                    )
            comedor_instance.foto_legajo = None
            comedor_instance.save(update_fields=["foto_legajo"])

    @staticmethod
    def get_comedores_filtrados(query: Union[str, None] = None):
        queryset = (
            Comedor.objects.select_related(
                "provincia", "municipio", "localidad", "referente", "tipocomedor"
            )
            .values(
                "id",
                "nombre",
                "tipocomedor__nombre",
                "provincia__nombre",
                "municipio__nombre",
                "localidad__nombre",
                "barrio",
                "partido",
                "calle",
                "numero",
                "referente__nombre",
                "referente__apellido",
                "referente__celular",
            )
            .order_by("-id")
        )
        if query:
            queryset = queryset.filter(
                Q(nombre__icontains=query)
                | Q(tipocomedor__nombre__icontains=query)
                | Q(provincia__nombre__icontains=query)
                | Q(municipio__nombre__icontains=query)
                | Q(localidad__nombre__icontains=query)
                | Q(barrio__icontains=query)
                | Q(calle__icontains=query)
            )
        return queryset

    @staticmethod
    def get_comedor_detail_object(comedor_id: int):
        """Fetch a comedor with all related objects optimized for detail view."""
        preload_valores_comida_cache()
        return (
            Comedor.objects.select_related(
                "provincia",
                "municipio",
                "localidad",
                "referente",
                "organizacion",
                "programa",
                "tipocomedor",
                "dupla",
            )
            .prefetch_related(
                "expedientes_pagos",
                Prefetch(
                    "imagenes",
                    queryset=ImagenComedor.objects.only("imagen"),
                    to_attr="imagenes_optimized",
                ),
                Prefetch(
                    "relevamiento_set",
                    queryset=Relevamiento.objects.select_related("prestacion").order_by(
                        "-estado", "-id"
                    ),
                    to_attr="relevamientos_optimized",
                ),
                Prefetch(
                    "observacion_set",
                    queryset=Observacion.objects.order_by("-fecha_visita")[:3],
                    to_attr="observaciones_optimized",
                ),
                Prefetch(
                    "clasificacioncomedor_set",
                    queryset=ClasificacionComedor.objects.select_related(
                        "categoria"
                    ).order_by("-fecha"),
                    to_attr="clasificaciones_optimized",
                ),
                Prefetch(
                    "admision_set",
                    queryset=Admision.objects.select_related("tipo_convenio", "estado"),
                    to_attr="admisiones_optimized",
                ),
                Prefetch(
                    "rendiciones_cuentas_mensuales",
                    queryset=RendicionCuentaMensual.objects.only("id"),
                    to_attr="rendiciones_optimized",
                ),
            )
            .get(pk=comedor_id)
        )

    @staticmethod
    def get_ubicaciones_ids(data):
        """Convert location names to their corresponding IDs in ``data``."""
        from configuraciones.models import (  # pylint: disable=import-outside-toplevel,no-name-in-module
            Provincia,
            Municipio,
            Localidad,
        )

        if "provincia" in data:
            data["provincia"] = get_id_by_nombre(Provincia, data["provincia"])
        if "municipio" in data:
            data["municipio"] = get_id_by_nombre(Municipio, data["municipio"])
        if "localidad" in data:
            data["localidad"] = get_id_by_nombre(Localidad, data["localidad"])
        return data

    @staticmethod
    def create_or_update_referente(data, referente_instance=None):
        """Create or update a ``Referente`` using the provided ``data``."""
        referente_data = data.get("referente", {})
        referente_data["celular"] = normalize_field(referente_data.get("celular"), "-")
        referente_data["documento"] = normalize_field(
            referente_data.get("documento"), "."
        )
        if referente_instance is None:
            referente_instance = Referente.objects.create(**referente_data)
        else:
            for field, value in referente_data.items():
                setattr(referente_instance, field, value)
            referente_instance.save(update_fields=referente_data.keys())
        return referente_instance

    @staticmethod
    def create_imagenes(imagen, comedor_pk):
        imagen_comedor = ImagenComedorForm(
            {"comedor": comedor_pk},
            {"imagen": imagen},
        )
        if imagen_comedor.is_valid():
            return imagen_comedor.save()
        else:
            return imagen_comedor.errors

    @staticmethod
    def get_presupuestos(comedor_id: int, relevamientos_prefetched=None):
        valor_map = preload_valores_comida_cache()
        if relevamientos_prefetched:
            beneficiarios = (
                relevamientos_prefetched[0] if relevamientos_prefetched else None
            )
        else:
            beneficiarios = (
                Relevamiento.objects.select_related("prestacion")
                .filter(comedor=comedor_id)
                .only("prestacion")
                .first()
            )
        count = {
            "desayuno": 0,
            "almuerzo": 0,
            "merienda": 0,
            "cena": 0,
        }
        if beneficiarios and beneficiarios.prestacion:
<<<<<<< HEAD
            # Obtener prestación del relevamiento
            prestacion = beneficiarios.prestacion
            dias = [
                "lunes",
                "martes",
                "miercoles",
                "jueves",
                "viernes",
                "sabado",
                "domingo",
            ]
            tipos = [
                "desayuno",
                "almuerzo",
                "merienda",
                "cena",
                "merienda_reforzada",
            ]
            for tipo in tipos:
                count[tipo] = sum(
                    getattr(prestacion, f"{dia}_{tipo}_actual", 0) or 0
                    for dia in dias
                )
=======
            for prestacion in beneficiarios.prestacion.all():
                dias = [
                    "lunes",
                    "martes",
                    "miercoles",
                    "jueves",
                    "viernes",
                    "sabado",
                    "domingo",
                ]
                tipos = [
                    "desayuno",
                    "almuerzo",
                    "merienda",
                    "cena",
                    "merienda_reforzada",
                ]
                for tipo in tipos:
                    count[tipo] = sum(
                        getattr(prestacion, f"{dia}_{tipo}_actual", 0) or 0
                        for dia in dias
                    )
>>>>>>> 20cd1ebc
        count_beneficiarios = sum(count.values())
        valor_cena = count["cena"] * valor_map.get("cena", 0)
        valor_desayuno = count["desayuno"] * valor_map.get("desayuno", 0)
        valor_almuerzo = count["almuerzo"] * valor_map.get("almuerzo", 0)
        valor_merienda = count["merienda"] * valor_map.get("merienda", 0)
        return (
            count_beneficiarios,
            valor_cena,
            valor_desayuno,
            valor_almuerzo,
            valor_merienda,
        )

    @staticmethod
    def detalle_de_nomina(comedor_pk, page=1, per_page=100):
        qs_nomina = Nomina.objects.filter(comedor_id=comedor_pk).select_related(
            "ciudadano__sexo", "estado"
        )
        resumen = qs_nomina.aggregate(
            cantidad_nomina_m=Count("id", filter=Q(ciudadano__sexo__sexo="Masculino")),
            cantidad_nomina_f=Count("id", filter=Q(ciudadano__sexo__sexo="Femenino")),
            espera=Count("id", filter=Q(estado__nombre="Lista de espera")),
            cantidad_total=Count("id"),
        )
        paginator = Paginator(
            qs_nomina.only(
                "fecha",
                "ciudadano__apellido",
                "ciudadano__nombre",
                "ciudadano__sexo",
                "ciudadano__documento",
                "estado",
            ),
            per_page,
        )
        page_obj = paginator.get_page(page)
        return (
            page_obj,
            resumen["cantidad_nomina_m"],
            resumen["cantidad_nomina_f"],
            resumen["espera"],
            resumen["cantidad_total"],
        )

    @staticmethod
    def post_comedor_relevamiento(request, comedor):
        is_new_relevamiento = "territorial" in request.POST
        is_edit_relevamiento = "territorial_editar" in request.POST
        if is_new_relevamiento or is_edit_relevamiento:
            try:
                relevamiento = None
                if is_new_relevamiento:
                    relevamiento = RelevamientoService.create_pendiente(
                        request, comedor.id
                    )
                elif is_edit_relevamiento:
                    relevamiento = RelevamientoService.update_territorial(request)
                if not relevamiento or not getattr(relevamiento, "comedor", None):
                    messages.error(
                        request,
                        "Error al crear o editar el relevamiento: No se pudo obtener el relevamiento o su comedor.",
                    )
                    return redirect("comedor_detalle", pk=comedor.id)
                return redirect(
                    reverse(
                        "relevamiento_detalle",
                        kwargs={
                            "pk": relevamiento.pk,
                            "comedor_pk": relevamiento.comedor.pk,
                        },
                    )
                )
            except Exception as e:
                messages.error(request, f"Error al crear el relevamiento: {e}")
                return redirect("comedor_detalle", pk=comedor.id)
        else:
            return redirect("comedor_detalle", pk=comedor.id)

    @staticmethod
    def buscar_ciudadanos_por_documento(query, max_results=10):
        cleaned = (query or "").strip()
        if len(cleaned) < 4 or not cleaned.isdigit():
            return []
        return list(
            Ciudadano.objects.filter(documento__startswith=cleaned)
            .only("id", "nombre", "apellido", "documento")
            .order_by("documento")[:max_results]
        )

    @staticmethod
    def agregar_ciudadano_a_nomina(
        comedor_id, ciudadano_id, user, estado_id=None, observaciones=None
    ):
        ciudadano = get_object_or_404(Ciudadano, pk=ciudadano_id)

        if Nomina.objects.filter(ciudadano=ciudadano, comedor_id=comedor_id).exists():
            return False, "Esta persona ya está en la nómina."

        try:
            with transaction.atomic():
                Nomina.objects.create(
                    ciudadano=ciudadano,
                    comedor_id=comedor_id,
                    estado_id=estado_id or None,
                    observaciones=observaciones,
                )

                _ciudadano_programa, created = CiudadanoPrograma.objects.get_or_create(
                    ciudadano=ciudadano,
                    programas_id=2,
                    defaults={"creado_por": user},
                )
                if created:
                    HistorialCiudadanoProgramas.objects.create(
                        programa_id=2,
                        ciudadano=ciudadano,
                        accion="agregado",
                        usuario=user,
                    )

            return True, "Persona añadida correctamente a la nómina."
        except Exception as e:
            return False, f"Ocurrió un error al agregar a la nómina: {e}"

    @staticmethod
    @transaction.atomic
    def crear_ciudadano_y_agregar_a_nomina(
        ciudadano_data, comedor_id, user, estado_id, observaciones
    ):
        """
        Crea un ciudadano nuevo y lo agrega a la nómina con estado y observaciones.
        ciudadano_data: dict con datos para crear ciudadano (ej: datos validados del form).
        """
        ciudadano = Ciudadano.objects.create(**ciudadano_data)

        ok, msg = ComedorService.agregar_ciudadano_a_nomina(
            comedor_id=comedor_id,
            ciudadano_id=ciudadano.id,
            user=user,
            estado_id=estado_id,
            observaciones=observaciones,
        )
        if not ok:
            ciudadano.delete()
        return ok, msg<|MERGE_RESOLUTION|>--- conflicted
+++ resolved
@@ -245,7 +245,6 @@
             "cena": 0,
         }
         if beneficiarios and beneficiarios.prestacion:
-<<<<<<< HEAD
             # Obtener prestación del relevamiento
             prestacion = beneficiarios.prestacion
             dias = [
@@ -269,30 +268,6 @@
                     getattr(prestacion, f"{dia}_{tipo}_actual", 0) or 0
                     for dia in dias
                 )
-=======
-            for prestacion in beneficiarios.prestacion.all():
-                dias = [
-                    "lunes",
-                    "martes",
-                    "miercoles",
-                    "jueves",
-                    "viernes",
-                    "sabado",
-                    "domingo",
-                ]
-                tipos = [
-                    "desayuno",
-                    "almuerzo",
-                    "merienda",
-                    "cena",
-                    "merienda_reforzada",
-                ]
-                for tipo in tipos:
-                    count[tipo] = sum(
-                        getattr(prestacion, f"{dia}_{tipo}_actual", 0) or 0
-                        for dia in dias
-                    )
->>>>>>> 20cd1ebc
         count_beneficiarios = sum(count.values())
         valor_cena = count["cena"] * valor_map.get("cena", 0)
         valor_desayuno = count["desayuno"] * valor_map.get("desayuno", 0)
