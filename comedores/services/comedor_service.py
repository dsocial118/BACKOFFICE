import re
import logging
from typing import Union

from django.core.files.storage import default_storage
from django.db.models import Q, Count, Prefetch
from django.db import transaction
from django.core.paginator import Paginator
from django.contrib import messages
from django.shortcuts import redirect
from django.urls import reverse
from django.shortcuts import get_object_or_404

from relevamientos.models import Relevamiento, ClasificacionComedor
from relevamientos.service import RelevamientoService
from ciudadanos.models import Ciudadano, HistorialCiudadanoProgramas, CiudadanoPrograma
from comedores.forms.comedor_form import ImagenComedorForm
from comedores.models import Comedor, ImagenComedor, Nomina, Observacion, Referente
from comedores.utils import (
    get_object_by_filter,
    get_id_by_nombre,
    normalize_field,
    preload_valores_comida_cache,
)
from ciudadanos.models import Ciudadano, HistorialCiudadanoProgramas, CiudadanoPrograma

from admisiones.models.admisiones import Admision
from rendicioncuentasmensual.models import RendicionCuentaMensual
from intervenciones.models.intervenciones import Intervencion

logger = logging.getLogger(__name__)


class ComedorService:
    """High-level operations related to comedores."""

    @staticmethod
    def get_comedor_by_dupla(id_dupla):
        """Return the first comedor associated with the given dupla."""
        return get_object_by_filter(Comedor, dupla=id_dupla)

    @staticmethod
    def get_comedor(pk_send, as_dict=False):
        if as_dict:
            return Comedor.objects.values(
                "id", "nombre", "provincia", "barrio", "calle", "numero"
            ).get(pk=pk_send)
        return Comedor.objects.get(pk=pk_send)

    @staticmethod
    def detalle_de_intervencion(kwargs):
        intervenciones = Intervencion.objects.filter(comedor=kwargs["pk"])
        cantidad_intervenciones = Intervencion.objects.filter(
            comedor=kwargs["pk"]
        ).count()
        return intervenciones, cantidad_intervenciones

    @staticmethod
    def asignar_dupla_a_comedor(dupla_id, comedor_id):
        comedor = Comedor.objects.get(id=comedor_id)
        comedor.dupla_id = dupla_id
        comedor.estado = "Asignado a Dupla Técnica"
        comedor.save()
        return comedor

    @staticmethod
    def borrar_imagenes(post):
        pattern = re.compile(r"^imagen_ciudadano-borrar-(\d+)$")
        imagenes_ids = []
        for key in post:
            match = pattern.match(key)
            if match:
                imagen_id = match.group(1)
                imagenes_ids.append(imagen_id)

        ImagenComedor.objects.filter(id__in=imagenes_ids).delete()

    @staticmethod
    def borrar_foto_legajo(post, comedor_instance):
        """Eliminar la foto del legajo si está marcada para borrar"""
        if "foto_legajo_borrar" in post and comedor_instance.foto_legajo:
<<<<<<< HEAD
            try:
                comedor_instance.foto_legajo.delete(save=False)
            except Exception:
                logger.exception(
                    "Error al eliminar la foto de legajo del comedor %s",
                    comedor_instance.pk,
                )
=======
            # Eliminar el archivo físico
            if comedor_instance.foto_legajo:
                try:
                    default_storage.delete(comedor_instance.foto_legajo.name)
                except Exception:  # pragma: no cover - registro de errores
                    logger.exception("Error al eliminar foto de legajo")

            # Limpiar el campo en la base de datos
>>>>>>> 64884e00
            comedor_instance.foto_legajo = None
            comedor_instance.save(update_fields=["foto_legajo"])

    @staticmethod
    def get_comedores_filtrados(query: Union[str, None] = None):
        queryset = (
            Comedor.objects.select_related(
                "provincia", "municipio", "localidad", "referente", "tipocomedor"
            )
            .values(
                "id",
                "nombre",
                "tipocomedor__nombre",
                "provincia__nombre",
                "municipio__nombre",
                "localidad__nombre",
                "barrio",
                "partido",
                "calle",
                "numero",
                "referente__nombre",
                "referente__apellido",
                "referente__celular",
            )
            .order_by("-id")
        )
        if query:
            queryset = queryset.filter(
                Q(nombre__icontains=query)
                | Q(tipocomedor__nombre__icontains=query)
                | Q(provincia__nombre__icontains=query)
                | Q(municipio__nombre__icontains=query)
                | Q(localidad__nombre__icontains=query)
                | Q(barrio__icontains=query)
                | Q(calle__icontains=query)
            )
        return queryset

    @staticmethod
    def get_comedor_detail_object(comedor_id: int):
        """Fetch a comedor with all related objects optimized for detail view."""
        preload_valores_comida_cache()
        return (
            Comedor.objects.select_related(
                "provincia",
                "municipio",
                "localidad",
                "referente",
                "organizacion",
                "programa",
                "tipocomedor",
                "dupla",
            )
            .prefetch_related(
                "expedientes_pagos",
                Prefetch(
                    "imagenes",
                    queryset=ImagenComedor.objects.only("imagen"),
                    to_attr="imagenes_optimized",
                ),
                Prefetch(
                    "relevamiento_set",
                    queryset=Relevamiento.objects.select_related("prestacion").order_by(
                        "-estado", "-id"
                    ),
                    to_attr="relevamientos_optimized",
                ),
                Prefetch(
                    "observacion_set",
                    queryset=Observacion.objects.order_by("-fecha_visita")[:3],
                    to_attr="observaciones_optimized",
                ),
                Prefetch(
                    "clasificacioncomedor_set",
                    queryset=ClasificacionComedor.objects.select_related(
                        "categoria"
                    ).order_by("-fecha"),
                    to_attr="clasificaciones_optimized",
                ),
                Prefetch(
                    "admision_set",
                    queryset=Admision.objects.select_related("tipo_convenio", "estado"),
                    to_attr="admisiones_optimized",
                ),
                Prefetch(
                    "rendiciones_cuentas_mensuales",
                    queryset=RendicionCuentaMensual.objects.only("id"),
                    to_attr="rendiciones_optimized",
                ),
            )
            .get(pk=comedor_id)
        )

    @staticmethod
    def get_ubicaciones_ids(data):
        """Convert location names to their corresponding IDs in ``data``."""
        from configuraciones.models import (  # pylint: disable=import-outside-toplevel,no-name-in-module
            Provincia,
            Municipio,
            Localidad,
        )

        if "provincia" in data:
            data["provincia"] = get_id_by_nombre(Provincia, data["provincia"])
        if "municipio" in data:
            data["municipio"] = get_id_by_nombre(Municipio, data["municipio"])
        if "localidad" in data:
            data["localidad"] = get_id_by_nombre(Localidad, data["localidad"])
        return data

    @staticmethod
    def create_or_update_referente(data, referente_instance=None):
        """Create or update a ``Referente`` using the provided ``data``."""
        referente_data = data.get("referente", {})
        referente_data["celular"] = normalize_field(referente_data.get("celular"), "-")
        referente_data["documento"] = normalize_field(
            referente_data.get("documento"), "."
        )
        if referente_instance is None:
            referente_instance = Referente.objects.create(**referente_data)
        else:
            for field, value in referente_data.items():
                setattr(referente_instance, field, value)
            referente_instance.save(update_fields=referente_data.keys())
        return referente_instance

    @staticmethod
    def create_imagenes(imagen, comedor_pk):
        imagen_comedor = ImagenComedorForm(
            {"comedor": comedor_pk},
            {"imagen": imagen},
        )
        if imagen_comedor.is_valid():
            return imagen_comedor.save()
        else:
            return imagen_comedor.errors

    @staticmethod
    def get_presupuestos(comedor_id: int, relevamientos_prefetched=None):
        valor_map = preload_valores_comida_cache()
        if relevamientos_prefetched:
            beneficiarios = (
                relevamientos_prefetched[0] if relevamientos_prefetched else None
            )
        else:
            beneficiarios = (
                Relevamiento.objects.select_related("prestacion")
                .filter(comedor=comedor_id)
                .only("prestacion")
                .first()
            )
        count = {
            "desayuno": 0,
            "almuerzo": 0,
            "merienda": 0,
            "cena": 0,
        }
        if beneficiarios and beneficiarios.prestaciones:
            for prestacion in beneficiarios.prestaciones.all():
                dias = [
                    "lunes",
                    "martes",
                    "miercoles",
                    "jueves",
                    "viernes",
                    "sabado",
                    "domingo",
                ]
                tipos = [
                    "desayuno",
                    "almuerzo",
                    "merienda",
                    "cena",
                    "merienda_reforzada",
                ]
                for tipo in tipos:
                    count[tipo] = sum(
                        getattr(prestacion, f"{dia}_{tipo}_actual", 0) or 0
                        for dia in dias
                    )
        count_beneficiarios = sum(count.values())
        valor_cena = count["cena"] * valor_map.get("cena", 0)
        valor_desayuno = count["desayuno"] * valor_map.get("desayuno", 0)
        valor_almuerzo = count["almuerzo"] * valor_map.get("almuerzo", 0)
        valor_merienda = count["merienda"] * valor_map.get("merienda", 0)
        return (
            count_beneficiarios,
            valor_cena,
            valor_desayuno,
            valor_almuerzo,
            valor_merienda,
        )

    @staticmethod
    def detalle_de_nomina(comedor_pk, page=1, per_page=100):
        qs_nomina = Nomina.objects.filter(comedor_id=comedor_pk).select_related(
            "ciudadano__sexo", "estado"
        )
        resumen = qs_nomina.aggregate(
            cantidad_nomina_m=Count("id", filter=Q(ciudadano__sexo__sexo="Masculino")),
            cantidad_nomina_f=Count("id", filter=Q(ciudadano__sexo__sexo="Femenino")),
            espera=Count("id", filter=Q(estado__nombre="Lista de espera")),
            cantidad_total=Count("id"),
        )
        paginator = Paginator(
            qs_nomina.only(
                "fecha",
                "ciudadano__apellido",
                "ciudadano__nombre",
                "ciudadano__sexo",
                "ciudadano__documento",
                "estado",
            ),
            per_page,
        )
        page_obj = paginator.get_page(page)
        return (
            page_obj,
            resumen["cantidad_nomina_m"],
            resumen["cantidad_nomina_f"],
            resumen["espera"],
            resumen["cantidad_total"],
        )

    @staticmethod
    def post_comedor_relevamiento(request, comedor):
        is_new_relevamiento = "territorial" in request.POST
        is_edit_relevamiento = "territorial_editar" in request.POST
        if is_new_relevamiento or is_edit_relevamiento:
            try:
                relevamiento = None
                if is_new_relevamiento:
                    relevamiento = RelevamientoService.create_pendiente(
                        request, comedor.id
                    )
                elif is_edit_relevamiento:
                    relevamiento = RelevamientoService.update_territorial(request)
                if not relevamiento or not getattr(relevamiento, "comedor", None):
                    messages.error(
                        request,
                        "Error al crear o editar el relevamiento: No se pudo obtener el relevamiento o su comedor.",
                    )
                    return redirect("comedor_detalle", pk=comedor.id)
                return redirect(
                    reverse(
                        "relevamiento_detalle",
                        kwargs={
                            "pk": relevamiento.pk,
                            "comedor_pk": relevamiento.comedor.pk,
                        },
                    )
                )
            except Exception as e:
                messages.error(request, f"Error al crear el relevamiento: {e}")
                return redirect("comedor_detalle", pk=comedor.id)
        else:
            return redirect("comedor_detalle", pk=comedor.id)

    @staticmethod
    def buscar_ciudadanos_por_documento(query, max_results=10):
        cleaned = (query or "").strip()
        if len(cleaned) < 4 or not cleaned.isdigit():
            return []
        return list(
            Ciudadano.objects.filter(documento__startswith=cleaned)
            .only("id", "nombre", "apellido", "documento")
            .order_by("documento")[:max_results]
        )

    @staticmethod
    def agregar_ciudadano_a_nomina(
        comedor_id, ciudadano_id, user, estado_id=None, observaciones=None
    ):
        ciudadano = get_object_or_404(Ciudadano, pk=ciudadano_id)

        if Nomina.objects.filter(ciudadano=ciudadano, comedor_id=comedor_id).exists():
            return False, "Esta persona ya está en la nómina."

        try:
            with transaction.atomic():
                Nomina.objects.create(
                    ciudadano=ciudadano,
                    comedor_id=comedor_id,
                    estado_id=estado_id or None,
                    observaciones=observaciones,
                )

                _ciudadano_programa, created = CiudadanoPrograma.objects.get_or_create(
                    ciudadano=ciudadano,
                    programas_id=2,
                    defaults={"creado_por": user},
                )
                if created:
                    HistorialCiudadanoProgramas.objects.create(
                        programa_id=2,
                        ciudadano=ciudadano,
                        accion="agregado",
                        usuario=user,
                    )

            return True, "Persona añadida correctamente a la nómina."
        except Exception as e:
            return False, f"Ocurrió un error al agregar a la nómina: {e}"

    @staticmethod
    @transaction.atomic
    def crear_ciudadano_y_agregar_a_nomina(
        ciudadano_data, comedor_id, user, estado_id, observaciones
    ):
        """
        Crea un ciudadano nuevo y lo agrega a la nómina con estado y observaciones.
        ciudadano_data: dict con datos para crear ciudadano (ej: datos validados del form).
        """
        ciudadano = Ciudadano.objects.create(**ciudadano_data)

        ok, msg = ComedorService.agregar_ciudadano_a_nomina(
            comedor_id=comedor_id,
            ciudadano_id=ciudadano.id,
            user=user,
            estado_id=estado_id,
            observaciones=observaciones,
        )
        if not ok:
            ciudadano.delete()
        return ok, msg<|MERGE_RESOLUTION|>--- conflicted
+++ resolved
@@ -79,24 +79,14 @@
     def borrar_foto_legajo(post, comedor_instance):
         """Eliminar la foto del legajo si está marcada para borrar"""
         if "foto_legajo_borrar" in post and comedor_instance.foto_legajo:
-<<<<<<< HEAD
-            try:
-                comedor_instance.foto_legajo.delete(save=False)
-            except Exception:
-                logger.exception(
-                    "Error al eliminar la foto de legajo del comedor %s",
-                    comedor_instance.pk,
-                )
-=======
-            # Eliminar el archivo físico
             if comedor_instance.foto_legajo:
-                try:
-                    default_storage.delete(comedor_instance.foto_legajo.name)
-                except Exception:  # pragma: no cover - registro de errores
-                    logger.exception("Error al eliminar foto de legajo")
-
-            # Limpiar el campo en la base de datos
->>>>>>> 64884e00
+              try:
+                  comedor_instance.foto_legajo.delete(save=False)
+              except Exception:
+                  logger.exception(
+                      "Error al eliminar la foto de legajo del comedor %s",
+                      comedor_instance.pk,
+                  )
             comedor_instance.foto_legajo = None
             comedor_instance.save(update_fields=["foto_legajo"])
 
