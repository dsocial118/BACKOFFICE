--- conflicted
+++ resolved
@@ -17,14 +17,13 @@
     
 )
 
-<<<<<<< HEAD
-from comedores.forms.comedor_form import ComedorForm, ReferenteForm,IntervencionForm
-=======
+
 from comedores.forms.comedor_form import (
     ComedorForm,
     ReferenteForm,
+    IntervencionForm
 )
->>>>>>> 1a4b637a
+
 from comedores.forms.observacion_form import ObservacionForm
 from comedores.forms.relevamiento_form import (
     ColaboradoresForm,
@@ -37,17 +36,17 @@
     PrestacionForm,
     RelevamientoForm,
 )
-<<<<<<< HEAD
-from comedores.models import Comedor, Observacion, Prestacion, Relevamiento, Intervencion,SubIntervencion
-=======
+
 from comedores.models import (
     Comedor,
     ImagenComedor,
     Observacion,
     Prestacion,
     Relevamiento,
+    Intervencion,
+    SubIntervencion,
 )
->>>>>>> 1a4b637a
+
 from comedores.services.comedor_service import ComedorService
 from comedores.services.relevamiento_service import RelevamientoService
 from usuarios.models import Usuarios
