from typing import Any
from django.contrib import messages
from django.db.models.base import Model
from django.forms import BaseModelForm
from django.http import HttpResponse
from django.shortcuts import redirect
from django.urls import reverse, reverse_lazy
from django.utils import timezone
from django.views.generic import (
    CreateView,
    DeleteView,
    DetailView,
    ListView,
    UpdateView,
)

from comedores.forms.comedor_form import (
    ComedorForm,
    ReferenteForm,
)
from comedores.forms.observacion_form import ObservacionForm
from comedores.forms.relevamiento_form import (
    ColaboradoresForm,
    EspacioCocinaForm,
    EspacioForm,
    EspacioPrestacionForm,
    FuenteComprasForm,
    FuenteRecursosForm,
    FuncionamientoPrestacionForm,
    PrestacionForm,
    RelevamientoForm,
)
<<<<<<< HEAD
from comedores.models import Comedor, Observacion, Prestacion, Relevamiento, ValorComida
=======
from comedores.models import (
    Comedor,
    ImagenComedor,
    Observacion,
    Prestacion,
    Relevamiento,
)
>>>>>>> 1a4b637a
from comedores.services.comedor_service import ComedorService
from comedores.services.relevamiento_service import RelevamientoService
from usuarios.models import Usuarios


class ComedorListView(ListView):
    model = Comedor
    template_name = "comedor/comedor_list.html"
    context_object_name = "comedores"
    paginate_by = 10

    def get_queryset(self):
        query = self.request.GET.get("busqueda")
        return ComedorService.get_comedores_filtrados(query)


class ComedorCreateView(CreateView):
    model = Comedor
    form_class = ComedorForm
    template_name = "comedor/comedor_form.html"

    def get_success_url(self):
        return reverse("comedor_detalle", kwargs={"pk": self.object.pk})

    def get_context_data(self, **kwargs):
        data = super().get_context_data(**kwargs)
        data["referente_form"] = ReferenteForm(
            self.request.POST or None, prefix="referente"
        )
        return data

    def form_valid(self, form):
        context = self.get_context_data()
        referente_form = context["referente_form"]
        imagenes = self.request.FILES.getlist("imagenes")

        if referente_form.is_valid():  # Creo y asigno el referente
            self.object = form.save()
            self.object.referente = referente_form.save()
            self.object.save()

            for imagen in imagenes:  # Creo las imagenes
                try:
                    ComedorService.create_imagenes(imagen, self.object.pk)
                except Exception:
                    return self.form_invalid(form)

            return super().form_valid(form)
        else:
            return self.form_invalid(form)


class ComedorDetailView(DetailView):
    model = Comedor
    template_name = "comedor/comedor_detail.html"
    context_object_name = "comedor"

    def get_object(self, queryset=None):
        return ComedorService.get_comedor_detail_object(self.kwargs["pk"])

    def get_context_data(self, **kwargs) -> dict[str, Any]:
        context = super().get_context_data(**kwargs)
        beneficiarios = Relevamiento.objects.filter(comedor=self.object["id"]).first()
        countDesayuno = (
                (beneficiarios.prestacion.lunes_desayuno_actual or 0) +
                (beneficiarios.prestacion.martes_desayuno_actual or 0) +
                (beneficiarios.prestacion.miercoles_desayuno_actual or 0) +
                (beneficiarios.prestacion.jueves_almuerzo_actual or 0) +
                (beneficiarios.prestacion.viernes_desayuno_actual or 0) +
                (beneficiarios.prestacion.sabado_desayuno_actual or 0) +
                (beneficiarios.prestacion.domingo_desayuno_actual or 0)
            )
        
        countAlmuerzo = (
                (beneficiarios.prestacion.lunes_almuerzo_actual or 0) +
                (beneficiarios.prestacion.martes_almuerzo_actual or 0) +
                (beneficiarios.prestacion.miercoles_almuerzo_actual or 0) +
                (beneficiarios.prestacion.jueves_almuerzo_actual or 0) +
                (beneficiarios.prestacion.viernes_almuerzo_actual or 0) +
                (beneficiarios.prestacion.sabado_almuerzo_actual or 0) +
                (beneficiarios.prestacion.domingo_almuerzo_actual or 0)
        )
        countMerienda = (
                (beneficiarios.prestacion.lunes_merienda_actual or 0) +
                (beneficiarios.prestacion.martes_merienda_actual or 0) +
                (beneficiarios.prestacion.miercoles_merienda_actual or 0) +
                (beneficiarios.prestacion.jueves_merienda_actual or 0) +
                (beneficiarios.prestacion.viernes_merienda_actual or 0) +
                (beneficiarios.prestacion.sabado_merienda_actual or 0) +
                (beneficiarios.prestacion.domingo_merienda_actual or 0)
        )
        countCena = (
                (beneficiarios.prestacion.lunes_cena_actual or 0) +
                (beneficiarios.prestacion.martes_cena_actual or 0) +
                (beneficiarios.prestacion.miercoles_cena_actual or 0) +
                (beneficiarios.prestacion.jueves_cena_actual or 0) +
                (beneficiarios.prestacion.viernes_cena_actual or 0) +
                (beneficiarios.prestacion.sabado_cena_actual or 0) +
                (beneficiarios.prestacion.domingo_cena_actual or 0)
        )

        countBeneficiarios = countDesayuno + countAlmuerzo + countMerienda + countCena

        valorCena = countCena * ValorComida.objects.get(nombre="Cena").valor
        valorDesayuno = countDesayuno * ValorComida.objects.get(nombre="Desayuno").valor
        valorAlmuerzo = countAlmuerzo * ValorComida.objects.get(nombre="Almuerzo").valor
        valorMerienda = countMerienda * ValorComida.objects.get(nombre="Merienda").valor

        context.update(
            {
                "relevamientos": Relevamiento.objects.filter(comedor=self.object["id"])
                .values("id", "fecha_visita")
                .order_by("-fecha_visita")[:12],
                "observaciones": Observacion.objects.filter(comedor=self.object["id"])
                .values("id", "fecha_visita")
                .order_by("-fecha_visita")[:12],
<<<<<<< HEAD
                "countRelevamientos": Relevamiento.objects.filter(comedor=self.object["id"]).count(),
                "countBeneficiarios": countBeneficiarios,
                "presupuestoDesayuno": valorDesayuno,
                "presupuestoAlmuerzo": valorAlmuerzo,
                "presupuestoMerienda": valorMerienda,
                "presupuestoCena": valorCena,
=======
                "imagenes": ImagenComedor.objects.filter(
                    comedor=self.object["id"]
                ).values("imagen"),
>>>>>>> 1a4b637a
            }
        )

        return context


class ComedorUpdateView(UpdateView):
    model = Comedor
    form_class = ComedorForm
    template_name = "comedor/comedor_form.html"

    def get_success_url(self):
        return reverse("comedor_detalle", kwargs={"pk": self.object.pk})

    def get_context_data(self, **kwargs):
        data = super().get_context_data(**kwargs)
        self.object = self.get_object()
        data["referente_form"] = ReferenteForm(
            self.request.POST if self.request.POST else None,
            instance=self.object.referente,
            prefix="referente",
        )
        return data

    def form_valid(self, form):
        context = self.get_context_data()
        referente_form = context["referente_form"]
        imagenes = self.request.FILES.getlist("imagenes")

        if referente_form.is_valid():  # Creo y asigno el referente
            self.object = form.save()
            self.object.referente = referente_form.save()
            self.object.save()

            for imagen in imagenes:  # Creo las imagenes
                try:
                    ComedorService.create_imagenes(imagen, self.object.pk)
                except Exception:
                    return self.form_invalid(form)

            return super().form_valid(form)
        else:
            return self.form_invalid(form)


class ComedorDeleteView(DeleteView):
    model = Comedor
    template_name = "comedor/comedor_confirm_delete.html"
    context_object_name = "comedor"
    success_url = reverse_lazy("comedores")


class RelevamientoListView(ListView):
    model = Relevamiento
    template_name = "relevamiento/relevamiento_list.html"
    context_object_name = "relevamientos"

    def get_queryset(self):
        comedor = self.kwargs["comedor_pk"]
        return (
            Relevamiento.objects.filter(comedor=comedor)
            .order_by("-fecha_visita")
            .values(
                "id",
                "fecha_visita",
            )
        )

    def get_context_data(self, **kwargs):
        context = super().get_context_data(**kwargs)
        context["comedor"] = Comedor.objects.values(
            "id",
            "nombre",
            "provincia__nombre",
            "localidad__nombre",
            "municipio__nombre",
        ).get(pk=self.kwargs["comedor_pk"])

        return context


class RelevamientoCreateView(CreateView):
    model = Relevamiento
    form_class = RelevamientoForm
    template_name = "relevamiento/relevamiento_form.html"

    def get_form_kwargs(self):
        kwargs = super().get_form_kwargs()
        kwargs["comedor_pk"] = self.kwargs["comedor_pk"]
        return kwargs

    def get_context_data(self, **kwargs):
        data = super().get_context_data(**kwargs)
        forms = {
            "funcionamiento_form": FuncionamientoPrestacionForm,
            "espacio_form": EspacioForm,
            "espacio_cocina_form": EspacioCocinaForm,
            "espacio_prestacion_form": EspacioPrestacionForm,
            "colaboradores_form": ColaboradoresForm,
            "recursos_form": FuenteRecursosForm,
            "compras_form": FuenteComprasForm,
            "prestacion_form": PrestacionForm,
        }

        for form_name, form_class in forms.items():
            data[form_name] = form_class(
                self.request.POST if self.request.POST else None
            )

        data["comedor"] = Comedor.objects.values("id", "nombre").get(
            pk=self.kwargs["comedor_pk"]
        )

        return data

    def form_valid(self, form):
        context = self.get_context_data()
        forms = {
            "funcionamiento_form": context["funcionamiento_form"],
            "espacio_form": context["espacio_form"],
            "espacio_cocina_form": context["espacio_cocina_form"],
            "espacio_prestacion_form": context["espacio_prestacion_form"],
            "colaboradores_form": context["colaboradores_form"],
            "recursos_form": context["recursos_form"],
            "compras_form": context["compras_form"],
            "prestacion_form": context["prestacion_form"],
        }

        if all(form.is_valid() for form in forms.values()):
            self.object = RelevamientoService.populate_relevamiento(
                form, forms, self.request.user.id
            )

            return redirect(
                "relevamiento_detalle",
                comedor_pk=int(self.object.comedor.id),
                pk=int(self.object.id),
            )
        else:
            self.error_message(forms)
            return self.form_invalid(form)

    def error_message(self, forms):
        for form_name, form_instance in forms.items():
            if not form_instance.is_valid():
                messages.error(
                    self.request, f"Errores en {form_name}: {form_instance.errors}"
                )


class RelevamientoDetailView(DetailView):
    model = Relevamiento
    template_name = "relevamiento/relevamiento_detail.html"
    context_object_name = "relevamiento"

    def get_context_data(self, **kwargs) -> dict[str, Any]:
        context = super().get_context_data(**kwargs)

        context["relevamiento"]["gas"] = RelevamientoService.separate_m2m_string(
            Relevamiento.objects.get(
                pk=self.get_object()["id"]
            ).espacio.cocina.abastecimiento_combustible.all()
        )
        context["prestacion"] = Prestacion.objects.get(pk=self.object["prestacion__id"])

        return context

    def get_object(self, queryset=None) -> Model:
        return RelevamientoService.get_relevamiento_detail_object(self.kwargs["pk"])


class RelevamientoUpdateView(UpdateView):
    model = Relevamiento
    form_class = RelevamientoForm
    template_name = "relevamiento/relevamiento_form.html"
    success_url = reverse_lazy("relevamiento_lista")

    def get_form_kwargs(self):
        kwargs = super().get_form_kwargs()
        kwargs["comedor_pk"] = self.kwargs["comedor_pk"]
        return kwargs

    def get_context_data(self, **kwargs):
        data = super().get_context_data(**kwargs)
        forms = {
            "funcionamiento_form": FuncionamientoPrestacionForm,
            "espacio_form": EspacioForm,
            "espacio_cocina_form": EspacioCocinaForm,
            "espacio_prestacion_form": EspacioPrestacionForm,
            "colaboradores_form": ColaboradoresForm,
            "recursos_form": FuenteRecursosForm,
            "compras_form": FuenteComprasForm,
            "prestacion_form": PrestacionForm,
        }

        for form_name, form_class in forms.items():
            data[form_name] = form_class(
                self.request.POST if self.request.POST else None,
                instance=getattr(
                    self.object, form_name.split("_form", maxsplit=1)[0], None
                ),
            )

        data["comedor"] = Comedor.objects.values("id", "nombre").get(
            pk=self.kwargs["comedor_pk"]
        )

        return data

    def form_valid(self, form):
        context = self.get_context_data()
        forms = {
            "funcionamiento_form": context["funcionamiento_form"],
            "espacio_form": context["espacio_form"],
            "espacio_cocina_form": context["espacio_cocina_form"],
            "espacio_prestacion_form": context["espacio_prestacion_form"],
            "colaboradores_form": context["colaboradores_form"],
            "recursos_form": context["recursos_form"],
            "compras_form": context["compras_form"],
            "prestacion_form": context["prestacion_form"],
        }

        if all(form.is_valid() for form in forms.values()):
            self.object = RelevamientoService.populate_relevamiento(
                form, forms, self.request.user.id
            )

            return redirect(
                "relevamiento_detalle",
                comedor_pk=int(self.object.comedor.id),
                pk=int(self.object.id),
            )
        else:
            self.error_message(forms)
            return self.form_invalid(form)

    def error_message(self, forms):
        for form_name, form_instance in forms.items():
            if not form_instance.is_valid():
                messages.error(
                    self.request, f"Errores en {form_name}: {form_instance.errors}"
                )


class RelevamientoDeleteView(DeleteView):
    model = Relevamiento
    template_name = "relevamiento/relevamiento_confirm_delete.html"
    context_object_name = "relevamiento"

    def get_success_url(self):
        comedor = self.object.comedor

        return reverse_lazy("comedor_detalle", kwargs={"pk": comedor.id})


class ObservacionCreateView(CreateView):
    model = Observacion
    form_class = ObservacionForm
    template_name = "observacion/observacion_form.html"
    context_object_name = "observacion"

    def get_context_data(self, **kwargs) -> dict[str, Any]:
        context = super().get_context_data(**kwargs)

        context.update(
            {
                "comedor": Comedor.objects.values("id", "nombre").get(
                    pk=self.kwargs["comedor_pk"]
                )
            }
        )

        return context

    def form_valid(self, form: BaseModelForm) -> HttpResponse:
        form.instance.comedor_id = Comedor.objects.get(pk=self.kwargs["comedor_pk"]).id
        usuario = Usuarios.objects.get(pk=self.request.user.id).usuario
        form.instance.observador = f"{usuario.first_name} {usuario.last_name}"
        form.instance.fecha_visita = timezone.now()

        self.object = form.save()

        return redirect(
            "observacion_detalle",
            comedor_pk=int(self.kwargs["comedor_pk"]),
            pk=int(self.object.id),
        )


class ObservacionDetailView(DetailView):
    model = Observacion
    template_name = "observacion/observacion_detail.html"
    context_object_name = "observacion"

    def get_object(self, queryset=None) -> Model:
        return (
            Observacion.objects.prefetch_related("comedor")
            .values(
                "id",
                "fecha_visita",
                "observacion",
                "comedor__id",
                "comedor__nombre",
                "observador",
            )
            .get(pk=self.kwargs["pk"])
        )


class ObservacionUpdateView(UpdateView):
    model = Observacion
    form_class = ObservacionForm
    template_name = "observacion/observacion_form.html"
    context_object_name = "observacion"

    def get_context_data(self, **kwargs) -> dict[str, Any]:
        context = super().get_context_data(**kwargs)
        comedor = Comedor.objects.values("id", "nombre").get(
            pk=self.kwargs["comedor_pk"]
        )

        context.update({"comedor": comedor})

        return context

    def form_valid(self, form: BaseModelForm) -> HttpResponse:
        form.instance.comedor_id = Comedor.objects.get(pk=self.kwargs["comedor_pk"]).id
        usuario = Usuarios.objects.get(pk=self.request.user.id).usuario
        form.instance.observador = f"{usuario.first_name} {usuario.last_name}"
        form.instance.fecha_visita = timezone.now()

        self.object = form.save()

        return redirect(
            "observacion_detalle",
            comedor_pk=int(self.kwargs["comedor_pk"]),
            pk=int(self.object.id),
        )


class ObservacionDeleteView(DeleteView):
    model = Observacion
    template_name = "observacion/observacion_confirm_delete.html"
    context_object_name = "observacion"

    def get_success_url(self):
        comedor = self.object.comedor

        return reverse_lazy("comedor_detalle", kwargs={"pk": comedor.id})<|MERGE_RESOLUTION|>--- conflicted
+++ resolved
@@ -30,17 +30,16 @@
     PrestacionForm,
     RelevamientoForm,
 )
-<<<<<<< HEAD
-from comedores.models import Comedor, Observacion, Prestacion, Relevamiento, ValorComida
-=======
+
 from comedores.models import (
     Comedor,
     ImagenComedor,
     Observacion,
     Prestacion,
     Relevamiento,
+    ValorComida,
 )
->>>>>>> 1a4b637a
+
 from comedores.services.comedor_service import ComedorService
 from comedores.services.relevamiento_service import RelevamientoService
 from usuarios.models import Usuarios
@@ -157,18 +156,15 @@
                 "observaciones": Observacion.objects.filter(comedor=self.object["id"])
                 .values("id", "fecha_visita")
                 .order_by("-fecha_visita")[:12],
-<<<<<<< HEAD
                 "countRelevamientos": Relevamiento.objects.filter(comedor=self.object["id"]).count(),
                 "countBeneficiarios": countBeneficiarios,
                 "presupuestoDesayuno": valorDesayuno,
                 "presupuestoAlmuerzo": valorAlmuerzo,
                 "presupuestoMerienda": valorMerienda,
                 "presupuestoCena": valorCena,
-=======
                 "imagenes": ImagenComedor.objects.filter(
                     comedor=self.object["id"]
                 ).values("imagen"),
->>>>>>> 1a4b637a
             }
         )
 
