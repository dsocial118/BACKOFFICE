--- conflicted
+++ resolved
@@ -38,7 +38,6 @@
         <div class="col-auto">
             <a href="{% url 'nomina_ver' pk=comedor.id %}"
                class="btn btn-primary mr-1">Nomina</a>
-<<<<<<< HEAD
             <a href="{% url 'dupla_asignar' pk=comedor.id %}" class="btn btn-primary mr-1">
                 {% if comedor.estado == "Sin Ingreso" %}
                     Asignar Dupla
@@ -47,11 +46,6 @@
                 {% endif %}
             </a>                      
             <a href="{% url 'ciudadano_intervencion_ver' comedor.id %}"
-=======
-            <a href="{% url 'dupla_asignar' pk=comedor.id %}"
-               class="btn btn-primary mr-1">Asignar Dupla</a>
-            <a href="{% url 'comedor_intervencion_ver' comedor.id %}"
->>>>>>> ff3d6bbe
                class="btn btn-primary mr-1">Intervenciones</a>
             <a href="{% url 'comedor_editar' comedor.id %}"
                class="btn btn-primary mr-1">Editar</a>
