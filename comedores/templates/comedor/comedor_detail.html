--- conflicted
+++ resolved
@@ -35,13 +35,10 @@
                class="btn btn-secondary mr-1 backbutton-handler">Volver</a>
         </div>
         <div class="col-auto">
-<<<<<<< HEAD
-=======
             <!-- TODO: Solo disponible luego de 5 rendicion de cuentas mensual -->
             <a href="{% url 'rendicion_cuentas_final' pk=comedor.id %}"
                class="btn btn-primary mr-1">Rendicion de Cuentas Final</a>
             <!--  -->
->>>>>>> c3efb5a3
             <a href="{% url 'nomina_ver' pk=comedor.id %}"
                class="btn btn-primary mr-1">Nomina</a>
             <a href="{% url 'dupla_asignar' pk=comedor.id %}"
