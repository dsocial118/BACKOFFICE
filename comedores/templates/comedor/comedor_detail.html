{% extends "includes/main.html" %};
{% load static %}
;
{% block title %}Comedor: {{ comedor.nombre }}{% endblock %}
;
<div class="col-md-2 pt-5">
    <c-dashboard.v-info-box titulo='Beneficiarios' valor='{{ tipo_comedor }}' color='success'>
    <i class="fa fa-user"></i>
    </c-dashboard.v-info-box>
</div>
{% block titulo-pagina %}
    {{ comedor.nombre }}
    <span class="ml-2 h5">| {{ comedor.provincia.nombre | default_if_none:"-" }}, {{ comedor.municipio.nombre | default_if_none:"-" }}, {{ comedor.localidad.nombre | default_if_none:"-" }}</span>
    <span class="ml-2 h5">- {{ comedor.programa.nombre }} - {{ comedor_categoria.categoria.nombre }}</span>
{% endblock %}
;
{% block breadcrumb %}
    <ol class="breadcrumb float-sm-right">
        <div class="breadcrumb-item">
            <a href="{% url 'comedores' %}">Comedores</a>
        </div>
        <div class="breadcrumb-item active">{{ comedor.nombre }}</div>
    </ol>
{% endblock %}
;
{% load crispy_forms_tags %}
;
{% block content %}
    <link rel="stylesheet" href="{% static 'custom/css/cardsDetail.css' %}" />
    <link rel="stylesheet"
          href="{% static 'custom/css/comedorRelevamiento.css' %}" />
    <div class="row justify-content-between d-print-none mx-1 mb-3">
        <div class="col-auto">
            <a href="{% url 'comedores' %}"
               class="btn btn-secondary mr-1 backbutton-handler">Volver</a>
        </div>
        <div class="col-auto">
            {% if rendicion_cuentas_final_activo == True %}
                <a href="{% url 'rendicion_cuentas_final' pk=comedor.id %}"
                   class="btn btn-primary mr-1">Rendicion de Cuentas Final</a>
            {% endif %}
            <a href="{% url 'nomina_ver' pk=comedor.id %}"
               class="btn btn-primary mr-1">Nomina</a>
            <a href="{% url 'dupla_asignar' pk=comedor.id %}"
               class="btn btn-primary mr-1">
                {% if comedor.estado == "Sin Ingreso" %}
                    Asignar Dupla
                {% else %}
                    Modificar Dupla
                {% endif %}
            </a>
            <a href="{% url 'comedor_intervencion_ver' comedor.id %}"
               class="btn btn-primary mr-1">Intervenciones</a>
            <a href="{% url 'comedor_editar' comedor.id %}"
               class="btn btn-primary mr-1">Editar</a>
            <a href="#" class="btn btn-secondary print mr-1 d-none d-sm-inline">Imprimir</a>
            <a href="{% url 'comedor_eliminar' comedor.id %}" class="btn btn-danger">Eliminar</a>
        </div>
    </div>
    <div class="row text-center mb-3">
        <div class="col-xl-2 col-lg-4 col-md-4 col-sm-6 pt-3">
            <div class="info-card bg-card">
                <div class="row">
                    <div class="col-3">
                        <i class="fa fa-clipboard fa-2x"></i>
                    </div>
                    <div class="col-9 text-start">
                        <p>{{ count_relevamientos }}</p>
                    </div>
                </div>
                <div class="row info-card-label">
                    <h5 class="mt-2">Relevamientos</h5>
                </div>
            </div>
        </div>
        <div class="col-xl-2 col-lg-4 col-md-4 col-sm-6 pt-3">
            <div class="info-card bg-card">
                <div class="row">
                    <div class="col-3">
                        <i class="fa fa-users fa-2x"></i>
                    </div>
                    <div class="col-9 text-start">
                        <p>{{ count_beneficiarios }}</p>
                    </div>
                </div>
                <div class="row info-card-label">
                    <h5 class="mt-2">Beneficiarios</h5>
                </div>
            </div>
        </div>
        <div class="col-xl-2 col-lg-4 col-md-4 col-sm-6 pt-3">
            <div class="info-card bg-card">
                <div class="row">
                    <div class="col-3">
                        <i class="fa fa-coffee fa-2x"></i>
                    </div>
                    <div class="col-9 text-start">
                        <p>{{ presupuesto_desayuno }}</p>
                    </div>
                </div>
                <div class="row info-card-label">
                    <h5 class="mt-2">Presupuesto Desayuno</h5>
                </div>
            </div>
        </div>
        <div class="col-xl-2 col-lg-4 col-md-4 col-sm-6 pt-3">
            <div class="info-card bg-card">
                <div class="row">
                    <div class="col-3">
                        <i class="fa fa-utensils fa-2x"></i>
                    </div>
                    <div class="col-9 text-start">
                        <p>{{ presupuesto_almuerzo }}</p>
                    </div>
                </div>
                <div class="row info-card-label">
                    <h5 class="mt-2">Presupuesto Almuerzo</h5>
                </div>
            </div>
        </div>
        <div class="col-xl-2 col-lg-4 col-md-4 col-sm-6 pt-3">
            <div class="info-card bg-card">
                <div class="row">
                    <div class="col-3">
                        <i class="fa fa-mug-hot fa-2x"></i>
                    </div>
                    <div class="col-9 text-start">
                        <p>{{ presupuesto_merienda }}</p>
                    </div>
                </div>
                <div class="row info-card-label">
                    <h5 class="mt-2">Presupuesto Merienda</h5>
                </div>
            </div>
        </div>
        <div class="col-xl-2 col-lg-4 col-md-4 col-sm-6 pt-3">
            <div class="info-card bg-card">
                <div class="row">
                    <div class="col-3">
                        <i class="fa fa-concierge-bell fa-2x"></i>
                    </div>
                    <div class="col-9 text-start">
                        <p>{{ presupuesto_cena }}</p>
                    </div>
                </div>
                <div class="row info-card-label">
                    <h5 class="mt-2">Presupuesto Cena</h5>
                </div>
            </div>
        </div>
    </div>
    <div class="row relevamiento-container">
        <div class="col-6">
            <div class="row">
                <div class="col-12">
                    <div class="card card-informacion">
                        <div class="card-header">
                            <h3 class="card-title font-weight-bold mr-3 pt-1">Información</h3>
                            <div class="card-tools">
                                <button type="button" class="btn btn-tool" data-card-widget="collapse">
                                    <i class="fas fa-minus"></i>
                                </button>
                            </div>
                        </div>
                        <div class="card-body card-comments p-0 pb-1">
                            <div class="nav nav-pills row my-3">
                                <div class="col-6">
                                    <div class="row">
                                        <div class="col-6 w-100">
                                            <div class="nav-item d-flex">
                                                <div class="comment-text comment-text d-flex flex-column min-width-100">
                                                    {% if comedor.foto_legajo %}
                                                        <img src="/media/{{ comedor.foto_legajo }}"
                                                             alt="Imagen del comedor"
                                                             class="img-fluid mw-100 rounded" />
                                                    {% else %}
                                                        <img src="{% static 'custom/img/default.png' %}"
                                                             alt="Imagen del comedor"
                                                             class="img-fluid mw-100 rounded" />
                                                    {% endif %}
                                                </div>
                                            </div>
                                        </div>
                                    </div>
                                </div>
                                <div class="col-6">
                                    <div class="row">
                                        <div class="nav-item d-flex col-6">
                                            <div class="comment-text comment-text d-flex flex-column">
                                                Nombre
                                                <span class="username">{{ comedor.nombre | default_if_none:"-" }}</span>
                                            </div>
                                        </div>
                                        <div class="nav-item d-flex col-6">
                                            <div class="comment-text comment-text d-flex flex-column">
                                                ID Externo
                                                <span class="username">{{ comedor.id_externo | default_if_none:"-" }}</span>
                                            </div>
                                        </div>
                                    </div>
                                    <div class="row">
                                        <div class="nav-item d-flex col-6">
                                            <div class="comment-text comment-text d-flex flex-column">
                                                Codigo de Proyecto
                                                <span class="username">{{ comedor.codigo_de_proyecto | default_if_none:"-" }}</span>
                                            </div>
                                        </div>
                                        <div class="nav-item d-flex col-6">
                                            <div class="comment-text comment-text d-flex flex-column">
<<<<<<< HEAD
                                                Tipo de Comedor
                                                <span class="username">{{ comedor.tipo_comedor | default_if_none:"-" }}</span>
=======
                                                Tipo Comedor
                                                <span class="username">{{ comedor.tipocomedor.nombre | default_if_none:"-" }}</span>
>>>>>>> 42c7c569
                                            </div>
                                        </div>
                                    </div>
                                    <div class="row">
                                        <div class="nav-item d-flex col-6">
                                            <div class="comment-text comment-text d-flex flex-column">
                                                Organización
                                                <span class="username">{{ comedor.organizacion.nombre | default_if_none:"-" }}</span>
                                            </div>
                                        </div>
                                        <div class="nav-item d-flex col-6">
                                            <div class="comment-text comment-text d-flex flex-column">
                                                Año de comienzo
                                                <span class="username">{{ comedor.comienzo | default_if_none:"-" }}</span>
                                            </div>
                                        </div>
                                    </div>
                                    <div class="row">
                                        <div class="nav-item d-flex col-6">
                                            <div class="comment-text comment-text d-flex flex-column">
                                                Provincia
                                                <span class="username">{{ comedor.provincia.nombre | default_if_none:"-" }}</span>
                                            </div>
                                        </div>
                                        <div class="nav-item d-flex col-6">
                                            <div class="comment-text comment-text d-flex flex-column">
                                                Municipio
                                                <span class="username">{{ comedor.municipio.nombre | default_if_none:"-" }}</span>
                                            </div>
                                        </div>
                                    </div>
                                    <div class="row">
                                        <div class="nav-item d-flex col-6">
                                            <div class="comment-text comment-text d-flex flex-column">
                                                Localidad
                                                <span class="username">{{ comedor.localidad.nombre | default_if_none:"-" }}</span>
                                            </div>
                                        </div>
                                        <div class="nav-item d-flex col-6">
                                            <div class="comment-text comment-text d-flex flex-column">
                                                Partido
                                                <span class="username">{{ comedor.partido | default_if_none:"-" }}</span>
                                            </div>
                                        </div>
                                    </div>
                                    <div class="row">
                                        <div class="nav-item d-flex col-6">
                                            <div class="comment-text comment-text d-flex flex-column">
                                                Barrio
                                                <span class="username">{{ comedor.barrio | default_if_none:"-" }}</span>
                                            </div>
                                        </div>
                                        <div class="nav-item d-flex col-6">
                                            <div class="comment-text comment-text d-flex flex-column">
                                                Codigo postal
                                                <span class="username">{{ comedor.codigo_postal | default_if_none:"-" }}</span>
                                            </div>
                                        </div>
                                    </div>
                                    <div class="row">
                                        <div class="nav-item col-6">
                                            <div class="comment-text comment-text d-flex flex-column">
                                                Calle
                                                <span class="username">{{ comedor.calle | default_if_none:"-" }}</span>
                                            </div>
                                        </div>
                                        <div class="nav-item col-6">
                                            <div class="comment-text comment-text d-flex flex-column">
                                                Número
                                                <span class="username">{{ comedor.numero | default_if_none:"-" }}</span>
                                            </div>
                                        </div>
                                    </div>
                                    <div class="row">
                                        <div class="nav-item col-6">
                                            <div class="comment-text comment-text d-flex flex-column">
                                                Piso
                                                <span class="username">{{ comedor.piso | default_if_none:"-" }}</span>
                                            </div>
                                        </div>
                                        <div class="nav-item col-6">
                                            <div class="comment-text comment-text d-flex flex-column">
                                                Departamento
                                                <span class="username">{{ comedor.departamento | default_if_none:"-" }}</span>
                                            </div>
                                        </div>
                                    </div>
                                    <div class="row">
                                        <div class="nav-item col-6">
                                            <div class="comment-text comment-text d-flex flex-column">
                                                Manzana
                                                <span class="username">{{ comedor.manzana | default_if_none:"-" }}</span>
                                            </div>
                                        </div>
                                        <div class="nav-item col-6">
                                            <div class="comment-text comment-text d-flex flex-column">
                                                Lote
                                                <span class="username">{{ comedor.lote | default_if_none:"-" }}</span>
                                            </div>
                                        </div>
                                    </div>
                                    <div class="row">
                                        <div class="nav-item col-6">
                                            <div class="comment-text comment-text d-flex flex-column">
                                                Entre calle 1
                                                <span class="username">{{ comedor.entre_calle_1 | default_if_none:"-" }}</span>
                                            </div>
                                        </div>
                                        <div class="nav-item col-6">
                                            <div class="comment-text comment-text d-flex flex-column">
                                                Entre calle 2
                                                <span class="username">{{ comedor.entre_calle_2 | default_if_none:"-" }}</span>
                                            </div>
                                        </div>
                                    </div>
                                    <div class="row">
                                        <div class="nav-item col-6">
                                            <div class="comment-text comment-text d-flex flex-column">
                                                Longitud
                                                <span class="username">{{ comedor.longitud | default_if_none:"-" }}</span>
                                            </div>
                                        </div>
                                        <div class="nav-item col-6">
                                            <div class="comment-text comment-text d-flex flex-column">
                                                Latitud
                                                <span class="username">{{ comedor.latitud | default_if_none:"-" }}</span>
                                            </div>
                                        </div>
                                        <div class="nav-item d-flex col-12">
                                            <div class="comment-text comment-text d-flex flex-column">
                                                Estado
                                                <span class="username">{{ comedor.estado }}</span>
                                            </div>
                                        </div>
                                    </div>
                                </div>
                            </div>
                        </div>
                    </div>
                </div>
            </div>
        </div>
        <div class="col-6">
            <div class="card">
                <div class="card-header">
                    <h3 class="card-title font-weight-bold mr-3 pt-1">Ubicación</h3>
                    <div class="card-tools">
                        <button type="button" class="btn btn-tool" data-card-widget="collapse">
                            <i class="fas fa-minus"></i>
                        </button>
                    </div>
                </div>
                <div class="card-body p-0" style="height: 400px;">
                    <!-- Define una altura fija -->
                    <iframe src="https://www.google.com/maps/embed?pb=!1m18!1m12!1m3!1d26285617.576453168!2d-84.86622600167856!3d-36.46496148004889!2m3!1f0!2f0!3f0!3m2!1i1024!2i768!4f13.1!3m3!1m2!1s0x95bccaf5f5fdc667%3A0x3d2f77992af00fa8!2sArgentina!5e0!3m2!1sen!2sar!4v1714519306937!5m2!1sen!2sar"
                            style="border: 0;
                                   width: 100%;
                                   height: 100%"
                            allowfullscreen=""
                            loading="lazy">
                    </iframe>
                </div>
            </div>
        </div>
    </div>
    <div class="row relevamiento-container">
        <div class="col-6">
            <div class="card">
                <div class="card-header">
                    <h3 class="card-title font-weight-bold mr-3 pt-1">Referente</h3>
                    <div class="card-tools">
                        <button type="button" class="btn btn-tool" data-card-widget="collapse">
                            <i class="fas fa-minus"></i>
                        </button>
                    </div>
                </div>
                <div class="card-body card-comments p-0 pb-1">
                    <div class="nav nav-pills row my-3">
                        <div class="nav-item col-3 d-flex">
                            <div class="comment-text comment-text d-flex flex-column">
                                Nombre completo
                                <span class="username">{{ comedor.referente.nombre | default_if_none:"-" }}, {{ comedor.referente.apellido | default_if_none:"-" }}</span>
                            </div>
                        </div>
                        <div class="nav-item col-3 d-flex">
                            <div class="comment-text comment-text d-flex flex-column">
                                Numero de contacto
                                <span class="username">{{ comedor.referente.celular |   default_if_none:"-" }}</span>
                            </div>
                        </div>
                        <div class="nav-item col-3 d-flex">
                            <div class="comment-text comment-text d-flex flex-column">
                                Mail de contacto
                                <span class="username" style="word-break: break-all;"><a href="mailto:{{ relevamiento.comedor.referente.mail }}">{{ comedor.referente.mail |   default_if_none:"-" }}</a></span>
                            </div>
                        </div>
                        <div class="nav-item col-3 d-flex">
                            <div class="comment-text comment-text d-flex flex-column">
                                Documento
                                <span class="username">{{ comedor.referente.documento |   default_if_none:"-" }}</span>
                            </div>
                        </div>
                    </div>
                </div>
            </div>
        </div>
        <div class="col-6">
            <div class="card">
                <div class="card-header">
                    <h3 class="card-title font-weight-bold mr-3 pt-1">Relevamientos</h3>
                    <div class="card-tools">
                        <a href="{% url 'relevamientos' comedor.id %}"
                           class="btn btn-primary btn-sm mr-3">Ver mas</a>
                        <button type="button"
                                class="btn btn-primary btn-sm"
                                data-bs-toggle="modal"
                                data-bs-target="#RelevamientoModal">Agregar</button>
                        <button type="button" class="btn btn-tool" data-card-widget="collapse">
                            <i class="fas fa-minus"></i>
                        </button>
                    </div>
                </div>
                <div class="card-body row card-comments p-0 pb-1">
                    {% for relevamiento in relevamientos %}
                        <div class="nav nav-pills row my-3">
                            <div class="col-4 d-flex align-self-center">
                                <a href="{% url 'relevamiento_detalle' comedor.id relevamiento.id %}">{{ relevamiento.id }} - {{ relevamiento.fecha_visita|default_if_none:"Pendiente" }}</a>
                            </div>
                            <div class="col-4 d-flex align-self-center">
                                <p {% if relevamiento.estado == "Pendiente" %} style="color: yellow;" {% elif relevamiento.estado == "Visita pendiente" %} style="color: green;" {% else %} style="color: white;" {% endif %}
                                   class="m-0">{{ relevamiento.estado }}</p>
                            </div>
                            {% if relevamiento.estado != "Finalizado" and relevamiento.estado != "Finalizado/Excepciones" %}
                                <button type="button"
                                        class="btn btn-primary col-4"
                                        data-bs-toggle="modal"
                                        data-bs-target="#RelevamientoModalEditar-{{ relevamiento.id }}">
                                    Asignar
                                </button>
                                <div class="modal fade"
                                     id="RelevamientoModalEditar-{{ relevamiento.id }}"
                                     tabindex="-1"
                                     aria-labelledby="RelevamientoModalEditarLabel"
                                     aria-hidden="true">
                                    <div class="modal-dialog">
                                        <div class="modal-content">
                                            <div class="modal-header">
                                                <h5 class="modal-title" id="RelevamientoModalEditarLabel">Asignar territorial a relevamiento {{ relevamiento.id }}</h5>
                                                <button type="button"
                                                        class="btn-close"
                                                        data-bs-dismiss="modal"
                                                        aria-label="Close"></button>
                                            </div>
                                            <form method="post">
                                                {% csrf_token %}
                                                <div class="modal-body">
                                                    <div class="mb-3">
                                                        <input type="hidden" name="relevamiento_id" value="{{ relevamiento.id }}" />
                                                        <label for="inputField" class="form-label">Territorial</label>
                                                        <select name="territorial_editar"
                                                                id="update_territorial_select"
                                                                class="form-control">
                                                            <option value="">No definido</option>
                                                        </select>
                                                    </div>
                                                </div>
                                                <div class="modal-footer">
                                                    <button type="button" class="btn btn-secondary" data-bs-dismiss="modal">Cerrar</button>
                                                    <button type="submit" class="btn btn-primary">Guardar</button>
                                                </div>
                                            </form>
                                        </div>
                                    </div>
                                </div>
                            {% endif %}
                        </div>
                    {% endfor %}
                    <div class="modal fade"
                         id="RelevamientoModal"
                         tabindex="-1"
                         aria-labelledby="RelevamientoModalLabel"
                         aria-hidden="true">
                        <div class="modal-dialog">
                            <div class="modal-content">
                                <div class="modal-header">
                                    <h5 class="modal-title" id="RelevamientoModalLabel">Nuevo relevamiento</h5>
                                    <button type="button"
                                            class="btn-close"
                                            data-bs-dismiss="modal"
                                            aria-label="Close"></button>
                                </div>
                                <form method="post">
                                    {% csrf_token %}
                                    <div class="modal-body">
                                        <div class="mb-3">
                                            <label for="inputField" class="form-label">Territorial</label>
                                            <select name="territorial" id="new_territorial_select" class="form-control">
                                                <option value="">No definido</option>
                                            </select>
                                        </div>
                                    </div>
                                    <div class="modal-footer">
                                        <button type="button" class="btn btn-secondary" data-bs-dismiss="modal">Cerrar</button>
                                        <button type="submit" class="btn btn-primary">Guardar</button>
                                    </div>
                                </form>
                            </div>
                        </div>
                    </div>
                </div>
            </div>
        </div>
    </div>
    <div class="row relevamiento-container">
        <div class="col-12">
            <div class="card">
                <div class="card-header">
                    <h3 class="card-title font-weight-bold mr-3 pt-1">Detalles Admisión</h3>
                    <div class="card-tools">
                        <a href="{% url 'dupla_asignar' pk=comedor.id %}"
                           class="btn btn-primary mr-1 btn-sm">
                            {% if comedor.estado == "Sin Ingreso" %}
                                Asignar Dupla
                            {% else %}
                                Modificar Dupla
                            {% endif %}
                        </a>
                        <button type="button" class="btn btn-tool" data-card-widget="collapse">
                            <i class="fas fa-minus"></i>
                        </button>
                    </div>
                </div>
                <div class="card-body card-comments p-0 pb-1">
                    <div class="nav nav-pills row my-3">
                        <div class="nav-item col-4 d-flex mb-3">
                            <div class="comment-text comment-text d-flex flex-column">
                                Dupla
                                <span class="username">{{ comedor.dupla.nombre |default_if_none:"-" }}</span>
                            </div>
                        </div>
                        <div class="nav-item col-4 d-flex mb-3">
                            <div class="comment-text comment-text d-flex flex-column">
                                Número de Expediente
                                <span class="username">{{ admision.num_expediente |default_if_none:"-" }}</span>
                            </div>
                        </div>
                        <div class="nav-item col-4 d-flex mb-3">
                            <div class="comment-text comment-text d-flex flex-column">
                                Número de IF
                                <span class="username">{{ admision.num_if |default_if_none:"-" }}</span>
                            </div>
                        </div>
                        <div class="nav-item col-4 d-flex mb-3">
                            <div class="comment-text comment-text d-flex flex-column">
                                Tipo de convenio
                                <span class="username">{{ admision.tipo_convenio.nombre |default_if_none:"-" }}</span>
                            </div>
                        </div>
                        <div class="nav-item col-4 d-flex mb-3">
                            <div class="comment-text comment-text d-flex flex-column">
                                Fecha
                                <span class="username">{{ admision.creado |date:'d/m/Y' |default_if_none:"-" }}</span>
                            </div>
                        </div>
                        <div class="nav-item col-4 d-flex mb-3">
                            <div class="comment-text comment-text d-flex flex-column">
                                Estado
                                <span class="username">{{ admision.estado.nombre |default_if_none:"-" }}</span>
                            </div>
                        </div>
                    </div>
                </div>
            </div>
        </div>
    </div>
    <div class="row relevamiento-container">
        <div class="col-12">
            <div class="card">
                <div class="card-header">
                    <h3 class="card-title font-weight-bold mr-3 pt-1">Observaciones</h3>
                    <div class="card-tools">
                        <button type="button" class="btn btn-tool" data-card-widget="collapse">
                            <i class="fas fa-minus"></i>
                        </button>
                    </div>
                </div>
                <div class="card-body row card-comments p-0 pb-1">
                    <div class="nav nav-pills row col-10 my-3">
                        {% for observacion in observaciones %}
                            <div class="col-2 d-flex">
                                <a href="{% url 'observacion_detalle' comedor.id observacion.id %}">{{ observacion.id }} - {{ observacion.fecha_visita }}</a>
                            </div>
                        {% endfor %}
                    </div>
                    <div class="card-tools col-2 d-flex justify-content-end align-items-start my-3">
                        <a href="{% url 'observacion_crear' comedor.id %}"
                           class="btn btn-primary">Agregar</a>
                        <button type="button" class="btn btn-tool" data-card-widget="collapse"></button>
                    </div>
                </div>
            </div>
        </div>
    </div>
    <div class="row relevamiento-container">
        <div class="col-12">
            <div class="card">
                <div class="card-header">
                    <h3 class="card-title font-weight-bold mr-3 pt-1">Imagenes</h3>
                    <div class="card-tools">
                        <button type="button" class="btn btn-tool" data-card-widget="collapse">
                            <i class="fas fa-minus"></i>
                        </button>
                    </div>
                </div>
                <div class="card-body row card-comments p-0 pb-1">
                    <div class="nav nav-pills row col-10 my-3 mx-auto">
                        {% for imagen in imagenes %}
                            <div class="col-2 d-flex">
                                <img src="/media/{{ imagen.imagen }}"
                                     alt="Imagen del comedor"
                                     class="img-fluid my-1 rounded object-fit-contain" />
                            </div>
                        {% endfor %}
                    </div>
                </div>
            </div>
        </div>
    </div>
    {% if contactos_duplas_cargados %}
        <div class="row relevamiento-container">
            <div class="col-12">
                <div class="card">
                    <div class="card-header">
                        <h3 class="card-title font-weight-bold mr-3 pt-1">Contactos Duplas</h3>
                        <div class="card-tools">
                            <button type="button" class="btn btn-tool" data-card-widget="collapse">
                                <i class="fas fa-minus"></i>
                            </button>
                        </div>
                    </div>
                    <div class="card-body p-1">
                        <div class="container m-0 table-responsive">
                            <table class="table table-striped table-bordered table-hover table-sm">
                                <thead>
                                    <tr>
                                        <th>Fecha</th>
                                        <th>Usuario</th>
                                        <th>Tipo</th>
                                        <th>Observaciones</th>
                                    </tr>
                                </thead>
                                {% for contacto  in contactos_duplas_cargados %}
                                    <tbody>
                                        <td>{{ contacto.fecha |date:'d/m/Y' }}</td>
                                        <td>{{ contacto.usuario | default_if_none:"-" }}</td>
                                        <td>{{ contacto.tipo | default_if_none:"-" }}</td>
                                        <td>{{ contacto.observaciones | default_if_none:"-" }}</td>
                                    </tbody>
                                {% endfor %}
                            </table>
                        </div>
                    </div>
                </div>
            </div>
        </div>
    {% endif %}
{% endblock %}
{% block customJS %}
    <script>
        const comedorId = "{{ comedor.id }}"
        const GESTIONAR_API_KEY = "{{ GESTIONAR_API_KEY }}";
        const GESTIONAR_API_CREAR_COMEDOR = "{{ GESTIONAR_API_CREAR_COMEDOR }}";
    </script>
    <script src="{% static 'custom/js/comedordetail.js' %}"></script>
{% endblock %}<|MERGE_RESOLUTION|>--- conflicted
+++ resolved
@@ -207,13 +207,8 @@
                                         </div>
                                         <div class="nav-item d-flex col-6">
                                             <div class="comment-text comment-text d-flex flex-column">
-<<<<<<< HEAD
                                                 Tipo de Comedor
                                                 <span class="username">{{ comedor.tipo_comedor | default_if_none:"-" }}</span>
-=======
-                                                Tipo Comedor
-                                                <span class="username">{{ comedor.tipocomedor.nombre | default_if_none:"-" }}</span>
->>>>>>> 42c7c569
                                             </div>
                                         </div>
                                     </div>
