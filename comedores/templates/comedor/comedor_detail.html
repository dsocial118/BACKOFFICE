{% extends "includes/main.html" %}
{% load static %}
{% block title %}Comedor: {{ comedor.nombre }}{% endblock %}
{% block titulo-pagina %}
    {{ comedor.nombre }}
    <span class="ml-2 h5">| {{ comedor.provincia.nombre | default_if_none:"-" }}, {{ comedor.municipio.nombre | default_if_none:"-" }}, {{ comedor.localidad.nombre | default_if_none:"-" }}</span>
    <span class="ml-2 h5">- {{ comedor.programa.nombre }} - {{ comedor_categoria.categoria.nombre }}</span>
{% endblock %}
{% block breadcrumb %}
    {% include 'components/breadcrumb.html' with items=breadcrumb_items %}
{% endblock %}
{% load crispy_forms_tags %}
{% block content %}
    <link rel="stylesheet" href="{% static 'custom/css/cardsDetail.css' %}" />
    <link rel="stylesheet"
          href="{% static 'custom/css/comedorRelevamiento.css' %}" />
    <link rel="stylesheet"
          href="{% static 'custom/css/galeria-imagenes.css' %}" />
    <div class="row justify-content-between d-print-none mx-1 mb-3">
        <div class="col-auto">
            <a href="{% url 'comedores' %}"
               class="btn btn-secondary mr-1 backbutton-handler">Volver</a>
        </div>
        <div class="col-auto">
            {% if rendicion_cuentas_final_activo == True %}
                <a href="{% url 'rendicion_cuentas_final' pk=comedor.id %}"
                   class="btn btn-primary mr-1">Rendicion de Cuentas Final</a>
            {% endif %}
            <a href="{% url 'nomina_ver' pk=comedor.id %}"
               class="btn btn-primary mr-1">Nomina</a>
            <a href="{% url 'dupla_asignar' pk=comedor.id %}"
               class="btn btn-primary mr-1">
                {% if comedor.estado == "Sin Ingreso" %}
                    Asignar Dupla
                {% else %}
                    Modificar Dupla
                {% endif %}
            </a>
            <a href="{% url 'comedor_intervencion_ver' comedor.id %}"
               class="btn btn-primary mr-1">Intervenciones</a>
            <a href="{% url 'comedor_editar' comedor.id %}"
               class="btn btn-primary mr-1">Editar</a>
            <a href="#" class="btn btn-secondary print mr-1 d-none d-sm-inline">Imprimir</a>
            <a href="{% url 'comedor_eliminar' comedor.id %}" class="btn btn-danger">Eliminar</a>
        </div>
    </div>
    <div class="row text-center mb-3">
        <div class="col-xl-2 col-lg-4 col-md-4 col-sm-6 pt-3">
            <div class="info-card bg-card">
                <div class="row">
                    <div class="col-3">
                        <i class="fa fa-clipboard fa-2x"></i>
                    </div>
                    <div class="col-9 text-start">
                        <p>{{ count_relevamientos }}</p>
                    </div>
                </div>
                <div class="row info-card-label">
                    <h5 class="mt-2">Relevamientos</h5>
                </div>
            </div>
        </div>
        <div class="col-xl-2 col-lg-4 col-md-4 col-sm-6 pt-3">
            <div class="info-card bg-card">
                <div class="row">
                    <div class="col-3">
                        <i class="fa fa-users fa-2x"></i>
                    </div>
                    <div class="col-9 text-start">
                        <p>{{ count_beneficiarios }}</p>
                    </div>
                </div>
                <div class="row info-card-label">
                    <h5 class="mt-2">Beneficiarios</h5>
                </div>
            </div>
        </div>
        <div class="col-xl-2 col-lg-4 col-md-4 col-sm-6 pt-3">
            <div class="info-card bg-card">
                <div class="row">
                    <div class="col-3">
                        <i class="fa fa-coffee fa-2x"></i>
                    </div>
                    <div class="col-9 text-start">
                        <p>{{ presupuesto_desayuno }}</p>
                    </div>
                </div>
                <div class="row info-card-label">
                    <h5 class="mt-2">Presupuesto Desayuno</h5>
                </div>
            </div>
        </div>
        <div class="col-xl-2 col-lg-4 col-md-4 col-sm-6 pt-3">
            <div class="info-card bg-card">
                <div class="row">
                    <div class="col-3">
                        <i class="fa fa-utensils fa-2x"></i>
                    </div>
                    <div class="col-9 text-start">
                        <p>{{ presupuesto_almuerzo }}</p>
                    </div>
                </div>
                <div class="row info-card-label">
                    <h5 class="mt-2">Presupuesto Almuerzo</h5>
                </div>
            </div>
        </div>
        <div class="col-xl-2 col-lg-4 col-md-4 col-sm-6 pt-3">
            <div class="info-card bg-card">
                <div class="row">
                    <div class="col-3">
                        <i class="fa fa-mug-hot fa-2x"></i>
                    </div>
                    <div class="col-9 text-start">
                        <p>{{ presupuesto_merienda }}</p>
                    </div>
                </div>
                <div class="row info-card-label">
                    <h5 class="mt-2">Presupuesto Merienda</h5>
                </div>
            </div>
        </div>
        <div class="col-xl-2 col-lg-4 col-md-4 col-sm-6 pt-3">
            <div class="info-card bg-card">
                <div class="row">
                    <div class="col-3">
                        <i class="fa fa-concierge-bell fa-2x"></i>
                    </div>
                    <div class="col-9 text-start">
                        <p>{{ presupuesto_cena }}</p>
                    </div>
                </div>
                <div class="row info-card-label">
                    <h5 class="mt-2">Presupuesto Cena</h5>
                </div>
            </div>
        </div>
    </div>
    <div class="row relevamiento-container">
        <div class="col-6">
            <div class="row">
                <div class="col-12">
                    <div class="card card-informacion">
                        <div class="card-header">
                            <h3 class="card-title font-weight-bold mr-3 pt-1">Información</h3>
                            <div class="card-tools">
                                <button type="button" class="btn btn-tool" data-card-widget="collapse">
                                    <i class="fas fa-minus"></i>
                                </button>
                            </div>
                        </div>
                        <div class="card-body card-comments p-0 pb-1">
                            <div class="nav nav-pills row my-3">
                                <div class="col-6">
                                    <div class="row">
                                        <div class="col-6 w-100">
                                            <div class="nav-item d-flex">
                                                <div class="comment-text comment-text d-flex flex-column min-width-100">
                                                    {% if comedor.foto_legajo %}
                                                        <img src="/media/{{ comedor.foto_legajo }}"
                                                             alt="Imagen del comedor"
                                                             class="img-fluid mw-100 rounded" />
                                                    {% else %}
                                                        <img src="{% static 'custom/img/default.png' %}"
                                                             alt="Imagen del comedor"
                                                             class="img-fluid mw-100 rounded" />
                                                    {% endif %}
                                                </div>
                                            </div>
                                        </div>
                                    </div>
                                </div>
                                <div class="col-6">
                                    <div class="row">
                                        <div class="nav-item d-flex col-6">
                                            <div class="comment-text comment-text d-flex flex-column">
                                                Nombre
                                                <span class="username">{{ comedor.nombre | default_if_none:"-" }}</span>
                                            </div>
                                        </div>
                                        <div class="nav-item d-flex col-6">
                                            <div class="comment-text comment-text d-flex flex-column">
                                                ID Externo
                                                <span class="username">{{ comedor.id_externo | default_if_none:"-" }}</span>
                                            </div>
                                        </div>
                                    </div>
                                    <div class="row">
                                        <div class="nav-item d-flex col-6">
                                            <div class="comment-text comment-text d-flex flex-column">
                                                Codigo de Proyecto
                                                <span class="username">{{ comedor.codigo_de_proyecto | default_if_none:"-" }}</span>
                                            </div>
                                        </div>
                                        <div class="nav-item d-flex col-6">
                                            <div class="comment-text comment-text d-flex flex-column">
                                                Tipo de Comedor
                                                <span class="username">{{ comedor.tipo_comedor.nombre | default_if_none:"-" }}</span>
                                            </div>
                                        </div>
                                    </div>
                                    <div class="row">
                                        <div class="nav-item d-flex col-6">
                                            <div class="comment-text comment-text d-flex flex-column">
                                                Organización
                                                <span class="username">{{ comedor.organizacion.nombre | default_if_none:"-" }}</span>
                                            </div>
                                        </div>
                                        <div class="nav-item d-flex col-6">
                                            <div class="comment-text comment-text d-flex flex-column">
                                                Año de comienzo
                                                <span class="username">{{ comedor.comienzo | default_if_none:"-" }}</span>
                                            </div>
                                        </div>
                                    </div>
                                    <div class="row">
                                        <div class="nav-item d-flex col-6">
                                            <div class="comment-text comment-text d-flex flex-column">
                                                Provincia
                                                <span class="username">{{ comedor.provincia.nombre | default_if_none:"-" }}</span>
                                            </div>
                                        </div>
                                        <div class="nav-item d-flex col-6">
                                            <div class="comment-text comment-text d-flex flex-column">
                                                Municipio
                                                <span class="username">{{ comedor.municipio.nombre | default_if_none:"-" }}</span>
                                            </div>
                                        </div>
                                    </div>
                                    <div class="row">
                                        <div class="nav-item d-flex col-6">
                                            <div class="comment-text comment-text d-flex flex-column">
                                                Localidad
                                                <span class="username">{{ comedor.localidad.nombre | default_if_none:"-" }}</span>
                                            </div>
                                        </div>
                                        <div class="nav-item d-flex col-6">
                                            <div class="comment-text comment-text d-flex flex-column">
                                                Partido
                                                <span class="username">{{ comedor.partido | default_if_none:"-" }}</span>
                                            </div>
                                        </div>
                                    </div>
                                    <div class="row">
                                        <div class="nav-item d-flex col-6">
                                            <div class="comment-text comment-text d-flex flex-column">
                                                Barrio
                                                <span class="username">{{ comedor.barrio | default_if_none:"-" }}</span>
                                            </div>
                                        </div>
                                        <div class="nav-item d-flex col-6">
                                            <div class="comment-text comment-text d-flex flex-column">
                                                Codigo postal
                                                <span class="username">{{ comedor.codigo_postal | default_if_none:"-" }}</span>
                                            </div>
                                        </div>
                                    </div>
                                    <div class="row">
                                        <div class="nav-item col-6">
                                            <div class="comment-text comment-text d-flex flex-column">
                                                Calle
                                                <span class="username">{{ comedor.calle | default_if_none:"-" }}</span>
                                            </div>
                                        </div>
                                        <div class="nav-item col-6">
                                            <div class="comment-text comment-text d-flex flex-column">
                                                Número
                                                <span class="username">{{ comedor.numero | default_if_none:"-" }}</span>
                                            </div>
                                        </div>
                                    </div>
                                    <div class="row">
                                        <div class="nav-item col-6">
                                            <div class="comment-text comment-text d-flex flex-column">
                                                Piso
                                                <span class="username">{{ comedor.piso | default_if_none:"-" }}</span>
                                            </div>
                                        </div>
                                        <div class="nav-item col-6">
                                            <div class="comment-text comment-text d-flex flex-column">
                                                Departamento
                                                <span class="username">{{ comedor.departamento | default_if_none:"-" }}</span>
                                            </div>
                                        </div>
                                    </div>
                                    <div class="row">
                                        <div class="nav-item col-6">
                                            <div class="comment-text comment-text d-flex flex-column">
                                                Manzana
                                                <span class="username">{{ comedor.manzana | default_if_none:"-" }}</span>
                                            </div>
                                        </div>
                                        <div class="nav-item col-6">
                                            <div class="comment-text comment-text d-flex flex-column">
                                                Lote
                                                <span class="username">{{ comedor.lote | default_if_none:"-" }}</span>
                                            </div>
                                        </div>
                                    </div>
                                    <div class="row">
                                        <div class="nav-item col-6">
                                            <div class="comment-text comment-text d-flex flex-column">
                                                Entre calle 1
                                                <span class="username">{{ comedor.entre_calle_1 | default_if_none:"-" }}</span>
                                            </div>
                                        </div>
                                        <div class="nav-item col-6">
                                            <div class="comment-text comment-text d-flex flex-column">
                                                Entre calle 2
                                                <span class="username">{{ comedor.entre_calle_2 | default_if_none:"-" }}</span>
                                            </div>
                                        </div>
                                    </div>
                                    <div class="row">
                                        <div class="nav-item col-6">
                                            <div class="comment-text comment-text d-flex flex-column">
                                                Longitud
                                                <span class="username">{{ comedor.longitud | default_if_none:"-" }}</span>
                                            </div>
                                        </div>
                                        <div class="nav-item col-6">
                                            <div class="comment-text comment-text d-flex flex-column">
                                                Latitud
                                                <span class="username">{{ comedor.latitud | default_if_none:"-" }}</span>
                                            </div>
                                        </div>
                                        <div class="nav-item d-flex col-12">
                                            <div class="comment-text comment-text d-flex flex-column">
                                                Estado
                                                <span class="username">{{ comedor.estado }}</span>
                                            </div>
                                        </div>
                                    </div>
                                </div>
                            </div>
                        </div>
                    </div>
                </div>
            </div>
        </div>
        <div class="col-6">
            <div class="card">
                <div class="card-header">
                    <h3 class="card-title font-weight-bold">Ubicación</h3>
                    <div class="card-tools">
                        <button type="button" class="btn btn-tool" data-card-widget="collapse">
                            <i class="fas fa-minus"></i>
                        </button>
                    </div>
                </div>
                <div class="card-body p-0" style="height: 400px;">
                    {% if comedor.calle and comedor.numero and comedor.localidad and comedor.municipio and comedor.provincia %}
                        <iframe width="100%"
                                height="100%"
                                frameborder="0"
                                style="border:0"
                                src="https://maps.google.com/maps?q={{ comedor.calle|urlencode }}+{{ comedor.numero }},+{{ comedor.localidad.nombre|urlencode }},+{{ comedor.municipio.nombre|urlencode }},+{{ comedor.provincia.nombre|urlencode }}&output=embed"
                                allowfullscreen>
                        </iframe>
                    {% else %}
                        <div class="p-4 text-center text-muted">No hay datos de dirección suficientes para mostrar el mapa.</div>
                    {% endif %}
                </div>
            </div>
        </div>
        <div class="row relevamiento-container">
            <div class="col-6">
                <div class="card">
                    <div class="card-header">
                        <h3 class="card-title font-weight-bold mr-3 pt-1">Referente</h3>
                        <div class="card-tools">
                            <button type="button" class="btn btn-tool" data-card-widget="collapse">
                                <i class="fas fa-minus"></i>
                            </button>
                        </div>
                    </div>
                    <div class="card-body card-comments p-0 pb-1">
                        <div class="nav nav-pills row my-3">
                            <div class="nav-item col-3 d-flex">
                                <div class="comment-text comment-text d-flex flex-column">
                                    Nombre completo
                                    <span class="username">{{ comedor.referente.nombre | default_if_none:"-" }}, {{ comedor.referente.apellido | default_if_none:"-" }}</span>
                                </div>
                            </div>
                            <div class="nav-item col-3 d-flex">
                                <div class="comment-text comment-text d-flex flex-column">
                                    Numero de contacto
                                    <span class="username">{{ comedor.referente.celular |   default_if_none:"-" }}</span>
                                </div>
                            </div>
                            <div class="nav-item col-3 d-flex">
                                <div class="comment-text comment-text d-flex flex-column">
                                    Mail de contacto
                                    <span class="username" style="word-break: break-all;"><a href="mailto:{{ relevamiento.comedor.referente.mail }}">{{ comedor.referente.mail |   default_if_none:"-" }}</a></span>
                                </div>
                            </div>
                            <div class="nav-item col-3 d-flex">
                                <div class="comment-text comment-text d-flex flex-column">
                                    Documento
                                    <span class="username">{{ comedor.referente.documento |   default_if_none:"-" }}</span>
                                </div>
                            </div>
                        </div>
                    </div>
                </div>
            </div>
            <div class="col-6">
                <div class="card">
                    <div class="card-header">
                        <h3 class="card-title font-weight-bold mr-3 pt-1">Relevamientos</h3>
                        <div class="card-tools">
                            <a href="{% url 'relevamientos' comedor.id %}"
                               class="btn btn-primary btn-sm mr-3">Ver mas</a>
                            <button type="button"
                                    class="btn btn-primary btn-sm"
                                    data-bs-toggle="modal"
                                    data-bs-target="#RelevamientoModal">Agregar</button>
                            <button type="button" class="btn btn-tool" data-card-widget="collapse">
                                <i class="fas fa-minus"></i>
                            </button>
                        </div>
                    </div>
                    <div class="card-body row card-comments p-0 pb-1">
                        {% for relevamiento in relevamientos %}
                            <div class="nav nav-pills row my-3">
                                <div class="col-4 d-flex align-self-center">
                                    <a href="{% url 'relevamiento_detalle' comedor.id relevamiento.id %}">{{ relevamiento.id }} - {{ relevamiento.fecha_visita|default_if_none:"Pendiente" }}</a>
                                </div>
                                <div class="col-4 d-flex align-self-center">
                                    <p {% if relevamiento.estado == "Pendiente" %} style="color: yellow;" {% elif relevamiento.estado == "Visita pendiente" %} style="color: green;" {% else %} style="color: white;" {% endif %}
                                       class="m-0">{{ relevamiento.estado }}</p>
                                </div>
                                {% if relevamiento.estado != "Finalizado" and relevamiento.estado != "Finalizado/Excepciones" %}
                                    <button type="button"
                                            class="btn btn-primary col-4"
                                            data-bs-toggle="modal"
                                            data-bs-target="#RelevamientoModalEditar-{{ relevamiento.id }}">
                                        Asignar
                                    </button>
                                    <div class="modal fade"
                                         id="RelevamientoModalEditar-{{ relevamiento.id }}"
                                         tabindex="-1"
                                         aria-labelledby="RelevamientoModalEditarLabel"
                                         aria-hidden="true">
                                        <div class="modal-dialog">
                                            <div class="modal-content">
                                                <div class="modal-header">
                                                    <h5 class="modal-title" id="RelevamientoModalEditarLabel">Asignar territorial a relevamiento {{ relevamiento.id }}</h5>
                                                    <button type="button"
                                                            class="btn-close"
                                                            data-bs-dismiss="modal"
                                                            aria-label="Close"></button>
                                                </div>
                                                <form method="post"
                                                      action="{% url 'relevamiento_create_edit_ajax' comedor.pk %}">
                                                    {% csrf_token %}
                                                    <div class="modal-body">
                                                        <div class="mb-3">
                                                            <input type="hidden" name="relevamiento_id" value="{{ relevamiento.id }}" />
                                                            <label for="inputField" class="form-label">Territorial</label>
                                                            <select name="territorial_editar"
                                                                    id="update_territorial_select"
                                                                    class="form-control">
                                                                <option value="">No definido</option>
                                                            </select>
                                                        </div>
                                                    </div>
                                                    <div class="modal-footer">
                                                        <button type="button" class="btn btn-secondary" data-bs-dismiss="modal">Cerrar</button>
                                                        <button type="submit" class="btn btn-primary">Guardar</button>
                                                    </div>
                                                </form>
                                            </div>
                                        </div>
                                    </div>
                                {% endif %}
                            </div>
                        {% endfor %}
                        <div class="modal fade"
                             id="RelevamientoModal"
                             tabindex="-1"
                             aria-labelledby="RelevamientoModalLabel"
                             aria-hidden="true">
                            <div class="modal-dialog">
                                <div class="modal-content">
                                    <div class="modal-header">
                                        <h5 class="modal-title" id="RelevamientoModalLabel">Nuevo relevamiento</h5>
                                        <button type="button"
                                                class="btn-close"
                                                data-bs-dismiss="modal"
                                                aria-label="Close"></button>
                                    </div>
                                    <form method="post"
                                          action="{% url 'relevamiento_create_edit_ajax' comedor.pk %}">
                                        {% csrf_token %}
                                        <div class="modal-body">
                                            <div class="mb-3">
                                                <label for="inputField" class="form-label">Territorial</label>
                                                <select name="territorial" id="new_territorial_select" class="form-control">
                                                    <option value="">No definido</option>
                                                </select>
                                            </div>
                                        </div>
                                        <div class="modal-footer">
                                            <button type="button" class="btn btn-secondary" data-bs-dismiss="modal">Cerrar</button>
                                            <button type="submit" class="btn btn-primary">Guardar</button>
                                        </div>
                                    </form>
                                </div>
                            </div>
                        </div>
                    </div>
                </div>
            </div>
        </div>
        <div class="row relevamiento-container">
            <div class="col-12">
                <div class="card">
                    <div class="card-header">
                        <h3 class="card-title font-weight-bold mr-3 pt-1">Detalles Admisión</h3>
                        <div class="card-tools">
                            <a href="{% url 'dupla_asignar' pk=comedor.id %}"
                               class="btn btn-primary mr-1 btn-sm">
                                {% if comedor.estado == "Sin Ingreso" %}
                                    Asignar Dupla
                                {% else %}
                                    Modificar Dupla
                                {% endif %}
                            </a>
                            <button type="button" class="btn btn-tool" data-card-widget="collapse">
                                <i class="fas fa-minus"></i>
                            </button>
                        </div>
                    </div>
                    <div class="card-body card-comments p-0 pb-1">
                        <div class="nav nav-pills row my-3">
                            <div class="nav-item col-4 d-flex mb-3">
                                <div class="comment-text comment-text d-flex flex-column">
                                    Dupla
                                    <span class="username">{{ comedor.dupla.nombre |default_if_none:"-" }}</span>
                                </div>
                            </div>
                            <div class="nav-item col-4 d-flex mb-3">
                                <div class="comment-text comment-text d-flex flex-column">
                                    Número de Expediente
                                    <span class="username">{{ admision.num_expediente |default_if_none:"-" }}</span>
                                </div>
                            </div>
                            <div class="nav-item col-4 d-flex mb-3">
                                <div class="comment-text comment-text d-flex flex-column">
                                    Tipo de convenio
                                    <span class="username">{{ admision.tipo_convenio.nombre |default_if_none:"-" }}</span>
                                </div>
                            </div>
                            <div class="nav-item col-4 d-flex mb-3">
                                <div class="comment-text comment-text d-flex flex-column">
                                    Fecha
                                    <span class="username">{{ admision.creado |date:'d/m/Y' |default_if_none:"-" }}</span>
                                </div>
                            </div>
                            <div class="nav-item col-4 d-flex mb-3">
                                <div class="comment-text comment-text d-flex flex-column">
                                    Estado
                                    <span class="username">{{ admision.estado.nombre |default_if_none:"-" }}</span>
                                </div>
                            </div>
                        </div>
                    </div>
                </div>
            </div>
        </div>
        <div class="row relevamiento-container">
            <div class="col-12">
                <div class="card">
                    <div class="card-header">
                        <h3 class="card-title font-weight-bold mr-3 pt-1">Observaciones</h3>
                        <div class="card-tools">
                            <button type="button" class="btn btn-tool" data-card-widget="collapse">
                                <i class="fas fa-minus"></i>
                            </button>
                        </div>
                    </div>
                    <div class="card-body row card-comments p-0 pb-1">
                        <div class="nav nav-pills row col-10 my-3">
                            {% for observacion in observaciones %}
                                <div class="col-2 d-flex">
                                    <a href="{% url 'observacion_detalle' comedor.id observacion.id %}">{{ observacion.id }} - {{ observacion.fecha_visita }}</a>
                                </div>
                            {% endfor %}
                        </div>
                        <div class="card-tools col-2 d-flex justify-content-end align-items-start my-3">
                            <a href="{% url 'observacion_crear' comedor.id %}"
                               class="btn btn-primary">Agregar</a>
                            <button type="button" class="btn btn-tool" data-card-widget="collapse"></button>
                        </div>
                    </div>
                </div>
            </div>
        </div>
        <div class="row relevamiento-container">
            <div class="col-12">
                <div class="card">
                    <div class="card-header">
                        <h3 class="card-title font-weight-bold mr-3 pt-1">
                            <i class="fas fa-images mr-2"></i>
                            Galería de Imágenes
                        </h3>
                        <div class="card-tools">
                            <span class="badge badge-primary mr-2">{{ imagenes|length }} imagen{{ imagenes|length|pluralize:"es" }}</span>
                            <button type="button" class="btn btn-tool" data-card-widget="collapse">
                                <i class="fas fa-minus"></i>
                            </button>
                        </div>
                    </div>
                    <div class="card-body p-3">
                        {% if imagenes %}
                            <div class="galeria-imagenes">
                                {% for imagen in imagenes %}
                                    <div class="imagen-item" data-index="{{ forloop.counter0 }}">
                                        <div class="imagen-container" data-image-url="{{ imagen.imagen.url }}">
                                            <div class="placeholder-imagen">
                                                <i class="fas fa-image"></i>
                                                <div class="loader">
                                                    <div class="spinner-border spinner-border-sm" role="status">
                                                        <span class="sr-only">Cargando...</span>
                                                    </div>
                                                </div>
                                            </div>
                                            <div class="imagen-overlay">
                                                <button type="button"
                                                        class="btn-expandir"
                                                        onclick="abrirModal({{ forloop.counter0 }})">
                                                    <i class="fas fa-expand-alt"></i>
                                                </button>
                                            </div>
                                        </div>
                                        <div class="imagen-info">
                                            <div class="imagen-nombre">
                                                {% if "comedor/" in imagen.imagen.name %}
                                                    {{ imagen.imagen.name|slice:"8:" }}
                                                {% else %}
                                                    {{ imagen.imagen.name }}
                                                {% endif %}
                                            </div>
                                        </div>
                                    </div>
                                {% endfor %}
                            </div>
                        {% else %}
                            <div class="sin-imagenes">
                                <div class="text-center py-5">
                                    <i class="fas fa-image fa-3x text-muted mb-3"></i>
                                    <h5 class="text-muted">No hay imágenes disponibles</h5>
                                    <p class="text-muted">Las imágenes del comedor aparecerán aquí una vez que sean cargadas.</p>
                                </div>
                            </div>
                        {% endif %}
                    </div>
                </div>
            </div>
        </div>
        {% if contactos_duplas_cargados %}
            <div class="row relevamiento-container">
                <div class="col-12">
                    <div class="card">
                        <div class="card-header">
                            <h3 class="card-title font-weight-bold mr-3 pt-1">Contactos Duplas</h3>
                            <div class="card-tools">
                                <button type="button" class="btn btn-tool" data-card-widget="collapse">
                                    <i class="fas fa-minus"></i>
                                </button>
                            </div>
                        </div>
                        <div class="card-body p-1">
                            <div class="container m-0 table-responsive">
                                <table class="table table-striped table-bordered table-hover table-sm">
                                    <thead>
                                        <tr>
                                            <th>Fecha</th>
                                            <th>Usuario</th>
                                            <th>Tipo</th>
                                            <th>Observaciones</th>
                                        </tr>
                                    </thead>
                                    {% for contacto  in contactos_duplas_cargados %}
                                        <tbody>
                                            <td>{{ contacto.fecha |date:'d/m/Y' }}</td>
                                            <td>{{ contacto.usuario | default_if_none:"-" }}</td>
                                            <td>{{ contacto.tipo | default_if_none:"-" }}</td>
                                            <td>{{ contacto.observaciones | default_if_none:"-" }}</td>
                                        </tbody>
                                    {% endfor %}
                                </table>
                            </div>
                        </div>
                    </div>
                </div>
            </div>
        {% endif %}
        <!-- Modal para vista ampliada de imágenes -->
        <div class="modal fade"
             id="imagenModal"
             tabindex="-1"
             aria-labelledby="imagenModalLabel"
             aria-hidden="true">
            <div class="modal-dialog modal-xl modal-dialog-centered">
                <div class="modal-content modal-imagen">
                    <div class="modal-header border-0">
                        <h5 class="modal-title" id="imagenModalLabel">
                            <i class="fas fa-image mr-2"></i>
                            Imagen del comedor
                        </h5>
                        <button type="button"
                                class="btn-close"
                                data-bs-dismiss="modal"
                                aria-label="Cerrar">
                            <i class="fas fa-times"></i>
                        </button>
                    </div>
                    <div class="modal-body p-0">
                        <div class="imagen-modal-container">
                            <div class="imagen-principal">
                                <img id="imagenPrincipal" src="" alt="Imagen ampliada" class="img-fluid" />
                                <div class="controles-navegacion">
                                    <button type="button"
                                            class="btn-nav btn-anterior"
                                            onclick="cambiarImagen(-1)">
                                        <i class="fas fa-chevron-left"></i>
                                    </button>
                                    <button type="button"
                                            class="btn-nav btn-siguiente"
                                            onclick="cambiarImagen(1)">
                                        <i class="fas fa-chevron-right"></i>
                                    </button>
                                </div>
                            </div>
                        </div>
                    </div>
                    <div class="modal-footer border-0 justify-content-between">
                        <div class="info-imagen">
                            <span class="nombre-archivo" id="nombreArchivo">imagen.jpg</span>
                            <span class="contador-imagenes" id="contadorImagenes">1 de 5</span>
                        </div>
                        <div class="acciones-imagen">
                            <button type="button"
                                    class="btn btn-outline-primary btn-sm"
                                    onclick="descargarImagen()">
                                <i class="fas fa-download mr-1"></i>Descargar
                            </button>
                            <button type="button"
                                    class="btn btn-secondary btn-sm"
                                    data-bs-dismiss="modal">
                                <i class="fas fa-times mr-1"></i>Cerrar
                            </button>
                        </div>
                    </div>
                </div>
            </div>
        </div>
    {% endblock %}
    {% block customJS %}
        <script>
        const comedorId = "{{ comedor.id }}"
        const GESTIONAR_API_KEY = "{{ GESTIONAR_API_KEY }}";
        const GESTIONAR_API_CREAR_COMEDOR = "{{ GESTIONAR_API_CREAR_COMEDOR }}";
        </script>
<<<<<<< HEAD
        <script src="{% static 'custom/js/comedordetail_territorial_cache.js' %}"></script>
=======
        <script src="{% static 'custom/js/galeria-imagenes.js' %}"></script>
        <script src="{% static 'custom/js/comedordetail.js' %}"></script>
>>>>>>> 20cd1ebc
    {% endblock %}<|MERGE_RESOLUTION|>--- conflicted
+++ resolved
@@ -764,10 +764,7 @@
         const GESTIONAR_API_KEY = "{{ GESTIONAR_API_KEY }}";
         const GESTIONAR_API_CREAR_COMEDOR = "{{ GESTIONAR_API_CREAR_COMEDOR }}";
         </script>
-<<<<<<< HEAD
+        <script src="{% static 'custom/js/galeria-imagenes.js' %}"></script>
         <script src="{% static 'custom/js/comedordetail_territorial_cache.js' %}"></script>
-=======
-        <script src="{% static 'custom/js/galeria-imagenes.js' %}"></script>
         <script src="{% static 'custom/js/comedordetail.js' %}"></script>
->>>>>>> 20cd1ebc
     {% endblock %}