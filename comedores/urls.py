from django.urls import path

from comedores.views import (
    ComedorCreateView,
    ComedorDeleteView,
    ComedorDetailView,
    ComedorListView,
    ComedorUpdateView,
    ObservacionCreateView,
    ObservacionDeleteView,
    ObservacionDetailView,
    ObservacionUpdateView,
    NominaDetailView,
    NominaCreateView,
    NominaDeleteView,
    AsignarDuplaListView,
    relevamiento_crear_editar_ajax,
    nomina_editar_ajax,
)

from comedores.views_territorial import (
    obtener_territoriales_api,
    sincronizar_territoriales_api,
    estadisticas_cache_territoriales,
)
# Views de prueba eliminadas

from intervenciones.views import (
    sub_estados_intervenciones_ajax,
    IntervencionCreateView,
    IntervencionUpdateView,
    IntervencionDeleteView,
    subir_archivo_intervencion,
    eliminar_archivo_intervencion,
    IntervencionDetailIndividualView,
    IntervencionDetailView,
)
from core.decorators import group_required

urlpatterns = [
    path(
        "comedores/listar",
        group_required(["Comedores Listar", "Tecnico Comedor", "Abogado Dupla"])(
            ComedorListView.as_view()
        ),
        name="comedores",
    ),
    path(
        "comedores/crear",
        group_required(["Comedores Crear"])(ComedorCreateView.as_view()),
        name="comedor_crear",
    ),
    path(
        "comedores/<int:pk>",
        group_required(["Comedores Ver", "Tecnico Comedor", "Abogado Dupla"])(
            ComedorDetailView.as_view()
        ),
        name="comedor_detalle",
    ),
    path(
        "comedores/<int:pk>/editar",
        group_required(["Comedores Editar"])(ComedorUpdateView.as_view()),
        name="comedor_editar",
    ),
    path(
        "comedores/<int:pk>/eliminar",
        group_required(["Comedores Eliminar"])(ComedorDeleteView.as_view()),
        name="comedor_eliminar",
    ),
    path(
        "comedores/<comedor_pk>/observacion/crear",
        group_required(["Comedores Observaciones Crear"])(
            ObservacionCreateView.as_view()
        ),
        name="observacion_crear",
    ),
    path(
        "comedores/<comedor_pk>/observacion/<int:pk>",
        group_required(["Comedores Observaciones Detalle"])(
            ObservacionDetailView.as_view()
        ),
        name="observacion_detalle",
    ),
    path(
        "comedores/<comedor_pk>/observacion/<int:pk>/editar",
        group_required(["Comedores Observaciones Editar"])(
            ObservacionUpdateView.as_view()
        ),
        name="observacion_editar",
    ),
    path(
        "comedores/<comedor_pk>/observacion/<int:pk>/eliminar",
        group_required(["Comedores Observaciones Eliminar"])(
            ObservacionDeleteView.as_view()
        ),
        name="observacion_eliminar",
    ),
    path(
        "comedores/intervencion/ver/<int:pk>",
        group_required(["Comedores Intervencion Ver"])(
            IntervencionDetailView.as_view()
        ),
        name="comedor_intervencion_ver",
    ),
    path(
        "comedores/intervencion/crear/<int:pk>",
        group_required(["Comedores Intervencion Crear"])(
            IntervencionCreateView.as_view()
        ),
        name="comedor_intervencion_crear",
    ),
    path(
        "comedores/intervencion/editar/<int:pk>/<pk2>",
        group_required(["Comedores Intervencion Editar"])(
            IntervencionUpdateView.as_view()
        ),
        name="comedores_intervencion_editar",
    ),
    path(
        "comedores/intervencion/borrar/<int:comedor_id>/<int:intervencion_id>/",
        group_required(["Comedores Nomina Borrar"])(IntervencionDeleteView.as_view()),
        name="comedor_intervencion_borrar",
    ),
    path(
        "comedores/dupla/asignar/<int:pk>",
        group_required(["Comedores Dupla Asignar"])(AsignarDuplaListView.as_view()),
        name="dupla_asignar",
    ),
    path(
        "comedores/ajax/load-subestadosintervenciones/",
        sub_estados_intervenciones_ajax,
        name="ajax_load_subestadosintervenciones",
    ),
    path(
        "intervencion/<int:intervencion_id>/documentacion/subir/",
        subir_archivo_intervencion,
        name="subir_archivo_intervencion",
    ),
    path(
        "intervencion/<int:intervencion_id>/documentacion/eliminar/",
        eliminar_archivo_intervencion,
        name="eliminar_archivo_intervencion",
    ),
    path(
        "intervencion/detalle/<int:pk>/",
        group_required(["Comedores Intervenciones Detalle"])(
            IntervencionDetailIndividualView.as_view()
        ),
        name="intervencion_detalle",
    ),
    path(
        "comedores/<int:pk>/nomina/",
        group_required(["Comedores Nomina Ver"])(NominaDetailView.as_view()),
        name="nomina_ver",
    ),
    path(
        "comedores/editar-nomina/<int:pk>/",
        group_required(["Comedores Nomina Editar"])(nomina_editar_ajax),
        name="nomina_editar_ajax",
    ),
    path(
        "comedores/<int:pk>/nomina/crear/",
        group_required(["Comedores Nomina Crear"])(NominaCreateView.as_view()),
        name="nomina_crear",
    ),
    path(
        "comedores/<int:pk>/nomina/<int:pk2>/eliminar/",
        group_required(["Comedores Nomina Borrar"])(NominaDeleteView.as_view()),
        name="nomina_borrar",
    ),
    path(
        "comedores/ajax/<int:pk>/relevamiento/",
        relevamiento_crear_editar_ajax,
        name="relevamiento_create_edit_ajax",
    ),
<<<<<<< HEAD
    # URLs para cache de territoriales
    path(
        "comedores/<int:comedor_id>/territoriales/",
        obtener_territoriales_api,
        name="api_obtener_territoriales",
    ),
    path(
        "comedores/<int:comedor_id>/territoriales/sincronizar/",
        sincronizar_territoriales_api,
        name="api_sincronizar_territoriales",
    ),
    path(
        "comedores/territoriales/estadisticas/",
        estadisticas_cache_territoriales,
        name="api_estadisticas_territoriales",
    ),
    # Endpoints de prueba eliminados
=======
    # esto es prueba de nuevo front para el comedor
    path(
        "comedores_nuevo/<int:pk>",
        group_required(["Comedores Ver", "Tecnico Comedor", "Abogado Dupla"])(
            ComedorDetailView.as_view(template_name="comedor/new_comedor_detail.html")
        ),
        name="nuevo_comedor_detalle",
    ),
>>>>>>> 9570e4ff
]<|MERGE_RESOLUTION|>--- conflicted
+++ resolved
@@ -173,8 +173,15 @@
         relevamiento_crear_editar_ajax,
         name="relevamiento_create_edit_ajax",
     ),
-<<<<<<< HEAD
-    # URLs para cache de territoriales
+    # esto es prueba de nuevo front para el comedor
+    path(
+        "comedores_nuevo/<int:pk>",
+        group_required(["Comedores Ver", "Tecnico Comedor", "Abogado Dupla"])(
+            ComedorDetailView.as_view(template_name="comedor/new_comedor_detail.html")
+        ),
+        name="nuevo_comedor_detalle",
+    ),
+
     path(
         "comedores/<int:comedor_id>/territoriales/",
         obtener_territoriales_api,
@@ -190,15 +197,4 @@
         estadisticas_cache_territoriales,
         name="api_estadisticas_territoriales",
     ),
-    # Endpoints de prueba eliminados
-=======
-    # esto es prueba de nuevo front para el comedor
-    path(
-        "comedores_nuevo/<int:pk>",
-        group_required(["Comedores Ver", "Tecnico Comedor", "Abogado Dupla"])(
-            ComedorDetailView.as_view(template_name="comedor/new_comedor_detail.html")
-        ),
-        name="nuevo_comedor_detalle",
-    ),
->>>>>>> 9570e4ff
 ]