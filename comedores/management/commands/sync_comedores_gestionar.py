--- conflicted
+++ resolved
@@ -20,6 +20,7 @@
 BATCH_SIZE = 100
 RETRIES = 3
 SLEEP_BETWEEN_RETRIES = 3  # seconds
+
 
 
 def send(payload):
@@ -37,12 +38,12 @@
                 return False, e
 
 
+
 class Command(BaseCommand):
     help = "Sincroniza TODOS los campos del Comedor (payload completo)."
 
     def add_arguments(self, parser):
         parser.add_argument(
-<<<<<<< HEAD
             "--dry-run", action="store_true", help="No envía nada, solo muestra IDs."
         )
         parser.add_argument(
@@ -50,37 +51,30 @@
             type=int,
             dest="comedor_id",
             help="ID de Comedor a sincronizar. Si se especifica, ignora --limit.",
-=======
+        )
+        parser.add_argument(
+            "--limit", type=int, default=None, help="Limitar cantidad de comedores."
+        )
+        parser.add_argument(
+            "--workers", type=int, default=MAX_WORKERS, help="Threads para requests."
+        )
+        parser.add_argument(
+            "--batch-size", type=int, default=BATCH_SIZE, help="Tamaño de lote."
+        )
+        parser.add_argument(
             "--comedor-id",
             type=int,
             dest="comedor_id",
             help="ID específico de Comedor a sincronizar. Si se especifica, ignora --limit.",
->>>>>>> 85961bba
-        )
-        parser.add_argument(
-<<<<<<< HEAD
-            "--limit", type=int, default=None, help="Limitar cantidad de comedores."
-        )
-        parser.add_argument(
-            "--workers", type=int, default=MAX_WORKERS, help="Threads para requests."
-        )
-        parser.add_argument(
-            "--batch-size", type=int, default=BATCH_SIZE, help="Tamaño de lote."
-        )
-        parser.add_argument(
             "--verbose",
             action="store_true",
             help="Loguea cada resultado y genera JSON.",
         )
         parser.add_argument(
-=======
->>>>>>> 85961bba
             "--out-file",
             type=str,
             default=None,
             help="Ruta del JSON de resultados (solo con --verbose).",
-<<<<<<< HEAD
-=======
         )
         parser.add_argument(
             "--action",
@@ -88,7 +82,10 @@
             default="Add",
             choices=("Add", "Update"),
             help='Valor para payload["Action"].',
->>>>>>> 85961bba
+            "--out-file",
+            type=str,
+            default=None,
+            help="Ruta del JSON de resultados (solo con --verbose).",
         )
 
     def handle(self, *args, **opts):
@@ -97,23 +94,15 @@
         limit = opts["limit"]
         workers = opts["workers"]
         batch_size = opts["batch_size"]
-<<<<<<< HEAD
-        verbose = opts["verbose"]
-        out_file = opts["out_file"]
-=======
         verbose    = opts["verbose"]
         out_file   = opts["out_file"]
         action = opts["action"]
->>>>>>> 85961bba
 
         # Traemos TODOS los comedores (o filtramos por id/limit). Sin .only.
+        verbose = opts["verbose"]
+        out_file = opts["out_file"]
+
         qs = (
-<<<<<<< HEAD
-            Comedor.objects.filter(
-                Q(programa__isnull=False) | Q(foto_legajo__isnull=False)
-            )
-            .only("id", "programa", "foto_legajo")
-=======
             Comedor.objects.all()
             .select_related(
                 "tipocomedor",
@@ -125,7 +114,10 @@
                 "referente",
                 "dupla",
             )
->>>>>>> 85961bba
+            Comedor.objects.filter(
+                Q(programa__isnull=False) | Q(foto_legajo__isnull=False)
+            )
+            .only("id", "programa", "foto_legajo")
             .order_by("id")
         )
 
