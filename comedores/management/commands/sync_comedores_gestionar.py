--- conflicted
+++ resolved
@@ -43,16 +43,6 @@
     def add_arguments(self, parser):
         parser.add_argument(
             "--dry-run", action="store_true", help="No envía nada, solo muestra IDs."
-<<<<<<< HEAD
-        )
-        parser.add_argument(
-            "--comedor-id",
-            type=int,
-            dest="comedor_id",
-            help="ID de Comedor a sincronizar. Si se especifica, ignora --limit.",
-        )
-        parser.add_argument(
-=======
         )
         parser.add_argument(
             "--comedor-id",
@@ -61,7 +51,6 @@
             help="ID específico de Comedor a sincronizar. Si se especifica, ignora --limit.",
         )
         parser.add_argument(
->>>>>>> 9e902a28
             "--limit", type=int, default=None, help="Limitar cantidad de comedores."
         )
         parser.add_argument(
@@ -80,8 +69,6 @@
             type=str,
             default=None,
             help="Ruta del JSON de resultados (solo con --verbose).",
-<<<<<<< HEAD
-=======
         )
         parser.add_argument(
             "--action",
@@ -89,7 +76,6 @@
             default="Add",
             choices=("Add", "Update"),
             help='Valor para payload["Action"].',
->>>>>>> 9e902a28
         )
 
     def handle(self, *args, **opts):
@@ -100,19 +86,10 @@
         batch_size = opts["batch_size"]
         verbose = opts["verbose"]
         out_file = opts["out_file"]
-<<<<<<< HEAD
-=======
         action = opts["action"]
->>>>>>> 9e902a28
 
         # Traemos TODOS los comedores (o filtramos por id/limit). Sin .only.
         qs = (
-<<<<<<< HEAD
-            Comedor.objects.filter(
-                Q(programa__isnull=False) | Q(foto_legajo__isnull=False)
-            )
-            .only("id", "programa", "foto_legajo")
-=======
             Comedor.objects.all()
             .select_related(
                 "tipocomedor",
@@ -124,7 +101,6 @@
                 "referente",
                 "dupla",
             )
->>>>>>> 9e902a28
             .order_by("id")
         )
 
