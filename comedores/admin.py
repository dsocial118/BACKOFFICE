from django.contrib import admin

from comedores.models.relevamiento import Relevamiento
from comedores.models.comedor import (
    Comedor,
    Observacion,
    TipoDeComedor,
    ValorComida,
    Intervencion,
    SubIntervencion,
    TipoIntervencion,
    EstadosIntervencion,
    Nomina,
)
from comedores.models.relevamiento import (
    CantidadColaboradores,
    FrecuenciaLimpieza,
    FrecuenciaRecepcionRecursos,
    FuenteCompras,
    FuenteRecursos,
    Prestacion,
    TipoAgua,
    TipoCombustible,
    TipoDesague,
    TipoEspacio,
    TipoGestionQuejas,
    TipoModalidadPrestacion,
    TipoRecurso,
<<<<<<< HEAD
    TipoGestionQuejas,
    ValorComida,
    Intervencion,
    SubIntervencion,
    TipoIntervencion,
    EstadosIntervencion,
    Nomina,
    TipoInsumos,
    TipoFrecuenciaInsumos,
    TipoTecnologia,
    TipoAccesoComedor,
    TipoDistanciaTransporte,
=======
>>>>>>> d82fdd45
)

admin.site.register(TipoModalidadPrestacion)
admin.site.register(TipoEspacio)
admin.site.register(TipoCombustible)
admin.site.register(TipoAgua)
admin.site.register(TipoDesague)
admin.site.register(FrecuenciaLimpieza)
admin.site.register(CantidadColaboradores)
admin.site.register(FrecuenciaRecepcionRecursos)
admin.site.register(TipoGestionQuejas)
admin.site.register(TipoRecurso)
admin.site.register(FuenteRecursos)
admin.site.register(FuenteCompras)
admin.site.register(Prestacion)
admin.site.register(Comedor)
admin.site.register(Relevamiento)
admin.site.register(Observacion)
admin.site.register(ValorComida)
admin.site.register(Intervencion)
admin.site.register(SubIntervencion)
admin.site.register(TipoIntervencion)
admin.site.register(EstadosIntervencion)
admin.site.register(Nomina)
admin.site.register(TipoDeComedor)
admin.site.register(TipoInsumos)
admin.site.register(TipoFrecuenciaInsumos)
admin.site.register(TipoTecnologia)
admin.site.register(TipoAccesoComedor)
admin.site.register(TipoDistanciaTransporte)<|MERGE_RESOLUTION|>--- conflicted
+++ resolved
@@ -11,6 +11,11 @@
     TipoIntervencion,
     EstadosIntervencion,
     Nomina,
+    TipoInsumos,
+    TipoFrecuenciaInsumos,
+    TipoTecnologia,
+    TipoAccesoComedor,
+    TipoDistanciaTransporte,
 )
 from comedores.models.relevamiento import (
     CantidadColaboradores,
@@ -26,21 +31,6 @@
     TipoGestionQuejas,
     TipoModalidadPrestacion,
     TipoRecurso,
-<<<<<<< HEAD
-    TipoGestionQuejas,
-    ValorComida,
-    Intervencion,
-    SubIntervencion,
-    TipoIntervencion,
-    EstadosIntervencion,
-    Nomina,
-    TipoInsumos,
-    TipoFrecuenciaInsumos,
-    TipoTecnologia,
-    TipoAccesoComedor,
-    TipoDistanciaTransporte,
-=======
->>>>>>> d82fdd45
 )
 
 admin.site.register(TipoModalidadPrestacion)
