from django.core.validators import MaxValueValidator, MinValueValidator
from django.db import models
from django.forms import ValidationError
from django.utils import timezone

from comedores.models.comedor import (
    Comedor,
    Referente,
)


class TipoInsumos(models.Model):
    """
    Opciones de tipos de insumos recibidos por un Comedor/Merendero
    """

    nombre = models.CharField(max_length=255, unique=True)

    def __str__(self):
        return str(self.nombre)

    class Meta:
        verbose_name = "Tipo de insumo recibido"
        verbose_name_plural = "Tipos de insumos recibidos"
        ordering = ["nombre"]


class TipoFrecuenciaInsumos(models.Model):
    """
    Opciones de frecuencias de insumos recibidos
    """

    nombre = models.CharField(max_length=255, unique=True)

    def __str__(self):
        return str(self.nombre)

    class Meta:
        verbose_name = "Frecuencia de insumos recibidos"
        verbose_name_plural = "Frecuencias de insumos recibidos"
        ordering = ["nombre"]


class TipoTecnologia(models.Model):
    """
    Opciones de tipos de tecnologia utilizada en un Comedor/Merendero
    """

    nombre = models.CharField(max_length=255, unique=True)

    def __str__(self):
        return str(self.nombre)

    class Meta:
        verbose_name = "Tipo de tecnologia"
        verbose_name_plural = "Tipos de tecnologia"
        ordering = ["nombre"]


class TipoAccesoComedor(models.Model):
    """
    Opciones de tipos de acceso al Comedor/Merendero
    """

    nombre = models.CharField(max_length=255, unique=True)

    def __str__(self):
        return str(self.nombre)

    class Meta:
        verbose_name = "Tipo de acceso al comedor"
        verbose_name_plural = "Tipos de acceso al comedor"
        ordering = ["nombre"]


class TipoDistanciaTransporte(models.Model):
    """
    Opciones de distancias de transporte al Comedor/Merendero
    """

    nombre = models.CharField(max_length=255, unique=True)

    def __str__(self):
        return str(self.nombre)

    class Meta:
        verbose_name = "Distancia de transporte"
        verbose_name_plural = "Distancias de transporte"
        ordering = ["nombre"]


class TipoAgua(models.Model):
    """
    Opciones de tipos de abastecimiento de agua de un Comedor/Merendero
    """

    nombre = models.CharField(max_length=255, unique=True)

    def __str__(self):
        return str(self.nombre)

    class Meta:
        verbose_name = "Tipo de abastecimiento de agua"
        verbose_name_plural = "Tipos de abastecimientos de agua"
        ordering = ["nombre"]


class TipoCombustible(models.Model):
    """
    Opciones de tipos de abastecimiento de combustible de un Comedor/Merendero
    """

    nombre = models.CharField(max_length=255, unique=True)

    def __str__(self):
        return str(self.nombre)

    class Meta:
        verbose_name = "Tipo de abastecimiento de combustible"
        verbose_name_plural = "Tipos de abastecimientos de combustible"
        ordering = ["nombre"]


class EspacioCocina(models.Model):
    """
    Informacion relacionada a la cocina y almacenamiento de alimentos
    """

    espacio_elaboracion_alimentos = models.BooleanField(default=False)
    almacenamiento_alimentos_secos = models.BooleanField(default=False)
    heladera = models.BooleanField(default=False)
    freezer = models.BooleanField(default=False)
    recipiente_residuos_organicos = models.BooleanField(default=False)
    recipiente_residuos_reciclables = models.BooleanField(default=False)
    otros_residuos = models.BooleanField(default=False)
    recipiente_otros_residuos = models.BooleanField(default=False)
    abastecimiento_combustible = models.ManyToManyField(
        TipoCombustible,
        related_name="espacios",
        verbose_name="2.2.7 Para cocinar utiliza",
        blank=True,
    )
    abastecimiento_agua = models.ForeignKey(
        to=TipoAgua,
        on_delete=models.PROTECT,
        verbose_name="2.2.8 El abastecimiento del agua es con",
        blank=True,
        null=True,
    )
    abastecimiento_agua_otro = models.CharField(
        max_length=255,
        blank=True,
        null=True,
        verbose_name="En caso de otro, especificar",
    )
    instalacion_electrica = models.BooleanField(default=False)

    class Meta:
        verbose_name = "Espacio de cocina y almacenamiento de alimentos"
        verbose_name_plural = "Espacios de cocina y almacenamiento de alimentos"


class TipoModalidadPrestacion(models.Model):
    """
    Opciones de modalidades de prestacion de un Comedor/Merendero
    """

    nombre = models.CharField(max_length=255, unique=True)

    def __str__(self):
        return str(self.nombre)

    class Meta:
        verbose_name = "Tipo de Modalidad de Prestación"
        verbose_name_plural = "Tipos de Modalidades de Prestación"
        ordering = ["nombre"]


class FuncionamientoPrestacion(models.Model):
    """
    Informacion relacionada al funcionamiento del Comedor/Merendero
    """

    modalidad_prestacion = models.ForeignKey(
        TipoModalidadPrestacion,
        on_delete=models.PROTECT,
        verbose_name="1.1.4 Modalidad de prestación",
        blank=True,
        null=True,
    )
    servicio_por_turnos = models.BooleanField(default=False)
    cantidad_turnos = models.PositiveIntegerField(
        blank=True,
        null=True,
        validators=[
            MinValueValidator(1),
            MaxValueValidator(3),
        ],
    )

    class Meta:
        verbose_name = "Funcionamiento de comedor"
        verbose_name_plural = "Funcionamientos de comedores"


class FrecuenciaLimpieza(models.Model):
    """
    Opciones de frecuencias de limpieza de un Comedor/Merendero
    """

    nombre = models.CharField(max_length=255, unique=True)

    def __str__(self):
        return str(self.nombre)

    class Meta:
        verbose_name = "Frecuencia de limpieza"
        verbose_name_plural = "Frecuencias de limpieza"
        ordering = ["nombre"]


class TipoDesague(models.Model):
    """
    Opciones de tipos de desagues de hinodoro de un Comedor/Merendero
    """

    nombre = models.CharField(max_length=255, unique=True)

    def __str__(self):
        return str(self.nombre)

    class Meta:
        verbose_name = "Tipo de desague del hinodoro"
        verbose_name_plural = "Tipos de desagues del hinodoro"
        ordering = ["nombre"]


class TipoGestionQuejas(models.Model):
    nombre = models.CharField(max_length=255, unique=True)

    def __str__(self):
        return str(self.nombre)

    class Meta:
        verbose_name = "Tipo de gestion de quejas"
        verbose_name_plural = "Tipos de gestion de quejas"


class EspacioPrestacion(models.Model):
    """
    Informacion relacionada al espacio donde se brinda la prestacion del Comedor/Merendero
    """

    espacio_equipado = models.BooleanField(default=False)
    tiene_ventilacion = models.BooleanField(default=False)
    tiene_salida_emergencia = models.BooleanField(default=False)
    salida_emergencia_senializada = models.BooleanField(default=False)
    tiene_equipacion_incendio = models.BooleanField(default=False)
    tiene_botiquin = models.BooleanField(default=False)
    tiene_buena_iluminacion = models.BooleanField(default=False)
    tiene_sanitarios = models.BooleanField(default=False)
    desague_hinodoro = models.ForeignKey(
        to=TipoDesague,
        on_delete=models.PROTECT,
        verbose_name="2.3.9 Si la respuesta anterior es SI, el desagüe del inodoro es",
        blank=True,
        null=True,
    )
    gestion_quejas = models.ForeignKey(
        to=TipoGestionQuejas,
        on_delete=models.PROTECT,
        verbose_name=(
            "2.3.10 ¿El Comedor/Merendero cuenta con alguna forma de "
            "registro de los reclamos sobre la prestacion alimentaria"
        ),
        blank=True,
        null=True,
    )
    gestion_quejas_otro = models.CharField(
        max_length=255,
        blank=True,
        null=True,
        verbose_name="En caso de otro, especificar",
    )
    informacion_quejas = models.BooleanField(default=False)
    frecuencia_limpieza = models.ForeignKey(
        to=FrecuenciaLimpieza,
        on_delete=models.PROTECT,
        verbose_name="2.4.1 ¿Con qué frecuencia se realiza la limpieza de las instalaciones?",
        blank=True,
        null=True,
    )

    class Meta:
        verbose_name = "Espacio donde se brinda la prestacion del Comedor/Merendero"
        verbose_name_plural = (
            "Espacios donde se brinda la prestacion del Comedor/Merendero"
        )


class TipoEspacio(models.Model):
    """
    Opciones de tipos de espacios fisicos para un Comedor/Merendero
    """

    nombre = models.CharField(max_length=255, unique=True)

    def __str__(self):
        return str(self.nombre)

    class Meta:
        verbose_name = "Tipo de espacio fisico"
        verbose_name_plural = "Tipos de espacios fisicos"
        ordering = ["nombre"]


class Espacio(models.Model):
    """
    Informacion relacionada al espacio fisico del Comedor/Merendero.
    Contiene la informacion de la cocina y la prestacion del Comedor/Merendero
    """

    tipo_espacio_fisico = models.ForeignKey(
        to=TipoEspacio,
        on_delete=models.PROTECT,
        verbose_name="2.1.1 ¿En qué tipo de espacio físico funciona el Comedor/Merendero?",
        blank=True,
        null=True,
    )
    espacio_fisico_otro = models.CharField(
        max_length=255,
        blank=True,
        null=True,
        verbose_name="2.1.2 Si eligió 'Otro', especificar",
    )

    cocina = models.OneToOneField(
        to=EspacioCocina,
        on_delete=models.PROTECT,
        blank=True,
        null=True,
    )

    prestacion = models.OneToOneField(
        to=EspacioPrestacion,
        on_delete=models.PROTECT,
        blank=True,
        null=True,
    )

    class Meta:
        verbose_name = "Espacio fisico de comedor"
        verbose_name_plural = "Espacios fisicos de comedores"


class CantidadColaboradores(models.Model):
    """
    Opciones de cantidades de colaboradores de un Comedor/Merendero
    """

    nombre = models.CharField(max_length=255, unique=True)

    def __str__(self):
        return str(self.nombre)

    class Meta:
        verbose_name = "Cantidad de colaboradores"
        verbose_name_plural = "Cantidades de colaboradores"
        ordering = ["nombre"]


class Colaboradores(models.Model):
    """
    Informacion relacionada a las personas que realizan tareas en el Comedor/Merendero
    """

    cantidad_colaboradores = models.ForeignKey(
        to=CantidadColaboradores,
        on_delete=models.PROTECT,
        verbose_name="3.1.1 ¿Qué cantidad de personas realizan tareas en el Comedor / Merendero?",
        blank=True,
        null=True,
    )
    colaboradores_capacitados_alimentos = models.BooleanField(
        default=False,
        verbose_name="3.1.2 ¿El Comedor/Merendero cuentan con personas que realizan tareas capacitadas para la manipulación de alimentos?",
    )
    colaboradores_recibieron_capacitacion_alimentos = models.BooleanField(default=False)
    colaboradores_capacitados_salud_seguridad = models.BooleanField(default=False)
    colaboradores_recibieron_capacitacion_emergencias = models.BooleanField(
        default=False
    )
    colaboradores_recibieron_capacitacion_violencia = models.BooleanField(
        default=False,
        verbose_name=(
            "¿Los colaboradores recibieron capacitación sobre prevención de violencia de género "
            "incluyendo acoso sexual, explotación sexual y abuso infantil?"
        ),
    )


class FrecuenciaRecepcionRecursos(models.Model):
    """
    Opciones de frecuencias de recepcion de recursos para un Comedor/Merendero
    """

    nombre = models.CharField(max_length=255, unique=True)

    def __str__(self):
        return str(self.nombre)

    class Meta:
        verbose_name = "Frecuencia de recepcion de recursos"
        verbose_name_plural = "Frecuencias de recepcion de recursos"
        ordering = ["nombre"]


class TipoRecurso(models.Model):
    """
    Opciones de tipos de recursos recibidos por un Comedor/Merendero
    """

    nombre = models.CharField(max_length=255, unique=True)

    def __str__(self):
        return str(self.nombre)

    class Meta:
        verbose_name = "Tipo de recurso recibido"
        verbose_name_plural = "Tipos de recursos recibidos"
        ordering = ["nombre"]


class FuenteRecursos(models.Model):
    """
    Informacion relacionada a las fuentes de recursos del Comedor/Merendero
    """

    recibe_donaciones_particulares = models.BooleanField(default=False)
    frecuencia_donaciones_particulares = models.ForeignKey(
        to=FrecuenciaRecepcionRecursos,
        on_delete=models.PROTECT,
        verbose_name="4.1.8 Si recibe, ¿Con qué frecuencia recibe donaciones particulares?",
        related_name="frecuencia_donaciones_particulares",
        blank=True,
        null=True,
    )
    recursos_donaciones_particulares = models.ForeignKey(
        to=TipoRecurso,
        on_delete=models.PROTECT,
        verbose_name="4.1.9 ¿Qué tipo de recursos recibe de donaciones particulares?",
        related_name="tipo_donaciones_particulares",
        blank=True,
        null=True,
    )

    recibe_estado_nacional = models.BooleanField(default=False)
    frecuencia_estado_nacional = models.ForeignKey(
        to=FrecuenciaRecepcionRecursos,
        on_delete=models.PROTECT,
        verbose_name="4.1.10 Si recibe, ¿Con qué frecuencia recibe del estado nacional?",
        related_name="frecuencia_estado_nacional",
        blank=True,
        null=True,
    )
    recursos_estado_nacional = models.ForeignKey(
        to=TipoRecurso,
        on_delete=models.PROTECT,
        verbose_name="4.1.11 ¿Qué tipo de recursos recibe del estado nacional?",
        related_name="tipo_estado_nacional",
        blank=True,
        null=True,
    )

    recibe_estado_provincial = models.BooleanField(default=False)
    frecuencia_estado_provincial = models.ForeignKey(
        to=FrecuenciaRecepcionRecursos,
        on_delete=models.PROTECT,
        verbose_name="4.1.12 Si recibe, ¿Con qué frecuencia recibe del estado provincial?",
        related_name="frecuencia_estado_provincial",
        blank=True,
        null=True,
    )
    recursos_estado_provincial = models.ForeignKey(
        to=TipoRecurso,
        on_delete=models.PROTECT,
        verbose_name="4.1.15 ¿Qué tipo de recursos recibe del estado provincial?",
        related_name="tipo_estado_provincial",
        blank=True,
        null=True,
    )

    recibe_estado_municipal = models.BooleanField(default=False)
    frecuencia_estado_municipal = models.ForeignKey(
        to=FrecuenciaRecepcionRecursos,
        on_delete=models.PROTECT,
        verbose_name="4.1.16Si recibe, ¿Con qué frecuencia recibe del estado municipal?",
        related_name="frecuencia_estado_municipal",
        blank=True,
        null=True,
    )
    recursos_estado_municipal = models.ForeignKey(
        to=TipoRecurso,
        on_delete=models.PROTECT,
        verbose_name="4.1.17 ¿Qué tipo de recursos recibe del estado municipal?",
        related_name="tipo_estado_municipal",
        blank=True,
        null=True,
    )

    recibe_otros = models.BooleanField(default=False)
    frecuencia_otros = models.ForeignKey(
        to=FrecuenciaRecepcionRecursos,
        on_delete=models.PROTECT,
        verbose_name="4.1.18 Si recibe, ¿Con qué frecuencia recibe de otras fuentes?",
        related_name="frecuencia_otros",
        blank=True,
        null=True,
    )
    recursos_otros = models.ForeignKey(
        to=TipoRecurso,
        on_delete=models.PROTECT,
        verbose_name="4.1.19 ¿Qué tipo de recursos recibe de otras fuentes?",
        related_name="tipo_otros",
        blank=True,
        null=True,
    )

    def clean(self) -> None:
        if self.recibe_donaciones_particulares and (
            not self.frecuencia_donaciones_particulares
            or not self.recursos_donaciones_particulares
        ):
            raise ValueError(
                "Si recibe donaciones particulares, debe completar la frecuencia y el tipo de recurso"
            )

        if self.recibe_estado_nacional and (
            not self.frecuencia_estado_nacional or not self.recursos_estado_nacional
        ):
            raise ValueError(
                "Si recibe del estado nacional, debe completar la frecuencia y el tipo de recurso"
            )

        if self.recibe_estado_provincial and (
            not self.frecuencia_estado_provincial or not self.recursos_estado_provincial
        ):
            raise ValueError(
                "Si recibe del estado provincial, debe completar la frecuencia y el tipo de recurso"
            )

        if self.recibe_estado_municipal and (
            not self.frecuencia_estado_municipal or not self.recursos_estado_municipal
        ):
            raise ValueError(
                "Si recibe del estado municipal, debe completar la frecuencia y el tipo de recurso"
            )

        if self.recibe_otros and (not self.frecuencia_otros or not self.recursos_otros):
            raise ValueError(
                "Si recibe otros recursos, debe completar la frecuencia y el tipo de recurso"
            )

        return super().clean()

    class Meta:
        verbose_name = "Fuente de recursos"
        verbose_name_plural = "Fuentes de recursos"


class FuenteCompras(models.Model):
    """
    Informacion relacionada a la realizacion de compras para abastecer el Comedor/Merendero
    """

    almacen_cercano = models.BooleanField(default=False)
    verduleria = models.BooleanField(default=False)
    granja = models.BooleanField(default=False)
    carniceria = models.BooleanField(default=False)
    pescaderia = models.BooleanField(default=False)
    supermercado = models.BooleanField(default=False)
    mercado_central = models.BooleanField(default=False)
    ferias_comunales = models.BooleanField(default=False)
    mayoristas = models.BooleanField(default=False)
    otro = models.BooleanField(default=False)

    class Meta:
        verbose_name = "Fuente de compras"
        verbose_name_plural = "Fuentes de compras"


class Prestacion(models.Model):
    """
    Modelo que representa una prestación brindada en un Comedor/Merendero.
    """

    # TODO: Esto tiene que se refactorizado, pero se como hacer los formularios :p
    lunes_desayuno_actual = models.PositiveIntegerField(null=True, blank=True)
    lunes_desayuno_espera = models.PositiveIntegerField(null=True, blank=True)
    lunes_almuerzo_actual = models.PositiveIntegerField(null=True, blank=True)
    lunes_almuerzo_espera = models.PositiveIntegerField(null=True, blank=True)
    lunes_merienda_actual = models.PositiveIntegerField(null=True, blank=True)
    lunes_merienda_espera = models.PositiveIntegerField(null=True, blank=True)
    lunes_cena_actual = models.PositiveIntegerField(null=True, blank=True)
    lunes_cena_espera = models.PositiveIntegerField(null=True, blank=True)

    martes_desayuno_actual = models.PositiveIntegerField(null=True, blank=True)
    martes_desayuno_espera = models.PositiveIntegerField(null=True, blank=True)
    martes_almuerzo_actual = models.PositiveIntegerField(null=True, blank=True)
    martes_almuerzo_espera = models.PositiveIntegerField(null=True, blank=True)
    martes_merienda_actual = models.PositiveIntegerField(null=True, blank=True)
    martes_merienda_espera = models.PositiveIntegerField(null=True, blank=True)
    martes_cena_actual = models.PositiveIntegerField(null=True, blank=True)
    martes_cena_espera = models.PositiveIntegerField(null=True, blank=True)

    miercoles_desayuno_actual = models.PositiveIntegerField(null=True, blank=True)
    miercoles_desayuno_espera = models.PositiveIntegerField(null=True, blank=True)
    miercoles_almuerzo_actual = models.PositiveIntegerField(null=True, blank=True)
    miercoles_almuerzo_espera = models.PositiveIntegerField(null=True, blank=True)
    miercoles_merienda_actual = models.PositiveIntegerField(null=True, blank=True)
    miercoles_merienda_espera = models.PositiveIntegerField(null=True, blank=True)
    miercoles_cena_actual = models.PositiveIntegerField(null=True, blank=True)
    miercoles_cena_espera = models.PositiveIntegerField(null=True, blank=True)

    jueves_desayuno_actual = models.PositiveIntegerField(null=True, blank=True)
    jueves_desayuno_espera = models.PositiveIntegerField(null=True, blank=True)
    jueves_almuerzo_actual = models.PositiveIntegerField(null=True, blank=True)
    jueves_almuerzo_espera = models.PositiveIntegerField(null=True, blank=True)
    jueves_merienda_actual = models.PositiveIntegerField(null=True, blank=True)
    jueves_merienda_espera = models.PositiveIntegerField(null=True, blank=True)
    jueves_cena_actual = models.PositiveIntegerField(null=True, blank=True)
    jueves_cena_espera = models.PositiveIntegerField(null=True, blank=True)

    viernes_desayuno_actual = models.PositiveIntegerField(null=True, blank=True)
    viernes_desayuno_espera = models.PositiveIntegerField(null=True, blank=True)
    viernes_almuerzo_actual = models.PositiveIntegerField(null=True, blank=True)
    viernes_almuerzo_espera = models.PositiveIntegerField(null=True, blank=True)
    viernes_merienda_actual = models.PositiveIntegerField(null=True, blank=True)
    viernes_merienda_espera = models.PositiveIntegerField(null=True, blank=True)
    viernes_cena_actual = models.PositiveIntegerField(null=True, blank=True)
    viernes_cena_espera = models.PositiveIntegerField(null=True, blank=True)

    sabado_desayuno_actual = models.PositiveIntegerField(null=True, blank=True)
    sabado_desayuno_espera = models.PositiveIntegerField(null=True, blank=True)
    sabado_almuerzo_actual = models.PositiveIntegerField(null=True, blank=True)
    sabado_almuerzo_espera = models.PositiveIntegerField(null=True, blank=True)
    sabado_merienda_actual = models.PositiveIntegerField(null=True, blank=True)
    sabado_merienda_espera = models.PositiveIntegerField(null=True, blank=True)
    sabado_cena_actual = models.PositiveIntegerField(null=True, blank=True)
    sabado_cena_espera = models.PositiveIntegerField(null=True, blank=True)

    domingo_desayuno_actual = models.PositiveIntegerField(null=True, blank=True)
    domingo_desayuno_espera = models.PositiveIntegerField(null=True, blank=True)
    domingo_almuerzo_actual = models.PositiveIntegerField(null=True, blank=True)
    domingo_almuerzo_espera = models.PositiveIntegerField(null=True, blank=True)
    domingo_merienda_actual = models.PositiveIntegerField(null=True, blank=True)
    domingo_merienda_espera = models.PositiveIntegerField(null=True, blank=True)
    domingo_cena_actual = models.PositiveIntegerField(null=True, blank=True)
    domingo_cena_espera = models.PositiveIntegerField(null=True, blank=True)

    class Meta:
        verbose_name = "Prestacion"
        verbose_name_plural = "Prestaciones"


class Anexo(models.Model):
    """
    Informacion relacionada a los anexos de un Comedor/Merendero
    """

    tipo_insumo = models.ForeignKey(
        to=TipoInsumos,
        on_delete=models.PROTECT,
        verbose_name="¿Qué tipo de insumo recibió?",
        blank=True,
        null=True,
    )
    frecuencia_insumo = models.ForeignKey(
        to=TipoFrecuenciaInsumos,
        on_delete=models.PROTECT,
        verbose_name="¿Con qué frecuencia recibió estos insumos?",
        blank=True,
        null=True,
    )
    tecnologia = models.ForeignKey(
        to=TipoTecnologia,
        on_delete=models.PROTECT,
        verbose_name="¿El espacio comunitario cuenta con?",
        blank=True,
        null=True,
    )
    acceso_comedor = models.ForeignKey(
        to=TipoAccesoComedor,
        on_delete=models.PROTECT,
        verbose_name="Al comedor se accede por...",
        blank=True,
        null=True,
    )
    distancia_transporte = models.ForeignKey(
        to=TipoDistanciaTransporte,
        on_delete=models.PROTECT,
        verbose_name="¿Qué distancia hay desde el comedor al transporte público más cercano?",
        blank=True,
        null=True,
    )
    comedor_merendero = models.BooleanField(default=False)
    insumos_organizacion = models.BooleanField(default=False)
    servicio_internet = models.BooleanField(default=False)
    zona_inundable = models.BooleanField(default=False)
    actividades_jardin_maternal = models.BooleanField(default=False)
    actividades_jardin_infantes = models.BooleanField(default=False)
    apoyo_escolar = models.BooleanField(default=False)
    alfabetizacion_terminalidad = models.BooleanField(default=False)
    capacitaciones_talleres = models.BooleanField(default=False)
    promocion_salud = models.BooleanField(default=False)
    actividades_discapacidad = models.BooleanField(default=False)
    necesidades_alimentarias = models.BooleanField(default=False)
    actividades_recreativas = models.BooleanField(default=False)
    actividades_culturales = models.BooleanField(default=False)
    emprendimientos_productivos = models.BooleanField(default=False)
    actividades_religiosas = models.BooleanField(default=False)
    actividades_huerta = models.BooleanField(default=False)
    espacio_huerta = models.BooleanField(default=False)
    otras_actividades = models.BooleanField(default=False)
    cuales_otras_actividades = models.TextField(blank=True, null=True)
    veces_recibio_insumos_2024 = models.IntegerField(
        default=0,
        verbose_name="¿Cuántas veces recibió estos insumos en el año 2024?",
        blank=True,
        null=True,
    )

    class Meta:
        verbose_name = "Anexo"
        verbose_name_plural = "Anexos"

class ImagenRelevamiento(models.Model):
    imagen = models.ImageField(upload_to="relevamientos/", verbose_name="Imagen")
    url = models.URLField(blank=True, null=True, verbose_name="URL de la imagen")

    class Meta:
        verbose_name = "Imagen de relevamiento"
        verbose_name_plural = "Imágenes de relevamientos"

    def __str__(self):
        return f"Imagen {self.id}"

class MotivoExcepcion(models.Model):
    """
    Opciones de motivos de excepcion para los relevmaientos
    """

    nombre = models.CharField(max_length=255, unique=True)

    def __str__(self):
        return str(self.nombre)

    class Meta:
        verbose_name = "Motivo de excepcion"
        verbose_name_plural = "Motivos de excepcion"


class Excepcion(models.Model):

    motivo = models.ForeignKey(
        MotivoExcepcion, on_delete=models.PROTECT, blank=True, null=True
    )
    descripcion = models.TextField(blank=True, null=True)
    latitud = models.FloatField(
        validators=[MinValueValidator(-90), MaxValueValidator(90)],
        blank=True,
        null=True,
    )
    longitud = models.FloatField(
        validators=[MinValueValidator(-180), MaxValueValidator(180)],
        blank=True,
        null=True,
    )
    adjuntos = models.JSONField(default=list, blank=True, null=True)
    firma = models.CharField(max_length=600, blank=True, null=True)

    class Meta:
        verbose_name = "Excepcion de comedor"
        verbose_name_plural = "Excepciones de comedor"


class Relevamiento(models.Model):

    gestionar_uid = models.CharField(max_length=255, blank=True, null=True)
    estado = models.CharField(max_length=255, blank=True, null=True)
    comedor = models.ForeignKey(
        to=Comedor,
        on_delete=models.CASCADE,
    )
    fecha_visita = models.DateTimeField(null=True, blank=True)
    territorial_nombre = models.CharField(max_length=255, blank=True, null=True)
    territorial_uid = models.CharField(max_length=255, blank=True, null=True)
    funcionamiento = models.OneToOneField(
        to=FuncionamientoPrestacion, on_delete=models.PROTECT, blank=True, null=True
    )
    espacio = models.OneToOneField(
        to=Espacio, on_delete=models.PROTECT, blank=True, null=True
    )
    colaboradores = models.OneToOneField(
        to=Colaboradores, on_delete=models.PROTECT, blank=True, null=True
    )
    recursos = models.OneToOneField(
        to=FuenteRecursos, on_delete=models.PROTECT, blank=True, null=True
    )
    compras = models.OneToOneField(
        to=FuenteCompras, on_delete=models.PROTECT, blank=True, null=True
    )
    prestacion = models.OneToOneField(
        to=Prestacion, on_delete=models.PROTECT, blank=True, null=True
    )
    observacion = models.TextField(blank=True, null=True)
    docPDF = models.URLField(blank=True, null=True)
    responsable_es_referente = models.BooleanField(default=True)
    responsable = models.ForeignKey(
        to=Referente, on_delete=models.PROTECT, null=True, blank=True
    )
    anexo = models.OneToOneField(
        to=Anexo, on_delete=models.PROTECT, blank=True, null=True
    )
<<<<<<< HEAD
    imagenes = models.ManyToManyField(
        to="ImagenRelevamiento",  
        related_name="relevamientos",  
        blank=True,  
        verbose_name="Imágenes del relevamiento",
    )
=======
    excepcion = models.OneToOneField(
        to=Excepcion, on_delete=models.PROTECT, blank=True, null=True
    )

>>>>>>> bb0d3830
    def save(self, *args, **kwargs):
        self.validate_relevamientos_activos()
        self.set_referente_como_responsable()

        super().save(*args, **kwargs)

    def set_referente_como_responsable(self):
        if self.responsable_es_referente:
            self.responsable = self.comedor.referente

    def validate_relevamientos_activos(self):
        if self.estado in ["Pendiente", "Visita pendiente"]:
            relevamiento_existente = (
                Relevamiento.objects.filter(
                    comedor=self.comedor, estado__in=["Pendiente", "Visita pendiente"]
                )
                .exclude(pk=self.pk)
                .exists()
            )

            if relevamiento_existente:
                raise ValidationError(
                    f"Ya existe un relevamiento activo para el comedor '{self.comedor}'."
                )

    class Meta:
        indexes = [
            models.Index(fields=["comedor"]),
        ]
        unique_together = [["comedor", "fecha_visita"]]
        verbose_name = "Relevamiento"
        verbose_name_plural = "Relevamientos"


class CategoriaComedor(models.Model):
    nombre = models.CharField(max_length=255)
    puntuacion_min = models.IntegerField()
    puntuacion_max = models.IntegerField()

    def __str__(self):
        return str(self.nombre)

    class Meta:
        verbose_name = "Categoria de Comedor"
        verbose_name_plural = "Categorias de Comedor"


class ClasificacionComedor(models.Model):
    puntuacion_total = models.IntegerField()
    categoria = models.ForeignKey(
        to=CategoriaComedor, on_delete=models.SET_NULL, null=True
    )
    comedor = models.ForeignKey(to=Comedor, on_delete=models.SET_NULL, null=True)
    relevamiento = models.ForeignKey(
        to=Relevamiento, on_delete=models.SET_NULL, null=True
    )
    fecha = models.DateTimeField(default=timezone.now, blank=True)

    def __str__(self):
        return str(self.puntuacion_total)

    class Meta:
        verbose_name = "Clasificacion de Comedor"
        verbose_name_plural = "Clasificaciones de Comedor"<|MERGE_RESOLUTION|>--- conflicted
+++ resolved
@@ -734,6 +734,46 @@
         verbose_name = "Anexo"
         verbose_name_plural = "Anexos"
 
+
+class MotivoExcepcion(models.Model):
+    """
+    Opciones de motivos de excepcion para los relevmaientos
+    """
+
+    nombre = models.CharField(max_length=255, unique=True)
+
+    def __str__(self):
+        return str(self.nombre)
+
+    class Meta:
+        verbose_name = "Motivo de excepcion"
+        verbose_name_plural = "Motivos de excepcion"
+
+
+class Excepcion(models.Model):
+
+    motivo = models.ForeignKey(
+        MotivoExcepcion, on_delete=models.PROTECT, blank=True, null=True
+    )
+    descripcion = models.TextField(blank=True, null=True)
+    latitud = models.FloatField(
+        validators=[MinValueValidator(-90), MaxValueValidator(90)],
+        blank=True,
+        null=True,
+    )
+    longitud = models.FloatField(
+        validators=[MinValueValidator(-180), MaxValueValidator(180)],
+        blank=True,
+        null=True,
+    )
+    adjuntos = models.JSONField(default=list, blank=True, null=True)
+    firma = models.CharField(max_length=600, blank=True, null=True)
+
+    class Meta:
+        verbose_name = "Excepcion de comedor"
+        verbose_name_plural = "Excepciones de comedor"
+
+
 class ImagenRelevamiento(models.Model):
     imagen = models.ImageField(upload_to="relevamientos/", verbose_name="Imagen")
     url = models.URLField(blank=True, null=True, verbose_name="URL de la imagen")
@@ -744,45 +784,6 @@
 
     def __str__(self):
         return f"Imagen {self.id}"
-
-class MotivoExcepcion(models.Model):
-    """
-    Opciones de motivos de excepcion para los relevmaientos
-    """
-
-    nombre = models.CharField(max_length=255, unique=True)
-
-    def __str__(self):
-        return str(self.nombre)
-
-    class Meta:
-        verbose_name = "Motivo de excepcion"
-        verbose_name_plural = "Motivos de excepcion"
-
-
-class Excepcion(models.Model):
-
-    motivo = models.ForeignKey(
-        MotivoExcepcion, on_delete=models.PROTECT, blank=True, null=True
-    )
-    descripcion = models.TextField(blank=True, null=True)
-    latitud = models.FloatField(
-        validators=[MinValueValidator(-90), MaxValueValidator(90)],
-        blank=True,
-        null=True,
-    )
-    longitud = models.FloatField(
-        validators=[MinValueValidator(-180), MaxValueValidator(180)],
-        blank=True,
-        null=True,
-    )
-    adjuntos = models.JSONField(default=list, blank=True, null=True)
-    firma = models.CharField(max_length=600, blank=True, null=True)
-
-    class Meta:
-        verbose_name = "Excepcion de comedor"
-        verbose_name_plural = "Excepciones de comedor"
-
 
 class Relevamiento(models.Model):
 
@@ -822,19 +823,16 @@
     anexo = models.OneToOneField(
         to=Anexo, on_delete=models.PROTECT, blank=True, null=True
     )
-<<<<<<< HEAD
+    excepcion = models.OneToOneField(
+        to=Excepcion, on_delete=models.PROTECT, blank=True, null=True
+    )
     imagenes = models.ManyToManyField(
         to="ImagenRelevamiento",  
         related_name="relevamientos",  
         blank=True,  
         verbose_name="Imágenes del relevamiento",
     )
-=======
-    excepcion = models.OneToOneField(
-        to=Excepcion, on_delete=models.PROTECT, blank=True, null=True
-    )
-
->>>>>>> bb0d3830
+
     def save(self, *args, **kwargs):
         self.validate_relevamientos_activos()
         self.set_referente_como_responsable()
