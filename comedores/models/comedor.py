--- conflicted
+++ resolved
@@ -78,35 +78,6 @@
     Representa una Comedor/Merendero.
 
     Atributos:
-<<<<<<< HEAD
-        nombre (CharField): Nombre del comedor.
-        organizacion (ForeignKey): Referencia a la organización asociada (opcional).
-        programa (ForeignKey): Referencia al programa asociado (opcional).
-        id_externo (IntegerField): Identificador externo del comedor (opcional).
-        codigo_de_proyecto (CharField): Código de proyecto asociado al comedor (opcional).
-        comienzo (IntegerField): Año en que comenzó a funcionar el comedor (opcional, entre 1900 y el año actual).
-        tipocomedor (ForeignKey): Tipo de comedor (opcional).
-        dupla (ForeignKey): Dupla técnica asociada (opcional).
-        estado (CharField): Estado actual del comedor. Opciones: "Sin Ingreso" o "Asignado a Dupla Técnica".
-        calle (CharField): Nombre de la calle (opcional).
-        numero (PositiveIntegerField): Número de la calle (opcional).
-        piso (CharField): Piso (opcional).
-        departamento (CharField): Departamento (opcional).
-        manzana (CharField): Manzana (opcional).
-        lote (CharField): Lote (opcional).
-        entre_calle_1 (CharField): Primera calle transversal (opcional).
-        entre_calle_2 (CharField): Segunda calle transversal (opcional).
-        latitud (FloatField): Coordenada de latitud (opcional, entre -90 y 90).
-        longitud (FloatField): Coordenada de longitud (opcional, entre -180 y 180).
-        provincia (ForeignKey): Provincia donde se encuentra el comedor (opcional).
-        municipio (ForeignKey): Municipio (opcional).
-        localidad (ForeignKey): Localidad (opcional).
-        partido (CharField): Partido o distrito (opcional).
-        barrio (CharField): Barrio (opcional).
-        codigo_postal (IntegerField): Código postal (opcional, de 4 a 6 dígitos).
-        referente (ForeignKey): Persona referente del comedor (opcional).
-        foto_legajo (ImageField): Campo para subir una foto o documento (opcional).
-=======
         nombre (CharField): Nombre del Comedor/Merendero.
         comienzo (IntegerField): Año de inicio de la actividad del Comedor/Merendero.
         tipocomedor (ForeignKey): Tipo de Comedor/Merendero.
@@ -122,7 +93,6 @@
         codigo_postal (IntegerField): Código postal del Comedor/Merendero.
         referente (ForeignKey): Referente del Comedor/Merendero.
         dupla (ForeignKey): Dúpla del Comedor/Merendero.
->>>>>>> 42c7c569
     """
 
     nombre = models.CharField(
