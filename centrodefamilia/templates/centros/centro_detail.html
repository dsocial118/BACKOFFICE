--- conflicted
+++ resolved
@@ -1,304 +1,3 @@
-<<<<<<< HEAD
-{% extends "includes/main.html" %} {% load static %} {% block title %}{{
-centro.nombre }}{% endblock %} {% block content %}
-<link rel="stylesheet" href="{% static 'custom/css/centro_detail.css' %}" />
-<div class="container-fluid no-gutters">
-  <!-- ====== 1) ACCIONES: VOLVER / IMPRIMIR ====== -->
-  {% include 'components/ui/detail_header_buttons.html' with
-  back_url='centro_list' edit_url='centro_update' delete_url='centro_delete'
-  object_id=centro.id show_print=True %}
-  <!-- ====== 2) ENCABEZADO full width y redondeado ====== -->
-  <div class="card mb-4 page-header">
-    <div class="card-body">
-      <div class="header-bar"></div>
-      <h1 class="header-title">
-        {{ centro.nombre|capfirst }}
-        <span class="separator">|</span>
-        <span id="tipo-badge" class="badge header-badge"
-          >{{ centro.get_tipo_display|capfirst }}</span
-        >
-      </h1>
-    </div>
-  </div>
-  <!-- ====== 3) UBICACIÓN con barras laterales ====== -->
-  <div class="location-card mb-4">
-    <!-- pestaña izquierda -->
-    <div class="left-tab" id="tab-ubicacion">
-      <span class="tab-text">Ubicación</span>
-    </div>
-    <!-- contenedor del mapa -->
-    <div class="map-container" id="mapa-iframe">
-      {% if centro.calle and centro.numero and centro.localidad and
-      centro.municipio and centro.provincia %}
-      <iframe
-        src="https://maps.google.com/maps?q={{ centro.calle|urlencode }}+{{ centro.numero }},+{{ centro.localidad.nombre|urlencode }},+{{ centro.municipio.nombre|urlencode }},+{{ centro.provincia.nombre|urlencode }}&output=embed"
-        width="100%"
-        height="100%"
-        title="Mapa de ubicación del centro"
-        style="border: 0; border-radius: 8px"
-        allowfullscreen
-      >
-      </iframe>
-      {% else %}
-      <div
-        class="h-100 d-flex align-items-center justify-content-center text-muted"
-      >
-        Sin mapa disponible
-      </div>
-      {% endif %}
-    </div>
-    <!-- contenedor de detalles -->
-    <div class="details-container" id="detalles-ubicacion">
-      <h5>Ubicación</h5>
-      <hr />
-      <ul>
-        <li>
-          <i class="fas fa-road me-2 text-info"></i>Calle: {{ centro.calle }} {{
-          centro.numero }}
-        </li>
-        <li>
-          <i class="fas fa-arrows-alt-h me-2 text-info"></i>Entre Calle1: {{
-          centro.entre_calle_1 }}
-        </li>
-        <li>
-          <i class="fas fa-arrows-alt-h me-2 text-info"></i>Entre Calle2: {{
-          centro.entre_calle_2 }}
-        </li>
-        <li>
-          <i class="fas fa-globe-americas me-2 text-info"></i>{{
-          centro.localidad }}, {{ centro.provincia }}
-        </li>
-        <li>
-          <i class="fas fa-map-pin me-2 text-info"></i>C.P.: {{
-          centro.codigo_postal }}
-        </li>
-        <li>
-          <i class="fas fa-crosshairs me-2 text-info"></i>
-          <a
-            href="https://maps.google.com/?q={{ centro.lat }},{{ centro.lng }}"
-            class="text-info"
-            >{{ centro.lat }}, {{ centro.lng }}</a
-          >
-        </li>
-      </ul>
-      <div class="mt-4">
-        <a
-          href="{% url 'centro_update' centro.id %}"
-          class="btn btn-outline-primary btn-sm"
-          >Editar</a
-        >
-        <a
-          href="{% url 'centro_list' %}"
-          class="btn btn-outline-secondary btn-sm"
-          >Volver</a
-        >
-        <a
-          href="{% url 'actividadcentro_create' centro_id=centro.id %}"
-          class="btn btn-outline-success btn-sm"
-          >Agregar Actividad</a
-        >
-        {% if centro.tipo == 'faro' %}
-        <a
-          href="{% url 'centro_create' %}?faro={{ centro.id }}"
-          class="btn btn-outline-info btn-sm"
-          >Agregar Centro Adherido</a
-        >
-        {% endif %}
-        <a
-          href="{% url 'expediente_list' centro.id %}"
-          class="btn btn-outline-warning btn-sm"
-          >Agregar Expediente CABAL</a
-        >
-      </div>
-    </div>
-    <!-- pestañas verticales derecha -->
-    <div class="right-tabs">
-      <div class="tab-item">
-        <span class="tab-text">Información Básica</span>
-      </div>
-      <div class="tab-item">
-        <span class="tab-text">Datos</span>
-      </div>
-      <div class="tab-item">
-        <span class="tab-text">Relevamientos</span>
-      </div>
-      <div class="tab-item">
-        <span class="tab-text">Interacciones</span>
-      </div>
-    </div>
-  </div>
-  <!-- ====== 4) MÉTRICAS RÁPIDAS ====== -->
-  <div class="d-flex gap-3 mb-4">
-    <div class="flex-fill card bg-navy text-white text-center p-3">
-      <i class="fas fa-lightbulb fa-2x mb-2 text-warning"></i>
-      <div>Centro Adheridos</div>
-      <strong>{{ metricas.centros_faro }}</strong>
-    </div>
-    <div class="flex-fill card bg-navy text-white text-center p-3">
-      <i class="fas fa-folder-open fa-2x mb-2 text-info"></i>
-      <div>Categorías</div>
-      <strong>{{ metricas.categorias }}</strong>
-    </div>
-    <div class="flex-fill card bg-navy text-white text-center p-3">
-      <i class="fas fa-running fa-2x mb-2 text-success"></i>
-      <div>Actividades</div>
-      <strong>{{ metricas.actividades }}</strong>
-    </div>
-    <div class="flex-fill card bg-navy text-white text-center p-3">
-      <i class="fas fa-chart-line fa-2x mb-2 text-primary"></i>
-      <div>Interacciones</div>
-      <strong>{{ metricas.interacciones }}</strong>
-    </div>
-  </div>
-  <!-- ====== 5) CENTROS ADHERIDOS (solo FARO) ====== -->
-  {% if centro.tipo == 'faro' %}
-  <div class="card bg-dark text-white mb-4">
-    <div class="card-header bg-secondary d-flex align-items-center">
-      <h5 class="mb-0">Centros Adheridos</h5>
-      <input
-        id="filterCentros"
-        class="form-control form-control-sm bg-dark text-white border-secondary ms-auto"
-        style="width: 180px"
-        placeholder="Buscar centro…"
-      />
-    </div>
-    <div class="card-body p-0">
-      <div class="table-responsive">
-        <table id="tablaCentros" class="table table-dark table-striped mb-0">
-          <thead>
-            <tr>
-              <th>Nombre</th>
-              <th>Tipo</th>
-              <th>Activo</th>
-            </tr>
-          </thead>
-          <tbody>
-            {% for adh in centros_adheridos_paginados %}
-            <tr>
-              <td>
-                <a class="text-info">{{ adh.nombre }}</a>
-              </td>
-              <td>{{ adh.get_tipo_display }}</td>
-              <td>
-                {% if adh.activo %}
-                <span class="badge bg-success">Sí</span>
-                {% else %}
-                <span class="badge bg-danger">No</span>
-                {% endif %}
-              </td>
-            </tr>
-            {% endfor %}
-          </tbody>
-        </table>
-      </div>
-      {% if not centros_adheridos_paginados %}
-      <div class="p-3 text-center text-muted">No hay centros adheridos.</div>
-      {% endif %}
-    </div>
-    {% if centros_adheridos_paginados.has_other_pages %}
-    <div class="card-footer bg-dark text-center">
-      <ul class="pagination justify-content-center mb-0">
-        {% if centros_adheridos_paginados.has_previous %}
-        <li class="page-item">
-          <a
-            class="page-link bg-secondary text-white"
-            href="?page={{ centros_adheridos_paginados.previous_page_number }}"
-            >Anterior</a
-          >
-        </li>
-        {% endif %} {% for i in centros_adheridos_paginados.paginator.page_range
-        %}
-        <li
-          class="page-item {% if centros_adheridos_paginados.number == i %}active{% endif %}"
-        >
-          <a class="page-link bg-secondary text-white" href="?page={{ i }}"
-            >{{ i }}</a
-          >
-        </li>
-        {% endfor %} {% if centros_adheridos_paginados.has_next %}
-        <li class="page-item">
-          <a
-            class="page-link bg-secondary text-white"
-            href="?page={{ centros_adheridos_paginados.next_page_number }}"
-            >Siguiente</a
-          >
-        </li>
-        {% endif %}
-      </ul>
-    </div>
-    {% endif %}
-  </div>
-  {% endif %}
-  <!-- ====== 6) NÓMINA ASISTENTES ====== -->
-  <div class="row gx-3 mb-4">
-    <div class="col-md-3">
-      <div class="card bg-dark text-white h-100">
-        <div class="card-header bg-secondary">Nómina Asistentes</div>
-        <ul class="list-group list-group-flush">
-          <li
-            class="list-group-item d-flex justify-content-between align-items-center bg-navy text-white"
-          >
-            <div><i class="fas fa-users fa-lg me-2"></i>Asistentes</div>
-            <span class="badge rounded-pill bg-warning"
-              >{{ asistentes.total }}</span
-            >
-          </li>
-          <li
-            class="list-group-item d-flex justify-content-between align-items-center bg-navy text-white"
-          >
-            <div><i class="fas fa-male fa-lg me-2"></i>Hombres</div>
-            <span class="badge rounded-pill bg-info"
-              >{{ asistentes.hombres }}</span
-            >
-          </li>
-          <li
-            class="list-group-item d-flex justify-content-between align-items-center bg-navy text-white"
-          >
-            <div><i class="fas fa-female fa-lg me-2"></i>Mujeres</div>
-            <span class="badge rounded-pill bg-danger"
-              >{{ asistentes.mujeres }}</span
-            >
-          </li>
-          <li
-            class="list-group-item d-flex justify-content-between align-items-center bg-navy text-white"
-          >
-            <div><i class="fas fa-list fa-lg me-2"></i>Lista de espera</div>
-            <span class="badge rounded-pill bg-danger"
-              >{{ asistentes.espera }}</span
-            >
-          </li>
-        </ul>
-      </div>
-    </div>
-    <!-- REPORTE CABAL & DETALLES ADMISIÓN -->
-    <div class="col-md-9">
-      <div id="expedientes-container" class="card bg-dark text-white mb-4">
-        <div class="card-header bg-secondary">Informes CABAL</div>
-        <div class="card-body p-0">
-          <div class="table-responsive">
-            <table class="table table-dark table-striped mb-0">
-              <thead>
-                <tr>
-                  <th>Archivo</th>
-                  <th>Periodo</th>
-                  <th>Fecha de carga</th>
-                  <th class="text-end">Acción</th>
-                </tr>
-              </thead>
-              <tbody>
-                {% for exp in expedientes_cabal %}
-                <tr>
-                  <td>
-                    {% if exp.archivo %}
-                    <a
-                      href="{{ exp.archivo.url }}"
-                      target="_blank"
-                      class="text-info"
-                      >{{ exp.archivo.name|cut:"informes_cabal/" }}</a
-                    >
-                    {% else %}
-                    <span class="text-muted">Sin archivo</span>
-=======
 {% extends "includes/main.html" %}
 {% load static %}
 {% block title %}{{ centro.nombre }}{% endblock %}
@@ -770,278 +469,10 @@
                         </ul>
                     {% else %}
                         <p>No hay observaciones registradas.</p>
->>>>>>> 0143ddaf
                     {% endif %}
-                  </td>
-                  <td>{{ exp.periodo|date:"m/Y" }}</td>
-                  <td>{{ exp.fecha_subida|date:"d/m/Y H:i" }}</td>
-                  <td class="text-end">
-                    <a
-                      href="{% url 'expediente_detail' centro_id=centro.id pk=exp.id %}"
-                      class="btn btn-sm btn-outline-info"
-                      >Ver informe</a
-                    >
-                  </td>
-                </tr>
-                {% empty %}
-                <tr>
-                  <td colspan="4" class="text-center text-muted py-3">
-                    No hay informes cargados.
-                  </td>
-                </tr>
-                {% endfor %}
-              </tbody>
-            </table>
-          </div>
-        </div>
-<<<<<<< HEAD
-        {% if expedientes_cabal.has_other_pages %}
-        <ul class="pagination justify-content-center mb-0">
-          {% if expedientes_cabal.has_previous %}
-          <li class="page-item">
-            <a
-              class="page-link"
-              href="?page_exp={{ expedientes_cabal.previous_page_number }}"
-              >«</a
-            >
-          </li>
-          {% endif %} {% for num in expedientes_cabal.paginator.page_range %}
-          <li
-            class="page-item {% if expedientes_cabal.number == num %}active{% endif %}"
-          >
-            <a class="page-link" href="?page_exp={{ num }}">{{ num }}</a>
-          </li>
-          {% endfor %} {% if expedientes_cabal.has_next %}
-          <li class="page-item">
-            <a
-              class="page-link"
-              href="?page_exp={{ expedientes_cabal.next_page_number }}"
-              >»</a
-            >
-          </li>
-          {% endif %}
-        </ul>
-        {% endif %}
-      </div>
-    </div>
-  </div>
-  <!-- ====== 7) ACTIVIDADES CONFIGURADAS & OBSERVACIONES ====== -->
-  <div class="row gx-3 mb-4">
-    <div class="col-md-6">
-      <div class="card bg-dark text-white actividades-card h-100">
-        <div class="card-header bg-secondary">Actividades en curso</div>
-        <div class="card-body p-3">
-          {% if actividades %}
-          <div class="table-responsive">
-            <table class="table table-dark table-striped mb-0">
-              <thead>
-                <tr>
-                  <th>Actividad</th>
-                  <th>Categoría</th>
-                  <th>Dias</th>
-                  <th>Horario</th>
-                  <th>Estado</th>
-                </tr>
-              </thead>
-              <tbody>
-                {% for act in actividades %}
-                <tr>
-                  <td>
-                    <a
-                      href="{% url 'actividadcentro_detail' centro_id=centro.id pk=act.id %}"
-                      class="text-info text-decoration-none"
-                    >
-                      {{ act.actividad.nombre }}
-                    </a>
-                  </td>
-                  <td>{{ act.actividad.categoria.nombre }}</td>
-                  <td>
-                    {% for dia in act.dias.all %} {{ dia.nombre }} {% if not
-                    forloop.last %},{% endif %} {% empty %}— {% endfor %}
-                  </td>
-                  <td>{{ act.horariosdesde }} - {{ act.horarioshasta }}</td>
-                  <td>{{ act.get_estado_display }}</td>
-                </tr>
-                {% endfor %}
-              </tbody>
-            </table>
-          </div>
-          {% else %}
-          <p>No hay actividades registradas.</p>
-          {% endif %}
-        </div>
-      </div>
-    </div>
-    <div class="col-md-6">
-      <div class="card bg-dark text-white observaciones-card h-100">
-        <div class="card-header bg-secondary">Observaciones</div>
-        <div class="card-body">
-          {% if observaciones %}
-          <ul class="list-unstyled mb-0">
-            {% for obs in observaciones %}
-            <li class="mb-3">
-              <small class="text-muted"
-                >{{ obs.fecha }} – {{ obs.autor }}</small
-              >
-              <p class="mb-0">{{ obs.texto }}</p>
-            </li>
-            {% endfor %}
-          </ul>
-          {% else %}
-          <p>No hay observaciones registradas.</p>
-          {% endif %}
-        </div>
-      </div>
-    </div>
-  </div>
-  <!-- ====== 8) TABLA DE TODAS LAS ACTIVIDADES (con POPUP) ====== -->
-  <div class="card bg-dark text-white mb-4">
-    <div class="card-header bg-secondary d-flex align-items-center">
-      <h5 class="mb-0">Todas las Actividades</h5>
-      <input
-        id="filterActividades"
-        class="form-control form-control-sm bg-dark text-white border-secondary ms-auto"
-        style="width: 180px"
-        placeholder="Buscar actividad…"
-      />
-    </div>
-    <div class="card-body p-0">
-      <div class="table-responsive">
-        <table
-          id="tablaActividades"
-          class="table table-dark table-striped mb-0"
-        >
-          <thead>
-            <tr>
-              <th>Centro</th>
-              <th>Actividad</th>
-              <th>Categoría</th>
-              <th>Estado</th>
-              <th class="text-end">Acción</th>
-            </tr>
-          </thead>
-          <tbody>
-            {% for ac in actividades_paginados %}
-            <tr>
-              <td>{{ ac.centro.nombre }}</td>
-              <td>{{ ac.actividad.nombre }}</td>
-              <td>{{ ac.actividad.categoria.nombre }}</td>
-              <td>{{ ac.get_estado_display }}</td>
-              <td class="text-end">
-                <button
-                  class="btn btn-outline-info btn-sm"
-                  data-bs-toggle="modal"
-                  data-bs-target="#modalAct{{ ac.id }}"
-                >
-                  Detalles
-                </button>
-              </td>
-            </tr>
-            {% endfor %}
-          </tbody>
-        </table>
-      </div>
-      {% if not actividades_paginados %}
-      <div class="p-3 text-center text-muted">No hay actividades.</div>
-      {% endif %}
-    </div>
-    {% if actividades_paginados.has_other_pages %}
-    <div class="card-footer bg-dark text-center">
-      <ul class="pagination justify-content-center mb-0">
-        {% if actividades_paginados.has_previous %}
-        <li class="page-item">
-          <a
-            class="page-link bg-secondary text-white"
-            href="?page_act={{ actividades_paginados.previous_page_number }}"
-            >Anterior</a
-          >
-        </li>
-        {% endif %} {% for i in actividades_paginados.paginator.page_range %}
-        <li
-          class="page-item {% if actividades_paginados.number == i %}active{% endif %}"
-        >
-          <a class="page-link bg-secondary text-white" href="?page_act={{ i }}"
-            >{{ i }}</a
-          >
-        </li>
-        {% endfor %} {% if actividades_paginados.has_next %}
-        <li class="page-item">
-          <a
-            class="page-link bg-secondary text-white"
-            href="?page_act={{ actividades_paginados.next_page_number }}"
-            >Siguiente</a
-          >
-        </li>
-        {% endif %}
-      </ul>
-    </div>
-    {% endif %}
-  </div>
-  <!-- ====== 9) MODALES “Detalles” PARA CADA ACTIVIDAD ====== -->
-  {% for ac in actividades_paginados %}
-  <div
-    class="modal fade"
-    id="modalAct{{ ac.id }}"
-    tabindex="-1"
-    aria-labelledby="modalActLabel{{ ac.id }}"
-    aria-hidden="true"
-  >
-    <div class="modal-dialog modal-dialog-scrollable modal-lg">
-      <div class="modal-content bg-dark text-white">
-        <div class="modal-header">
-          <h5 class="modal-title" id="modalActLabel{{ ac.id }}">
-            {{ ac.actividad.nombre }} – {{ ac.centro.nombre }}
-          </h5>
-          <button
-            type="button"
-            class="btn-close btn-close-white"
-            data-bs-dismiss="modal"
-          ></button>
-        </div>
-        <div class="modal-body">
-          <dl class="row text-white">
-            <dt class="col-5">Cupo Total</dt>
-            <dd class="col-7">{{ ac.cantidad_personas }}</dd>
-            <dt class="col-5">Días</dt>
-            <dd class="col-7">
-              {% for d in ac.dias.all %}
-              <span class="badge bg-secondary">{{ d.nombre }}</span>
-              {% empty %}
-              <span class="text-muted">No especificado</span>
-              {% endfor %}
-            </dd>
-            <dt class="col-5">Horario desde</dt>
-            <dd class="col-7">{{ ac.horariosdesde }}</dd>
-            <dt class="col-5">Horario hasta</dt>
-            <dd class="col-7">{{ ac.horarioshasta }}</dd>
-            <dt class="col-5">Precio</dt>
-            <dd class="col-7">
-              {% if ac.precio %} ${{ ac.precio }} {% else %}
-              <span class="text-muted">Gratuita</span>
-              {% endif %}
-            </dd>
-            <dt class="col-5">Estado</dt>
-            <dd class="col-7">{{ ac.get_estado_display }}</dd>
-          </dl>
-        </div>
-      </div>
-    </div>
-  </div>
-  {% endfor %}
-  <!-- ====== 10) GAUGES POR CATEGORÍAS ====== -->
-  <div class="row gx-3 mb-4">
-    {% for cat in cat_metrics %}
-    <div class="col-6 col-md-3 text-center">
-      <div
-        id="gauge-container-{{ forloop.counter }}"
-        style="width: 150px; height: 100px; margin: 0 auto"
-      ></div>
-      <div class="mt-2 text-white fw-bold">{{ cat.label }}</div>
-    </div>
-    {% endfor %}
-  </div>
-  <script src="{% static 'custom/js/centrodefamilia.js' %}"></script>
-=======
+                </div>
+            </div>
+        </div>
     </div>
     <!-- ====== 8) TABLA DE TODAS LAS ACTIVIDADES (con POPUP) ====== -->
     <div class="card bg-dark text-white mb-4">
@@ -1176,6 +607,5 @@
     </div>
     <script src="{% static 'custom/js/centrodefamilia.js' %}"></script>
     <script src="{% static 'custom/js/detailcentrofamilia.js' %}"></script>
->>>>>>> 0143ddaf
 </div>
 {% endblock %}