{% extends "includes/main.html" %}
{% load static %}
{% block title %}{{ centro.nombre }}{% endblock %}
{% block breadcrumb %}
    {% include 'components/breadcrumb.html' with items=breadcrumb_items %}
{% endblock %}
{% block content %}
    <link rel="stylesheet" href="{% static 'custom/css/centro_detail.css' %}" />
    <!-- 1) HEADER -->
    <div class="card mb-4 page-header">
        <div class="card-body">
            <div class="header-bar"></div>
            <h1 class="header-title mb-0">
                {{ centro.nombre|capfirst }}
                <span class="separator">|</span>
                <span id="tipo-badge" class="badge header-badge">{{ centro.get_tipo_display|capfirst }}</span>
            </h1>
        </div>
    </div>
    <!-- 2) BOTONES DE ACCIÓN -->
<<<<<<< HEAD
    {% include 'components/action_buttons.html' with buttons=action_buttons class="mt-4 mb-4 d-flex justify-content-end" %}
    <!-- 3) UBICACIÓN -->
    <div class="location-card mb-4">
        <div class="left-tab" id="tab-ubicacion">
            <span class="tab-text">Ubicación</span>
        </div>
        <div class="map-container" id="mapa-iframe">
            {% if centro.calle and centro.numero and centro.localidad and centro.municipio and centro.provincia %}
                <iframe src="https://maps.google.com/maps?q={{ centro.calle|urlencode }}+{{ centro.numero }},+{{ centro.localidad.nombre|urlencode }},+{{ centro.municipio.nombre|urlencode }},+{{ centro.provincia.nombre|urlencode }}&output=embed"
                        width="100%"
                        height="100%"
                        frameborder="0"
                        style="border:0;
                               border-radius:8px"
                        allowfullscreen>
                </iframe>
            {% else %}
                <div class="h-100 d-flex align-items-center justify-content-center text-muted">Sin mapa disponible</div>
            {% endif %}
        </div>
        <div class="details-container" id="detalles-ubicacion">
            <div class="section-title">Ubicación</div>
            <hr class="section-divider" />
            <ul>
                <li>
                    <i class="fas fa-road me-2 text-info"></i>Calle: {{ centro.calle }} {{ centro.numero }}
                </li>
                <li>
                    <i class="fas fa-globe-americas me-2 text-info"></i>{{ centro.localidad }}, {{ centro.provincia }}
                </li>
                <li>
                    <i class="fas fa-map-pin me-2 text-info"></i>Domicilio de Actividades: {{ centro.domicilio_actividad }}
                </li>
                <li>
                    <i class="fas fa-phone me-2 text-info"></i>Teléfono: {{ centro.telefono }}
                </li>
                <li>
                    <i class="fas fa-mobile-alt me-2 text-info"></i>Celular: {{ centro.celular }}
                </li>
            </ul>
        </div>
        <div class="right-tabs">
            <div class="tab-item">
                <span class="tab-text">Información Básica</span>
            </div>
            <div class="tab-item">
                <span class="tab-text">Datos</span>
            </div>
            <div class="tab-item">
                <span class="tab-text">Asistencia</span>
            </div>
            <div class="tab-item">
                <span class="tab-text">Referente</span>
            </div>
        </div>
        <!-- Secciones dinámicas ocultas -->
        <div class="content-seccion" id="seccion-informacion-basica">
            <div class="section-title">Información Básica</div>
            <hr class="section-divider" />
            <div class="row g-3">
                <div class="col-sm-6 d-flex">
                    <i class="fas fa-user me-2 text-info mt-1"></i>
                    <div>
                        <div class="fw-bold">Nombre</div>
                        <div>{{ centro.nombre }}</div>
                    </div>
                </div>
                <div class="col-sm-6 d-flex">
                    <i class="fas fa-layer-group me-2 text-info mt-1"></i>
                    <div>
                        <div class="fw-bold">Tipo</div>
                        <div>{{ centro.get_tipo_display }}</div>
                    </div>
                </div>
                <div class="col-sm-6 d-flex">
                    <i class="fas fa-barcode me-2 text-info mt-1"></i>
                    <div>
                        <div class="fw-bold">Código</div>
                        <div>{{ centro.codigo }}</div>
                    </div>
                </div>
                <div class="col-sm-6 d-flex">
                    <i class="fas fa-flag me-2 text-info mt-1"></i>
                    <div>
                        <div class="fw-bold">Provincia</div>
                        <div>{{ centro.provincia }}</div>
                    </div>
                </div>
                <div class="col-sm-6 d-flex">
                    <i class="fas fa-city me-2 text-info mt-1"></i>
                    <div>
                        <div class="fw-bold">Municipio</div>
                        <div>{{ centro.municipio }}</div>
=======
    <div class="mt-4 mb-4 d-flex justify-content-end">
        <div class="btn-group btn-group-sm" role="group" aria-label="Acciones">
            <a href="{% url 'centro_update' centro.id %}"
               class="btn btn-outline-primary">Editar</a>
            <a href="{% url 'centro_list' %}" class="btn btn-outline-secondary">Volver</a>
            <a href="{% url 'actividadcentro_create' centro_id=centro.id %}"
               class="btn btn-outline-success">Agregar Actividad</a>
            {% if centro.tipo == 'faro' %}
                <a href="{% url 'centro_create' %}?faro={{ centro.id }}"
                   class="btn btn-outline-info">Agregar Centro Adherido</a>
            {% endif %}
        </div>
    </div>
    <!-- 3) Acordion -->
    <div class="accordion-horizontal rounded mb-4">
        <!-- panel 1 -->
        <div class="accordion-panel open">
            <div class="accordion-header bg-panel1 rounded-end h6">Ubicación</div>
            <div class="accordion-content">
                <div class="row">
                    <div class="col-12 col-lg-5">
                        <div class="map-container" id="mapa-iframe">
                            {% if centro.calle and centro.numero and centro.localidad and centro.municipio and centro.provincia %}
                                <iframe src="https://maps.google.com/maps?q={{ centro.calle|urlencode }}+{{ centro.numero }},+{{ centro.localidad.nombre|urlencode }},+{{ centro.municipio.nombre|urlencode }},+{{ centro.provincia.nombre|urlencode }}&output=embed"
                                        width="100%"
                                        height="100%"
                                        frameborder="0"
                                        style="border:0;
                                               border-radius:8px"
                                        allowfullscreen>
                                </iframe>
                            {% else %}
                                <div class="h-100 d-flex align-items-center justify-content-center text-muted">Sin mapa disponible</div>
                            {% endif %}
                        </div>
>>>>>>> 587f2eff
                    </div>
                    <div class="col-12 col-lg-7">
                        <div class="details-container" id="detalles-ubicacion">
                            <div class="section-title">Ubicación</div>
                            <hr class="section-divider" />
                            <ul class="no-bullets">
                                <li>
                                    <i class="fas fa-road me-2 text-info"></i>Calle: {{ centro.calle }} {{ centro.numero }}
                                </li>
                                <li>
                                    <i class="fas fa-globe-americas me-2 text-info"></i>{{ centro.localidad }}, {{ centro.provincia }}
                                </li>
                                <li>
                                    <i class="fas fa-map-pin me-2 text-info"></i>Domicilio de Actividades: {{ centro.domicilio_actividad }}
                                </li>
                                <li>
                                    <i class="fas fa-phone me-2 text-info"></i>Teléfono: {{ centro.telefono }}
                                </li>
                                <li>
                                    <i class="fas fa-mobile-alt me-2 text-info"></i>Celular: {{ centro.celular }}
                                </li>
                            </ul>
                        </div>
                    </div>
                </div>
            </div>
        </div>
        <!-- panel 2 -->
        <div class="accordion-panel">
            <div class="accordion-header bg-panel2 h6">Información Basica</div>
            <div class="accordion-content">
                <div class="row">
                    <div class="section-title">Información Básica</div>
                    <hr class="section-divider" />
                    <div class="row g-3 px-3">
                        <div class="col-sm-6 d-flex">
                            <i class="fas fa-user me-2 text-info mt-1"></i>
                            <div>
                                <div class="fw-bold">Nombre</div>
                                <div>{{ centro.nombre }}</div>
                            </div>
                        </div>
                        <div class="col-sm-6 d-flex">
                            <i class="fas fa-layer-group me-2 text-info mt-1"></i>
                            <div>
                                <div class="fw-bold">Tipo</div>
                                <div>{{ centro.get_tipo_display }}</div>
                            </div>
                        </div>
                        <div class="col-sm-6 d-flex">
                            <i class="fas fa-barcode me-2 text-info mt-1"></i>
                            <div>
                                <div class="fw-bold">Código</div>
                                <div>{{ centro.codigo }}</div>
                            </div>
                        </div>
                        <div class="col-sm-6 d-flex">
                            <i class="fas fa-flag me-2 text-info mt-1"></i>
                            <div>
                                <div class="fw-bold">Provincia</div>
                                <div>{{ centro.provincia }}</div>
                            </div>
                        </div>
                        <div class="col-sm-6 d-flex">
                            <i class="fas fa-city me-2 text-info mt-1"></i>
                            <div>
                                <div class="fw-bold">Municipio</div>
                                <div>{{ centro.municipio }}</div>
                            </div>
                        </div>
                        <div class="col-sm-6 d-flex">
                            <i class="fas fa-map-marked-alt me-2 text-info mt-1"></i>
                            <div>
                                <div class="fw-bold">Localidad</div>
                                <div>{{ centro.localidad }}</div>
                            </div>
                        </div>
                    </div>
                </div>
            </div>
        </div>
        <!-- panel 3 -->
        <div class="accordion-panel">
            <div class="accordion-header bg-panel3 h6">Datos</div>
            <div class="accordion-content">
                <div class="row">
                    <div class="section-title">Datos</div>
                    <hr class="section-divider" />
                    <div class="row g-3 px-3">
                        <div class="col-sm-6 d-flex">
                            <i class="fas fa-envelope me-2 text-info mt-1"></i>
                            <div>
                                <div class="fw-bold">Correo electrónico</div>
                                <div>{{ centro.correo }}</div>
                            </div>
                        </div>
                        <div class="col-sm-6 d-flex">
                            <i class="fas fa-globe me-2 text-info mt-1"></i>
                            <div>
                                <div class="fw-bold">Sitio web</div>
                                <div>{{ centro.sitio_web }}</div>
                            </div>
                        </div>
                        <div class="col-sm-6 d-flex">
                            <i class="fas fa-share-alt me-2 text-info mt-1"></i>
                            <div>
                                <div class="fw-bold">Redes sociales</div>
                                <div>{{ centro.link_redes }}</div>
                            </div>
                        </div>
                        <div class="col-sm-6 d-flex">
                            <i class="fas fa-building me-2 text-info mt-1"></i>
                            <div>
                                <div class="fw-bold">Organización</div>
                                <div>{{ centro.organizacion_asociada }}</div>
                            </div>
                        </div>
                    </div>
                </div>
            </div>
        </div>
        <!-- panel 4 -->
        <div class="accordion-panel">
            <div class="accordion-header bg-panel4 h6">Asistencia</div>
            <div class="accordion-content">
                <div class="row">
                    <div class="section-title">Asistencia</div>
                    <hr class="section-divider" />
                    <div class="row g-3 px-3">
                        {% with ultimo=archivos_cabal_centro|first %}
                            {% if ultimo %}
                                <p>
                                    <strong>Último informe CABAL:</strong> {{ ultimo.fecha_subida|date:"d/m/Y H:i" }}
                                </p>
                                <p>
                                    <strong>Subido por:</strong> {{ ultimo.usuario.get_full_name|default:ultimo.usuario.username }}
                                </p>
                            {% else %}
                                <p>No hay informes CABAL vinculados aún.</p>
                            {% endif %}
                        {% endwith %}
                    </div>
                </div>
            </div>
        </div>
        <!-- panel 5 -->
        <div class="accordion-panel">
            <div class="accordion-header bg-panel5 h6">Referente</div>
            <div class="accordion-content">
                <div class="row">
                    <div class="section-title">Referente</div>
                    <hr class="section-divider" />
                    <div class="row g-3 px-3">
                        <div class="col-sm-6 d-flex">
                            <i class="fas fa-user-tie me-2 text-info mt-1"></i>
                            <div>
                                <div class="fw-bold">Responsable</div>
                                <div>{{ centro.nombre_referente }} {{ centro.apellido_referente }}</div>
                            </div>
                        </div>
                        <div class="col-sm-6 d-flex">
                            <i class="fas fa-phone me-2 text-info mt-1"></i>
                            <div>
                                <div class="fw-bold">Teléfono</div>
                                <div>{{ centro.telefono_referente }}</div>
                            </div>
                        </div>
                        <div class="col-sm-6 d-flex">
                            <i class="fas fa-envelope me-2 text-info mt-1"></i>
                            <div>
                                <div class="fw-bold">Correo</div>
                                <div>{{ centro.correo_referente }}</div>
                            </div>
                        </div>
                    </div>
                </div>
            </div>
        </div>
    </div>
    <!-- /Acordion -->
    <!-- 4) MÉTRICAS RÁPIDAS -->
    <div class="d-flex gap-3 mb-4">
        {% if centro.tipo == 'faro' %}
            <div class="flex-fill card bg-navy text-white text-center p-3">
                <i class="fas fa-network-wired fa-2x mb-2 text-warning"></i>
                <div>Centros Adheridos</div>
                <strong>{{ metricas.centros_faro }}</strong>
            </div>
        {% endif %}
        {% if centro.tipo == 'adherido' %}
            <div class="flex-fill card bg-navy text-white text-center p-3">
                <i class="fas fa-dollar-sign fa-2x mb-2 text-success"></i>
                <div>Monto Recaudado</div>
                <strong>${{ total_recaudado }}</strong>
            </div>
        {% endif %}
        <div class="flex-fill card bg-navy text-white text-center p-3">
            <i class="fas fa-layer-group fa-2x mb-2 text-info"></i>
            <div>Categorías</div>
            <strong>{{ metricas.categorias }}</strong>
        </div>
        <div class="flex-fill card bg-navy text-white text-center p-3">
            <i class="fas fa-tasks fa-2x mb-2 text-success"></i>
            <div>Actividades</div>
            <strong>{{ metricas.actividades }}</strong>
        </div>
        <div class="flex-fill card bg-navy text-white text-center p-3">
            <i class="fas fa-user-check fa-2x mb-2 text-primary"></i>
            <div>Inscriptos</div>
            <strong>{{ metricas.inscriptos }}</strong>
        </div>
    </div>
    <!-- 5) CENTROS ADHERIDOS -->
    {% if centro.tipo == 'faro' %}
        <div class="card bg-dark text-white mb-4">
            <div class="card-header bg-secondary d-flex align-items-center">
                <h5 class="mb-0">Centros Adheridos</h5>
                <input id="filterCentros"
                       class="form-control form-control-sm bg-dark text-white border-secondary ms-auto"
                       style="width:180px"
                       placeholder="Buscar centro…" />
            </div>
            <div class="card-body p-0">
                <div class="table-responsive">
                    <table id="tablaCentros" class="table table-dark table-striped mb-0">
                        <thead>
                            <tr>
                                <th>Nombre</th>
                                <th>Tipo</th>
                                <th>Activo</th>
                            </tr>
                        </thead>
                        <tbody>
                            {% for adh in centros_adheridos_paginados %}
                                <tr>
                                    <td>
                                        <a class="text-info">{{ adh.nombre }}</a>
                                    </td>
                                    <td>{{ adh.get_tipo_display }}</td>
                                    <td>
                                        {% if adh.activo %}
                                            <span class="badge bg-success">Sí</span>
                                        {% else %}
                                            <span class="badge bg-danger">No</span>
                                        {% endif %}
                                    </td>
                                </tr>
                            {% endfor %}
                        </tbody>
                    </table>
                </div>
                {% if not centros_adheridos_paginados %}
                    <div class="p-3 text-center text-muted">No hay centros adheridos.</div>
                {% endif %}
            </div>
            {% if centros_adheridos_paginados.has_other_pages %}
                <div class="card-footer bg-dark text-center">
                    <ul class="pagination justify-content-center mb-0">
                        {% if centros_adheridos_paginados.has_previous %}
                            <li class="page-item">
                                <a class="page-link bg-secondary text-white"
                                   href="?page={{ centros_adheridos_paginados.previous_page_number }}">Anterior</a>
                            </li>
                        {% endif %}
                        {% for i in centros_adheridos_paginados.paginator.page_range %}
                            <li class="page-item {% if centros_adheridos_paginados.number == i %}active{% endif %}">
                                <a class="page-link bg-secondary text-white" href="?page={{ i }}">{{ i }}</a>
                            </li>
                        {% endfor %}
                        {% if centros_adheridos_paginados.has_next %}
                            <li class="page-item">
                                <a class="page-link bg-secondary text-white"
                                   href="?page={{ centros_adheridos_paginados.next_page_number }}">Siguiente</a>
                            </li>
                        {% endif %}
                    </ul>
                </div>
            {% endif %}
        </div>
    {% endif %}
    <!-- 6) NÓMINA ASISTENTES & INFORMES CABAL -->
    <div class="row gx-3 mb-4">
        <div class="col-md-3">
            <div class="card bg-dark text-white h-100">
                <div class="card-header bg-secondary">Nómina Asistentes</div>
                <ul class="list-group list-group-flush">
                    <li class="list-group-item d-flex justify-content-between align-items-center bg-navy text-white">
                        <div>
                            <i class="fas fa-users fa-lg me-2"></i>Asistentes
                        </div>
                        <span class="badge rounded-pill bg-warning">{{ asistentes.total }}</span>
                    </li>
                    <li class="list-group-item d-flex justify-content-between align-items-center bg-navy text-white">
                        <div>
                            <i class="fas fa-male fa-lg me-2"></i>Hombres
                        </div>
                        <span class="badge rounded-pill bg-info">{{ asistentes.hombres }}</span>
                    </li>
                    <li class="list-group-item d-flex justify-content-between align-items-center bg-navy text-white">
                        <div>
                            <i class="fas fa-female fa-lg me-2"></i>Mujeres
                        </div>
                        <span class="badge rounded-pill bg-danger">{{ asistentes.mujeres }}</span>
                    </li>
                    <li class="list-group-item d-flex justify-content-between align-items-center bg-navy text-white">
                        <div>
                            <i class="fas fa-list fa-lg me-2"></i>Lista de espera
                        </div>
                        <span class="badge rounded-pill bg-danger">{{ asistentes.espera }}</span>
                    </li>
                </ul>
            </div>
        </div>
        <!-- Informes CABAL por centro -->
        <div class="col-md-9">
            <div id="expedientes-container" class="card bg-dark text-white mb-4">
                <div class="card-header bg-secondary">Informes CABAL</div>
                <div class="card-body p-0">
                    <div class="table-responsive">
                        <table class="table table-dark table-striped mb-0">
                            <thead>
                                <tr>
                                    <th>Archivo</th>
                                    <th>Fecha de carga</th>
                                    <th class="text-end">Acción</th>
                                </tr>
                            </thead>
                            <tbody>
                                {% for a in archivos_cabal_centro %}
                                    <tr>
                                        <td>
                                            <a href="{% url 'informecabal_archivo_centro_detail' centro.id a.id %}"
                                               class="text-info text-decoration-none">{{ a.nombre_original }}</a>
                                        </td>
                                        <td>{{ a.fecha_subida|date:"d/m/Y H:i" }}</td>
                                        <td class="text-end">
                                            <a href="{% url 'informecabal_archivo_centro_detail' centro.id a.id %}"
                                               class="btn btn-sm btn-outline-info">Ver registros</a>
                                        </td>
                                    </tr>
                                {% empty %}
                                    <tr>
                                        <td colspan="3" class="text-center text-muted py-3">No hay informes CABAL con registros vinculados a este centro.</td>
                                    </tr>
                                {% endfor %}
                            </tbody>
                        </table>
                    </div>
                </div>
                <!-- (Si querés paginar archivos_cabal_centro, armamos paginado en la vista y lo renderizamos acá) -->
            </div>
        </div>
    </div>
    <!-- 7) ACTIVIDADES CONFIGURADAS -->
    <div id="actividades-curso-container" class="row gx-3 mb-4">
        <div class="col-md-6">
            <div class="card bg-dark text-white actividades-card h-100">
                <div class="card-header bg-secondary d-flex align-items-center">
                    <h5 class="mb-0">Actividades en curso</h5>
                    <input id="searchCurso"
                           value="{{ request.GET.search_actividades_curso }}"
                           class="form-control form-control-sm bg-dark text-white border-secondary ms-auto"
                           style="width:180px"
                           placeholder="Buscar actividad…" />
                </div>
                <div class="card-body p-3">
                    <div class="table-responsive">
                        <table class="table table-dark table-striped mb-0">
                            <thead>
                                <tr>
                                    <th>Actividad</th>
                                    <th>Categoría</th>
                                    <th>Dias</th>
                                    <th>Horario</th>
                                    <th>Estado</th>
                                </tr>
                            </thead>
                            <tbody>
                                {% for act in actividades %}
                                    <tr>
                                        <td>
                                            <a href="{% url 'actividadcentro_detail' centro_id=centro.id pk=act.id %}"
                                               class="text-info text-decoration-none">{{ act.actividad.nombre }}</a>
                                        </td>
                                        <td>{{ act.actividad.categoria.nombre }}</td>
                                        <td>
                                            {% for dia in act.dias.all %}
                                                {{ dia.nombre }}
                                                {% if not forloop.last %},{% endif %}
                                            {% empty %}&mdash;
                                            {% endfor %}
                                        </td>
                                        <td>{{ act.horariosdesde }} - {{ act.horarioshasta }}</td>
                                        <td>{{ act.get_estado_display }}</td>
                                    </tr>
                                {% endfor %}
                            </tbody>
                        </table>
                    </div>
                </div>
            </div>
        </div>
        <div class="col-md-6">
            <div class="card bg-dark text-white observaciones-card h-100">
                <div class="card-header bg-secondary">Observaciones</div>
                <div class="card-body">
                    {% if observaciones %}
                        <ul class="list-unstyled mb-0">
                            {% for obs in observaciones %}
                                <li class="mb-3">
                                    <small class="text-muted">{{ obs.fecha }} – {{ obs.autor }}</small>
                                    <p class="mb-0">{{ obs.texto }}</p>
                                </li>
                            {% endfor %}
                        </ul>
                    {% else %}
                        <p>No hay observaciones registradas.</p>
                    {% endif %}
                </div>
            </div>
        </div>
    </div>
    <!-- 8) TODAS LAS ACTIVIDADES -->
    <div id="actividades-todas-container" class="card bg-dark text-white mb-4">
        <div class="card-header bg-secondary d-flex align-items-center">
            <h5 class="mb-0">Todas las Actividades</h5>
            <input id="searchActividades"
                   value="{{ request.GET.search_actividades }}"
                   class="form-control form-control-sm bg-dark text-white border-secondary ms-auto"
                   style="width:180px"
                   placeholder="Buscar actividad…" />
        </div>
        <div class="card-body p-0">
            <div class="table-responsive">
                <table id="tablaActividades" class="table table-dark table-striped mb-0">
                    <thead>
                        <tr>
                            <th>Centro</th>
                            <th>Actividad</th>
                            <th>Categoría</th>
                            <th>Estado</th>
                            <th class="text-end">Acción</th>
                        </tr>
                    </thead>
                    <tbody>
                        {% for ac in actividades_paginados %}
                            <tr>
                                <td>{{ ac.centro.nombre }}</td>
                                <td>{{ ac.actividad.nombre }}</td>
                                <td>{{ ac.actividad.categoria.nombre }}</td>
                                <td>{{ ac.get_estado_display }}</td>
                                <td class="text-end">
                                    <button class="btn btn-outline-info btn-sm"
                                            data-bs-toggle="modal"
                                            data-bs-target="#modalAct{{ ac.id }}">Detalles</button>
                                </td>
                            </tr>
                        {% endfor %}
                    </tbody>
                </table>
            </div>
            {% if not actividades_paginados %}<div class="p-3 text-center text-muted">No hay actividades.</div>{% endif %}
        </div>
        {% if actividades_paginados.has_other_pages %}
            <div class="card-footer bg-dark text-center">
                <ul class="pagination justify-content-center mb-0">
                    {% if actividades_paginados.has_previous %}
                        <li class="page-item">
                            <a class="page-link bg-secondary text-white"
                               href="?page_act={{ actividades_paginados.previous_page_number }}&search_actividades={{ request.GET.search_actividades }}">Anterior</a>
                        </li>
                    {% endif %}
                    {% for i in actividades_paginados.paginator.page_range %}
                        <li class="page-item {% if actividades_paginados.number == i %}active{% endif %}">
                            <a class="page-link bg-secondary text-white"
                               href="?page_act={{ i }}&search_actividades={{ request.GET.search_actividades }}">{{ i }}</a>
                        </li>
                    {% endfor %}
                    {% if actividades_paginados.has_next %}
                        <li class="page-item">
                            <a class="page-link bg-secondary text-white"
                               href="?page_act={{ actividades_paginados.next_page_number }}&search_actividades={{ request.GET.search_actividades }}">Siguiente</a>
                        </li>
                    {% endif %}
                </ul>
            </div>
        {% endif %}
    </div>
    <!-- 9) MODALES DE DETALLES -->
    {% for ac in actividades_paginados %}
        <div class="modal fade"
             id="modalAct{{ ac.id }}"
             tabindex="-1"
             aria-labelledby="modalActLabel{{ ac.id }}"
             aria-hidden="true">
            <div class="modal-dialog modal-dialog-scrollable modal-lg">
                <div class="modal-content bg-dark text-white">
                    <div class="modal-header">
                        <h5 class="modal-title" id="modalActLabel{{ ac.id }}">{{ ac.actividad.nombre }} – {{ ac.centro.nombre }}</h5>
                        <button type="button"
                                class="btn-close btn-close-white"
                                data-bs-dismiss="modal"></button>
                    </div>
                    <div class="modal-body">
                        <dl class="row text-white">
                            <dt class="col-5">Cupo Total</dt>
                            <dd class="col-7">
                                {{ ac.cantidad_personas }}
                            </dd>
                            <dt class="col-5">Días</dt>
                            <dd class="col-7">
                                {% for d in ac.dias.all %}
                                    <span class="badge bg-secondary">{{ d.nombre }}</span>
                                    {% empty %}<span class="text-muted">No especificado</span>
                                {% endfor %}
                            </dd>
                            <dt class="col-5">Horario desde</dt>
                            <dd class="col-7">
                                {{ ac.horariosdesde }}
                            </dd>
                            <dt class="col-5">Horario hasta</dt>
                            <dd class="col-7">
                                {{ ac.horarioshasta }}
                            </dd>
                            <dt class="col-5">Precio</dt>
                            <dd class="col-7">
                                {% if ac.precio %}
                                    ${{ ac.precio }}
                                {% else %}
                                    <span class="text-muted">Gratuita</span>
                                {% endif %}
                            </dd>
                            <dt class="col-5">Estado</dt>
                            <dd class="col-7">
                                {{ ac.get_estado_display }}
                            </dd>
                        </dl>
                    </div>
                </div>
            </div>
        </div>
    {% endfor %}
    <!-- 10) GAUGES POR CATEGORÍAS -->
    <div class="row gx-3 mb-4">
        {% for cat in cat_metrics %}
            <div class="col-6 col-md-3 text-center">
                <div id="gauge-container-{{ forloop.counter }}"
                     style="width:150px;
                            height:100px;
                            margin:0 auto"></div>
                <div class="mt-2 text-white fw-bold">{{ cat.label }}</div>
            </div>
        {% endfor %}
    </div>
    <script src="{% static 'custom/js/centrodefamilia.js' %}"></script>
{% endblock %}<|MERGE_RESOLUTION|>--- conflicted
+++ resolved
@@ -18,114 +18,7 @@
         </div>
     </div>
     <!-- 2) BOTONES DE ACCIÓN -->
-<<<<<<< HEAD
     {% include 'components/action_buttons.html' with buttons=action_buttons class="mt-4 mb-4 d-flex justify-content-end" %}
-    <!-- 3) UBICACIÓN -->
-    <div class="location-card mb-4">
-        <div class="left-tab" id="tab-ubicacion">
-            <span class="tab-text">Ubicación</span>
-        </div>
-        <div class="map-container" id="mapa-iframe">
-            {% if centro.calle and centro.numero and centro.localidad and centro.municipio and centro.provincia %}
-                <iframe src="https://maps.google.com/maps?q={{ centro.calle|urlencode }}+{{ centro.numero }},+{{ centro.localidad.nombre|urlencode }},+{{ centro.municipio.nombre|urlencode }},+{{ centro.provincia.nombre|urlencode }}&output=embed"
-                        width="100%"
-                        height="100%"
-                        frameborder="0"
-                        style="border:0;
-                               border-radius:8px"
-                        allowfullscreen>
-                </iframe>
-            {% else %}
-                <div class="h-100 d-flex align-items-center justify-content-center text-muted">Sin mapa disponible</div>
-            {% endif %}
-        </div>
-        <div class="details-container" id="detalles-ubicacion">
-            <div class="section-title">Ubicación</div>
-            <hr class="section-divider" />
-            <ul>
-                <li>
-                    <i class="fas fa-road me-2 text-info"></i>Calle: {{ centro.calle }} {{ centro.numero }}
-                </li>
-                <li>
-                    <i class="fas fa-globe-americas me-2 text-info"></i>{{ centro.localidad }}, {{ centro.provincia }}
-                </li>
-                <li>
-                    <i class="fas fa-map-pin me-2 text-info"></i>Domicilio de Actividades: {{ centro.domicilio_actividad }}
-                </li>
-                <li>
-                    <i class="fas fa-phone me-2 text-info"></i>Teléfono: {{ centro.telefono }}
-                </li>
-                <li>
-                    <i class="fas fa-mobile-alt me-2 text-info"></i>Celular: {{ centro.celular }}
-                </li>
-            </ul>
-        </div>
-        <div class="right-tabs">
-            <div class="tab-item">
-                <span class="tab-text">Información Básica</span>
-            </div>
-            <div class="tab-item">
-                <span class="tab-text">Datos</span>
-            </div>
-            <div class="tab-item">
-                <span class="tab-text">Asistencia</span>
-            </div>
-            <div class="tab-item">
-                <span class="tab-text">Referente</span>
-            </div>
-        </div>
-        <!-- Secciones dinámicas ocultas -->
-        <div class="content-seccion" id="seccion-informacion-basica">
-            <div class="section-title">Información Básica</div>
-            <hr class="section-divider" />
-            <div class="row g-3">
-                <div class="col-sm-6 d-flex">
-                    <i class="fas fa-user me-2 text-info mt-1"></i>
-                    <div>
-                        <div class="fw-bold">Nombre</div>
-                        <div>{{ centro.nombre }}</div>
-                    </div>
-                </div>
-                <div class="col-sm-6 d-flex">
-                    <i class="fas fa-layer-group me-2 text-info mt-1"></i>
-                    <div>
-                        <div class="fw-bold">Tipo</div>
-                        <div>{{ centro.get_tipo_display }}</div>
-                    </div>
-                </div>
-                <div class="col-sm-6 d-flex">
-                    <i class="fas fa-barcode me-2 text-info mt-1"></i>
-                    <div>
-                        <div class="fw-bold">Código</div>
-                        <div>{{ centro.codigo }}</div>
-                    </div>
-                </div>
-                <div class="col-sm-6 d-flex">
-                    <i class="fas fa-flag me-2 text-info mt-1"></i>
-                    <div>
-                        <div class="fw-bold">Provincia</div>
-                        <div>{{ centro.provincia }}</div>
-                    </div>
-                </div>
-                <div class="col-sm-6 d-flex">
-                    <i class="fas fa-city me-2 text-info mt-1"></i>
-                    <div>
-                        <div class="fw-bold">Municipio</div>
-                        <div>{{ centro.municipio }}</div>
-=======
-    <div class="mt-4 mb-4 d-flex justify-content-end">
-        <div class="btn-group btn-group-sm" role="group" aria-label="Acciones">
-            <a href="{% url 'centro_update' centro.id %}"
-               class="btn btn-outline-primary">Editar</a>
-            <a href="{% url 'centro_list' %}" class="btn btn-outline-secondary">Volver</a>
-            <a href="{% url 'actividadcentro_create' centro_id=centro.id %}"
-               class="btn btn-outline-success">Agregar Actividad</a>
-            {% if centro.tipo == 'faro' %}
-                <a href="{% url 'centro_create' %}?faro={{ centro.id }}"
-                   class="btn btn-outline-info">Agregar Centro Adherido</a>
-            {% endif %}
-        </div>
-    </div>
     <!-- 3) Acordion -->
     <div class="accordion-horizontal rounded mb-4">
         <!-- panel 1 -->
@@ -148,7 +41,6 @@
                                 <div class="h-100 d-flex align-items-center justify-content-center text-muted">Sin mapa disponible</div>
                             {% endif %}
                         </div>
->>>>>>> 587f2eff
                     </div>
                     <div class="col-12 col-lg-7">
                         <div class="details-container" id="detalles-ubicacion">
