--- conflicted
+++ resolved
@@ -28,7 +28,6 @@
             {% endif %}
         </div>
     </div>
-<<<<<<< HEAD
     <!-- Acordion -->
     <div class="container">
         <div class="accordion-horizontal shadow shadow-sm mb-3">
@@ -170,171 +169,6 @@
                                 </div>
                             </div>
                         </div>
-=======
-    <!-- 3) UBICACIÓN -->
-    <div class="location-card mb-4">
-        <div class="left-tab" id="tab-ubicacion">
-            <span class="tab-text">Ubicación</span>
-        </div>
-        <div class="map-container" id="mapa-iframe">
-            {% if centro.calle and centro.numero and centro.localidad and centro.municipio and centro.provincia %}
-                <iframe src="https://maps.google.com/maps?q={{ centro.calle|urlencode }}+{{ centro.numero }},+{{ centro.localidad.nombre|urlencode }},+{{ centro.municipio.nombre|urlencode }},+{{ centro.provincia.nombre|urlencode }}&output=embed"
-                        width="100%"
-                        height="100%"
-                        frameborder="0"
-                        style="border:0;
-                               border-radius:8px"
-                        allowfullscreen>
-                </iframe>
-            {% else %}
-                <div class="h-100 d-flex align-items-center justify-content-center text-muted">Sin mapa disponible</div>
-            {% endif %}
-        </div>
-        <div class="details-container" id="detalles-ubicacion">
-            <div class="section-title">Ubicación</div>
-            <hr class="section-divider" />
-            <ul>
-                <li>
-                    <i class="fas fa-road me-2 text-info"></i>Calle: {{ centro.calle }} {{ centro.numero }}
-                </li>
-                <li>
-                    <i class="fas fa-globe-americas me-2 text-info"></i>{{ centro.localidad }}, {{ centro.provincia }}
-                </li>
-                <li>
-                    <i class="fas fa-map-pin me-2 text-info"></i>Domicilio de Actividades: {{ centro.domicilio_actividad }}
-                </li>
-                <li>
-                    <i class="fas fa-phone me-2 text-info"></i>Teléfono: {{ centro.telefono }}
-                </li>
-                <li>
-                    <i class="fas fa-mobile-alt me-2 text-info"></i>Celular: {{ centro.celular }}
-                </li>
-            </ul>
-        </div>
-        <div class="right-tabs">
-            <div class="tab-item">
-                <span class="tab-text">Información Básica</span>
-            </div>
-            <div class="tab-item">
-                <span class="tab-text">Datos</span>
-            </div>
-            <div class="tab-item">
-                <span class="tab-text">Asistencia</span>
-            </div>
-            <div class="tab-item">
-                <span class="tab-text">Referente</span>
-            </div>
-        </div>
-        <!-- Secciones dinámicas ocultas -->
-        <div class="content-seccion" id="seccion-informacion-basica">
-            <div class="section-title">Información Básica</div>
-            <hr class="section-divider" />
-            <div class="row g-3">
-                <div class="col-sm-6 d-flex">
-                    <i class="fas fa-user me-2 text-info mt-1"></i>
-                    <div>
-                        <div class="fw-bold">Nombre</div>
-                        <div>{{ centro.nombre }}</div>
-                    </div>
-                </div>
-                <div class="col-sm-6 d-flex">
-                    <i class="fas fa-layer-group me-2 text-info mt-1"></i>
-                    <div>
-                        <div class="fw-bold">Tipo</div>
-                        <div>{{ centro.get_tipo_display }}</div>
-                    </div>
-                </div>
-                <div class="col-sm-6 d-flex">
-                    <i class="fas fa-barcode me-2 text-info mt-1"></i>
-                    <div>
-                        <div class="fw-bold">Código</div>
-                        <div>{{ centro.codigo }}</div>
-                    </div>
-                </div>
-                <div class="col-sm-6 d-flex">
-                    <i class="fas fa-flag me-2 text-info mt-1"></i>
-                    <div>
-                        <div class="fw-bold">Provincia</div>
-                        <div>{{ centro.provincia }}</div>
-                    </div>
-                </div>
-                <div class="col-sm-6 d-flex">
-                    <i class="fas fa-city me-2 text-info mt-1"></i>
-                    <div>
-                        <div class="fw-bold">Municipio</div>
-                        <div>{{ centro.municipio }}</div>
-                    </div>
-                </div>
-                <div class="col-sm-6 d-flex">
-                    <i class="fas fa-map-marked-alt me-2 text-info mt-1"></i>
-                    <div>
-                        <div class="fw-bold">Localidad</div>
-                        <div>{{ centro.localidad }}</div>
-                    </div>
-                </div>
-            </div>
-        </div>
-        <div class="content-seccion" id="seccion-datos">
-            <div class="section-title">Datos</div>
-            <hr class="section-divider" />
-            <div class="row g-3">
-                <div class="col-sm-6 d-flex">
-                    <i class="fas fa-envelope me-2 text-info mt-1"></i>
-                    <div>
-                        <div class="fw-bold">Correo electrónico</div>
-                        <div>{{ centro.correo }}</div>
-                    </div>
-                </div>
-                <div class="col-sm-6 d-flex">
-                    <i class="fas fa-globe me-2 text-info mt-1"></i>
-                    <div>
-                        <div class="fw-bold">Sitio web</div>
-                        <div>{{ centro.sitio_web }}</div>
-                    </div>
-                </div>
-                <div class="col-sm-6 d-flex">
-                    <i class="fas fa-share-alt me-2 text-info mt-1"></i>
-                    <div>
-                        <div class="fw-bold">Redes sociales</div>
-                        <div>{{ centro.link_redes }}</div>
-                    </div>
-                </div>
-                <div class="col-sm-6 d-flex">
-                    <i class="fas fa-building me-2 text-info mt-1"></i>
-                    <div>
-                        <div class="fw-bold">Organización</div>
-                        <div>{{ centro.organizacion_asociada }}</div>
-                    </div>
-                </div>
-            </div>
-        </div>
-        <!-- Reemplazo de la sección ASISTENCIA para usar CABAL -->
-        <div class="content-seccion" id="seccion-asistencia">
-            <div class="section-title">Asistencia</div>
-            <hr class="section-divider" />
-            {% with ultimo=archivos_cabal_centro|first %}
-                {% if ultimo %}
-                    <p>
-                        <strong>Último informe CABAL:</strong> {{ ultimo.fecha_subida|date:"d/m/Y H:i" }}
-                    </p>
-                    <p>
-                        <strong>Subido por:</strong> {{ ultimo.usuario.get_full_name|default:ultimo.usuario.username }}
-                    </p>
-                {% else %}
-                    <p>No hay informes CABAL vinculados aún.</p>
-                {% endif %}
-            {% endwith %}
-        </div>
-        <div class="content-seccion" id="seccion-referente">
-            <div class="section-title">Referente</div>
-            <hr class="section-divider" />
-            <div class="row g-3">
-                <div class="col-sm-6 d-flex">
-                    <i class="fas fa-user-tie me-2 text-info mt-1"></i>
-                    <div>
-                        <div class="fw-bold">Responsable</div>
-                        <div>{{ centro.nombre_referente }} {{ centro.apellido_referente }}</div>
->>>>>>> 9a7e1bbd
                     </div>
                 </div>
             </div>
@@ -771,8 +605,4 @@
         {% endfor %}
     </div>
     <script src="{% static 'custom/js/centrodefamilia.js' %}"></script>
-<<<<<<< HEAD
-    <script src="{% static 'custom/js/detailcentrofamilia.js' %}"></script>
-=======
->>>>>>> 9a7e1bbd
 {% endblock %}