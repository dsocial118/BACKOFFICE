--- conflicted
+++ resolved
@@ -1,10 +1,8 @@
+import logging
 from centrodefamilia.models import Actividad
 
-<<<<<<< HEAD
 logger = logging.getLogger("django")
 
-=======
->>>>>>> 9a7e1bbd
 
 def actividades_disponibles_para_centro():
     """
