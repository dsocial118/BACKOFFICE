--- conflicted
+++ resolved
@@ -55,22 +55,14 @@
         return False
 
 def validar_ciudadano_en_rango_para_actividad(ciudadano, actividad_centro):
-<<<<<<< HEAD
-    try:
-        if actividad_centro.centro.tipo == "adherido" and not 1 <= ciudadano.id <= 975:
+    try:
+        if actividad_centro.centro.tipo == "adherido" and not 1 <= ciudadano.id <= 1000:
             raise ValueError(
                 f"El ciudadano ID {ciudadano.id} no está habilitado para inscribirse en este centro adherido."
             )
     except Exception as e:
         logger.error("Ocurrió un error inesperado en validar_ciudadano_en_rango_para_actividad", exc_info=True)
         raise
-=======
-    if actividad_centro.centro.tipo == "adherido" and not 1 <= ciudadano.id <= 1000:
-        raise ValueError(
-            f"El ciudadano ID {ciudadano.id} no está habilitado para inscribirse en este centro adherido."
-        )
-
->>>>>>> 157dd98d
 
 class ActividadService:
     @staticmethod
@@ -87,21 +79,14 @@
 class ParticipanteService:
 
     @staticmethod
-<<<<<<< HEAD
-    def contar_participantes_por_actividad(actividad_centro):
+    def contar_inscritos(actividad_centro):
         try:
             return ParticipanteActividad.objects.filter(
-                actividad_centro=actividad_centro
+                actividad_centro=actividad_centro, estado="inscrito"
             ).count()
         except Exception as e:
             logger.error("Ocurrió un error inesperado en contar_participantes_por_actividad", exc_info=True)
             return 0
-=======
-    def contar_inscritos(actividad_centro):
-        return ParticipanteActividad.objects.filter(
-            actividad_centro=actividad_centro, estado="inscrito"
-        ).count()
->>>>>>> 157dd98d
 
     @staticmethod
     def obtener_inscritos(actividad_centro):
@@ -117,18 +102,15 @@
 
     @staticmethod
     def cargar_participantes_desde_lista(lista_dnis, actividad_centro):
-<<<<<<< HEAD
-        """Carga masiva desde una lista de documentos (DNI)"""
-        try:
-            existing = set(
-                ParticipanteActividad.objects.filter(
-                    actividad_centro=actividad_centro, ciudadano__documento__in=lista_dnis
-                ).values_list("ciudadano__documento", flat=True)
-            )
-            ciudadanos = Ciudadano.objects.filter(documento__in=lista_dnis)
+        existing = set(
+            ParticipanteActividad.objects.filter(
+                actividad_centro=actividad_centro, ciudadano__documento__in=lista_dnis
+            ).values_list("ciudadano__documento", flat=True)
+        )
+        ciudadanos = Ciudadano.objects.filter(documento__in=lista_dnis)
 
             nuevos = [
-                ParticipanteActividad(ciudadano=c, actividad_centro=actividad_centro)
+                ParticipanteActividad(actividad_centro=actividad_centro, ciudadano=c)
                 for c in ciudadanos
                 if c.documento not in existing
             ]
@@ -137,56 +119,6 @@
         except Exception as e:
             logger.error("Ocurrió un error inesperado en cargar_participantes_desde_lista", exc_info=True)
             return 0
-
-    @staticmethod
-    def crear_ciudadano_con_dimensiones(datos):
-        try:
-            ciudadano = Ciudadano.objects.create(
-                nombre=datos.get("nombre"),
-                apellido=datos.get("apellido"),
-                documento=datos.get("dni"),
-                fecha_nacimiento=datos.get("fecha_nacimiento"),
-                tipo_documento=datos.get("tipo_documento"),
-                sexo=datos.get("genero"),
-            )
-            for Modelo in (
-                DimensionEconomia,
-                DimensionEducacion,
-                DimensionFamilia,
-                DimensionSalud,
-                DimensionTrabajo,
-                DimensionVivienda,
-            ):
-                Modelo.objects.create(ciudadano=ciudadano)
-            return ciudadano
-        except Exception as e:
-            logger.error("Ocurrió un error inesperado en crear_ciudadano_con_dimensiones", exc_info=True)
-            return None
-
-    @staticmethod
-    def crear_participante(actividad_id, ciudadano):
-        try:
-            return ParticipanteActividad.objects.create(
-                actividad_centro_id=actividad_id, ciudadano=ciudadano
-            )
-        except Exception as e:
-            logger.error("Ocurrió un error inesperado en crear_participante", exc_info=True)
-            return None
-=======
-        existing = set(
-            ParticipanteActividad.objects.filter(
-                actividad_centro=actividad_centro, ciudadano__documento__in=lista_dnis
-            ).values_list("ciudadano__documento", flat=True)
-        )
-        ciudadanos = Ciudadano.objects.filter(documento__in=lista_dnis)
-
-        nuevos = [
-            ParticipanteActividad(actividad_centro=actividad_centro, ciudadano=c)
-            for c in ciudadanos
-            if c.documento not in existing
-        ]
-        ParticipanteActividad.objects.bulk_create(nuevos, ignore_conflicts=True)
-        return len(nuevos)
 
     @staticmethod
     def _crear_dimensiones_y_programa(ciudadano, usuario, actividad_id):
@@ -237,111 +169,11 @@
         return ParticipanteActividad.objects.create(
             actividad_centro=actividad, ciudadano=ciudadano, estado=estado
         )
->>>>>>> 157dd98d
 
     @staticmethod
     def validar_ciudadano(ciudadano, actividad_centro):
-        try:
-            validar_ciudadano_en_rango_para_actividad(ciudadano, actividad_centro)
-        except Exception as e:
-            logger.error("Ocurrió un error inesperado en validar_ciudadano", exc_info=True)
-            raise
-
-<<<<<<< HEAD
-    @staticmethod
-    def asignar_programa(ciudadano, usuario, programa_id=1):
-        try:
-            _, created = CiudadanoPrograma.objects.get_or_create(
-                ciudadano=ciudadano,
-                programas_id=programa_id,
-                defaults={"creado_por": usuario},
-            )
-            if created:
-                HistorialCiudadanoProgramas.objects.create(
-                    programa_id=programa_id,
-                    ciudadano=ciudadano,
-                    accion="agregado",
-                    usuario=usuario,
-                )
-        except Exception as e:
-            logger.error("Ocurrió un error inesperado en asignar_programa", exc_info=True)
-
-    @classmethod
-    def procesar_creacion(cls, usuario, actividad_id, datos=None, ciudadano_id=None):
-        try:
-            # Validar inscripción duplicada
-            if (
-                ciudadano_id
-                and ParticipanteActividad.objects.filter(
-                    actividad_centro_id=actividad_id, ciudadano_id=ciudadano_id
-                ).exists()
-            ):
-                raise AlreadyRegistered("Este ciudadano ya está inscrito en la actividad.")
-
-            # Verificar cupo
-            actividad = ActividadService.obtener_o_error(actividad_id)
-            total = ParticipanteActividad.objects.filter(
-                actividad_centro_id=actividad_id
-            ).count()
-            if total >= actividad.cantidad_personas:
-                raise CupoExcedido(
-                    "Se alcanzó el cupo máximo de asistentes para esta actividad."
-                )
-
-            # Obtener o crear ciudadano
-            if ciudadano_id:
-                ciudadano = Ciudadano.objects.filter(pk=ciudadano_id).first()
-                if not ciudadano:
-                    raise LookupError("Ciudadano no encontrado.")
-            else:
-                # Validar sexo antes de crear
-                genero = datos.get("genero")
-                if actividad.sexoact.exists() and genero not in actividad.sexoact.all():
-                    raise SexoNoPermitido(
-                        "El sexo del ciudadano no coincide con los permitidos para esta actividad."
-                    )
-                ciudadano = cls.crear_ciudadano_con_dimensiones(datos)
-
-            # Validar sexo para todos los casos
-            if actividad.sexoact.exists() and ciudadano.sexo not in actividad.sexoact.all():
-                raise SexoNoPermitido(
-                    "El sexo del ciudadano no coincide con los permitidos para esta actividad."
-                )
-
-            # Registrar participante
-            cls.validar_ciudadano(ciudadano, actividad)
-            participante = cls.crear_participante(actividad_id, ciudadano)
-            cls.asignar_programa(ciudadano, usuario)
-            tipo = "existente" if ciudadano_id else "nuevo"
-            return tipo, participante
-        except Exception as e:
-            logger.error("Ocurrió un error inesperado en procesar_creacion", exc_info=True)
-            raise
-
-    @staticmethod
-    def buscar_ciudadanos(query, max_results=10):
-        try:
-            cleaned = (query or "").strip()
-            if len(cleaned) < 4 or not cleaned.isdigit():
-                return []
-            qs = Ciudadano.objects.extra(
-                where=["CAST(documento AS CHAR) LIKE %s"], params=[cleaned + "%"]
-            ).order_by("documento")[:max_results]
-            return list(qs)
-        except Exception as e:
-            logger.error("Ocurrió un error inesperado en buscar_ciudadanos", exc_info=True)
-            return []
-
-    @staticmethod
-    def obtener_participantes_con_ciudadanos(actividad_centro):
-        try:
-            return ParticipanteActividad.objects.filter(
-                actividad_centro=actividad_centro
-            ).select_related("ciudadano")
-        except Exception as e:
-            logger.error("Ocurrió un error inesperado en obtener_participantes_con_ciudadanos", exc_info=True)
-            return ParticipanteActividad.objects.none()
-=======
+        validar_ciudadano_en_rango_para_actividad(ciudadano, actividad_centro)
+
     @classmethod
     @transaction.atomic
     def procesar_creacion(cls, usuario, actividad_id, datos=None, **kwargs):
@@ -448,5 +280,4 @@
             Ciudadano.objects.filter(documento__startswith=cleaned).order_by(
                 "documento"
             )[:max_results]
-        )
->>>>>>> 157dd98d
+        )