from django.db import transaction

from centrodefamilia.models import (
    Centro,
    ActividadCentro,
    ParticipanteActividad,
    ParticipanteActividadHistorial,
)
from ciudadanos.models import (
    Ciudadano,
    DimensionEconomia,
    DimensionEducacion,
    DimensionFamilia,
    DimensionSalud,
    DimensionTrabajo,
    DimensionVivienda,
    CiudadanoPrograma,
    HistorialCiudadanoProgramas,
)

<<<<<<< HEAD
logger = logging.getLogger("django")

=======
>>>>>>> 9a7e1bbd

class AlreadyRegistered(Exception):
    """Se lanza cuando un ciudadano ya está inscrito en la actividad."""


class CupoExcedido(Exception):
    """Se lanza cuando la actividad alcanzó su cupo máximo."""


class SexoNoPermitido(Exception):
    """Se lanza cuando el sexo del ciudadano no está permitido en la actividad."""


def puede_operar(centro):
    if centro.tipo == "adherido":
        return bool(centro.faro_asociado and centro.faro_asociado.activo)
    return True


def obtener_centros_adheridos_de_faro(faro):
    return Centro.objects.filter(faro_asociado=faro, activo=True)


def validar_cuit(cuit):
    s = str(cuit)
    return s.isdigit() and len(s) in (10, 11)


def validar_ciudadano_en_rango_para_actividad(ciudadano, actividad_centro):
    if actividad_centro.centro.tipo == "adherido" and not 1 <= ciudadano.id <= 1122:
        raise ValueError(
            f"El ciudadano ID {ciudadano.id} no está habilitado para inscribirse en este centro adherido."
        )


class ActividadService:
    @staticmethod
    def obtener_o_error(actividad_id):
        actividad = ActividadCentro.objects.filter(pk=actividad_id).first()
        if not actividad:
            raise LookupError("Actividad no encontrada.")
        return actividad


class ParticipanteService:

    @staticmethod
    def contar_inscritos(actividad_centro):
        return ParticipanteActividad.objects.filter(
            actividad_centro=actividad_centro, estado="inscrito"
        ).count()

    @staticmethod
    def obtener_inscritos(actividad_centro):
        return ParticipanteActividad.objects.filter(
            actividad_centro=actividad_centro, estado="inscrito"
        ).select_related("ciudadano")

    @staticmethod
    def obtener_lista_espera(actividad_centro):
        return ParticipanteActividad.objects.filter(
            actividad_centro=actividad_centro, estado="lista_espera"
        ).select_related("ciudadano")

    @staticmethod
    def cargar_participantes_desde_lista(lista_dnis, actividad_centro):
        existing = set(
            ParticipanteActividad.objects.filter(
                actividad_centro=actividad_centro, ciudadano__documento__in=lista_dnis
            ).values_list("ciudadano__documento", flat=True)
        )
        ciudadanos = Ciudadano.objects.filter(documento__in=lista_dnis)

        nuevos = [
            ParticipanteActividad(actividad_centro=actividad_centro, ciudadano=c)
            for c in ciudadanos
            if c.documento not in existing
        ]
        ParticipanteActividad.objects.bulk_create(nuevos, ignore_conflicts=True)
        return len(nuevos)

    @staticmethod
    def _crear_dimensiones_y_programa(ciudadano, usuario, actividad_id):
        # Forzar siempre programa ID = 1
        programa_id = 1

        for Modelo in (
            DimensionEconomia,
            DimensionEducacion,
            DimensionFamilia,
            DimensionSalud,
            DimensionTrabajo,
            DimensionVivienda,
        ):
            Modelo.objects.update_or_create(ciudadano=ciudadano)

            creado = CiudadanoPrograma.objects.update_or_create(
                ciudadano=ciudadano,
                programas_id=programa_id,
                defaults={"creado_por": usuario},
            )
        if creado:
            HistorialCiudadanoProgramas.objects.create(
                programa_id=programa_id,
                ciudadano=ciudadano,
                accion="agregado",
                usuario=usuario,
            )

    @staticmethod
    def crear_ciudadano_con_dimensiones(datos, usuario, actividad_id):
        ciudadano = Ciudadano.objects.create(
            nombre=datos.get("nombre"),
            apellido=datos.get("apellido"),
            documento=datos.get("dni"),
            fecha_nacimiento=datos.get("fecha_nacimiento"),
            tipo_documento=datos.get("tipo_documento"),
            sexo=datos.get("genero"),
        )
        ParticipanteService._crear_dimensiones_y_programa(
            ciudadano, usuario, actividad_id
        )
        return ciudadano

    @staticmethod
    def crear_participante(actividad_id, ciudadano, estado):
        actividad = ActividadService.obtener_o_error(actividad_id)
        return ParticipanteActividad.objects.create(
            actividad_centro=actividad, ciudadano=ciudadano, estado=estado
        )

    @staticmethod
    def validar_ciudadano(ciudadano, actividad_centro):
        validar_ciudadano_en_rango_para_actividad(ciudadano, actividad_centro)

    @classmethod
    @transaction.atomic
    def procesar_creacion(cls, usuario, actividad_id, datos=None, **kwargs):
        ciudadano_id = kwargs.get("ciudadano_id")
        allow_waitlist = kwargs.get("allow_waitlist", False)

        if (
            ciudadano_id
            and ParticipanteActividad.objects.filter(
                actividad_centro_id=actividad_id,
                ciudadano_id=ciudadano_id,
                estado__in=["inscrito", "lista_espera"],
            ).exists()
        ):
            raise AlreadyRegistered("Ya está inscrito o en lista de espera.")

        actividad = ActividadService.obtener_o_error(actividad_id)
        ocupados = cls.contar_inscritos(actividad)

        if ocupados >= actividad.cantidad_personas and not allow_waitlist:
            raise CupoExcedido("Cupo máximo alcanzado.")

        if ciudadano_id:
            ciudadano = Ciudadano.objects.filter(pk=ciudadano_id).first()
            if not ciudadano:
                raise LookupError("Ciudadano no encontrado.")
            cls._crear_dimensiones_y_programa(ciudadano, usuario, actividad_id)
        else:
            genero = datos.get("genero")
            if actividad.sexoact.exists() and genero not in actividad.sexoact.all():
                raise SexoNoPermitido("Sexo no permitido para esta actividad.")
            ciudadano = cls.crear_ciudadano_con_dimensiones(
                datos, usuario, actividad_id
            )

        if actividad.sexoact.exists() and ciudadano.sexo not in actividad.sexoact.all():
            raise SexoNoPermitido("Sexo no permitido para esta actividad.")
        cls.validar_ciudadano(ciudadano, actividad)

        estado = (
            "inscrito" if ocupados < actividad.cantidad_personas else "lista_espera"
        )
        participante = cls.crear_participante(actividad_id, ciudadano, estado)

        ParticipanteActividadHistorial.objects.create(
            participante=participante,
            estado_anterior=None,
            estado_nuevo=estado,
            usuario=usuario,
        )
        return estado, participante

    @classmethod
    @transaction.atomic
    def dar_de_baja(cls, participante_id, usuario):
        participante = ParticipanteActividad.objects.select_for_update().get(
            pk=participante_id
        )
        prev = participante.estado
        if prev == "dado_baja":
            return participante
        participante.estado = "dado_baja"
        participante.save()

        ParticipanteActividadHistorial.objects.create(
            participante=participante,
            estado_anterior=prev,
            estado_nuevo="dado_baja",
            usuario=usuario,
        )
        cls.promover_lista_espera(participante.actividad_centro, usuario)
        return participante

    @classmethod
    @transaction.atomic
    def promover_lista_espera(cls, actividad_centro, usuario):
        siguiente = (
            ParticipanteActividad.objects.filter(
                actividad_centro=actividad_centro, estado="lista_espera"
            )
            .order_by("fecha_registro")
            .first()
        )
        if not siguiente:
            return None
        prev = siguiente.estado
        siguiente.estado = "inscrito"
        siguiente.save()

        ParticipanteActividadHistorial.objects.create(
            participante=siguiente,
            estado_anterior=prev,
            estado_nuevo="inscrito",
            usuario=usuario,
        )
        return siguiente

    @staticmethod
    def buscar_ciudadanos_por_documento(query, max_results=10):
        cleaned = (query or "").strip()
        if len(cleaned) < 4 or not cleaned.isdigit():
            return []
        return list(
            Ciudadano.objects.filter(documento__startswith=cleaned).order_by(
                "documento"
            )[:max_results]
        )<|MERGE_RESOLUTION|>--- conflicted
+++ resolved
@@ -1,3 +1,4 @@
+import logging
 from django.db import transaction
 
 from centrodefamilia.models import (
@@ -18,11 +19,8 @@
     HistorialCiudadanoProgramas,
 )
 
-<<<<<<< HEAD
 logger = logging.getLogger("django")
 
-=======
->>>>>>> 9a7e1bbd
 
 class AlreadyRegistered(Exception):
     """Se lanza cuando un ciudadano ya está inscrito en la actividad."""
