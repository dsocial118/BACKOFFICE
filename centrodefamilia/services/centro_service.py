from centrodefamilia.models import Centro

<<<<<<< HEAD
logger = logging.getLogger("django")

=======
>>>>>>> 9a7e1bbd

def puede_operar(centro):
    """
    Verifica si un centro puede operar:
    - Si es tipo 'adherido', debe tener un centro faro activo.
    - Si es tipo 'faro', puede operar directamente.
    """
    if centro.tipo == "adherido":
        return centro.faro_asociado and centro.faro_asociado.activo
    return True


def obtener_centros_adheridos_de_faro(faro):
    """
    Retorna todos los centros adheridos activos vinculados a un faro dado.
    """
    return Centro.objects.filter(faro_asociado=faro, activo=True)<|MERGE_RESOLUTION|>--- conflicted
+++ resolved
@@ -1,10 +1,8 @@
+import logging
 from centrodefamilia.models import Centro
 
-<<<<<<< HEAD
 logger = logging.getLogger("django")
 
-=======
->>>>>>> 9a7e1bbd
 
 def puede_operar(centro):
     """
