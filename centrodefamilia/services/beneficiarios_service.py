--- conflicted
+++ resolved
@@ -1,9 +1,6 @@
 import logging
-<<<<<<< HEAD
 from django.shortcuts import render, redirect
-=======
-
->>>>>>> bf96ee22
+
 from django.contrib import messages
 from django.db import transaction
 from django.db.models import Count
@@ -79,13 +76,8 @@
             return responsable_existente, responsable_form, False
         else:
             return None, responsable_form, False
-<<<<<<< HEAD
-    except Responsable.DoesNotExist:
-        logger.exception(f"Error al obtener responsable: {str(exc)}")
-=======
     except Responsable.DoesNotExist as e:
         logger.exception(f"Error al obtener o crear responsable: {str(e)}")
->>>>>>> bf96ee22
         responsable_form = ResponsableForm(responsable_data)
         if responsable_form.is_valid():
             responsable = responsable_form.save(commit=False)
