--- conflicted
+++ resolved
@@ -32,50 +32,10 @@
 
     def get_context_data(self, **kwargs):
         ctx = super().get_context_data(**kwargs)
-<<<<<<< HEAD
-        centro = get_object_or_404(Centro, pk=self.kwargs["centro_id"])
-        ctx["centro"] = centro
-        ctx.update(
-            {
-                "breadcrumb_items": [
-                    {"text": "Centro de Familia", "url": reverse("centro_list")},
-                    {
-                        "text": centro.nombre,
-                        "url": reverse("centro_detail", args=[centro.id]),
-                    },
-                    {"text": "Expedientes CABAL", "active": True},
-                ],
-                "page_title": "Expedientes CABAL",
-                "action_buttons": [
-                    {
-                        "url": reverse("centro_detail", args=[centro.id]),
-                        "text": "Volver",
-                        "type": "secondary",
-                    }
-                ],
-            }
-        )
-        return ctx
-
-
-class ExpedienteCreateView(CreateView):
-    model = Expediente
-    form_class = ExpedienteCabalForm
-    template_name = "centros/expediente_form.html"
-
-    def dispatch(self, request, *args, **kwargs):
-        self.centro = get_object_or_404(Centro, pk=kwargs["centro_id"])
-        return super().dispatch(request, *args, **kwargs)
-
-    def get_context_data(self, **ctx):
-        ctx = super().get_context_data(**ctx)
-        ctx["centro"] = self.centro
-=======
         archivos = CabalArchivo.objects.select_related("usuario").order_by(
             "-fecha_subida"
         )
         ctx["archivos"] = Paginator(archivos, 10).get_page(self.request.GET.get("page"))
->>>>>>> 2a8c75ce
         return ctx
 
 
