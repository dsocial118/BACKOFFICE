--- conflicted
+++ resolved
@@ -46,18 +46,11 @@
                 Q(referente=user) | Q(faro_asociado__referente=user)
             )
 
-<<<<<<< HEAD
         busqueda = self.request.GET.get("busqueda")
         if busqueda:
             queryset = queryset.filter(
                 Q(nombre__icontains=busqueda) | Q(tipo__icontains=busqueda)
             )
-=======
-        # Filtro de texto
-        busq = self.request.GET.get("busqueda", "").strip()
-        if busq:
-            qs = qs.filter(Q(nombre__icontains=busq) | Q(tipo__icontains=busq))
->>>>>>> 5bfbab0d
 
         return queryset.order_by("nombre")
 
@@ -65,19 +58,16 @@
         context = super().get_context_data(**kwargs)
         # Pasar información cacheada al contexto para evitar re-query en templates
         user = self.request.user
-<<<<<<< HEAD
+        
         cache_key = f"user_is_referente_{user.id}"
         context["user_is_referente"] = cache.get(cache_key, False)
-        return context
-=======
 
         # Control de botones “Agregar”
-        ctx["can_add"] = (
+        context["can_add"] = (
             user.is_superuser or user.groups.filter(name="CDF SSE").exists()
         )
+
         return ctx
->>>>>>> 5bfbab0d
-
 
 class CentroDetailView(LoginRequiredMixin, DetailView):
     model = Centro
