--- conflicted
+++ resolved
@@ -123,21 +123,14 @@
     "silk",
     "rest_framework",
     "rest_framework_api_key",
-<<<<<<< HEAD
-=======
     "corsheaders,"
->>>>>>> 24dde198
     # Aplicaciones propias
     "usuarios",
     "configuraciones",
     "inicio",
     "dashboard",
     "legajos",
-<<<<<<< HEAD
     "comedores",
-=======
-    "legajosprovincias",
->>>>>>> 24dde198
 ]
 
 # Definición del middleware utilizado por el proyecto
@@ -236,13 +229,6 @@
 SESSION_COOKIE_SECURE = False
 CSRF_COOKIE_SECURE = False
 
-<<<<<<< HEAD
-# Configuraicon de Django Rest Framework
-REST_FRAMEWORK = {
-    "DEFAULT_PAGINATION_CLASS": "rest_framework.pagination.PageNumberPagination",
-    "PAGE_SIZE": 10,
-}
-=======
 # Configuracion de Django Rest Framework
 REST_FRAMEWORK = {
     "DEFAULT_PAGINATION_CLASS": "rest_framework.pagination.PageNumberPagination",
@@ -250,5 +236,4 @@
 }
 
 # Configuracion de CORS header
-CORS_ALLOW_ALL_ORIGINS = True
->>>>>>> 24dde198
+CORS_ALLOW_ALL_ORIGINS = True