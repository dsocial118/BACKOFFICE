import os
from pathlib import Path
import sys

from django.contrib.messages import constants as messages
from dotenv import load_dotenv

# Cargar variables de entorno desde el archivo .env
load_dotenv()

# Definición de entorno
DEBUG = os.environ.get("DJANGO_DEBUG", default=False)

# Definición del directorio base del proyecto
BASE_DIR = Path(__file__).resolve().parent.parent

# Configuración de rutas de estaticos y  media
STATIC_URL = "/static/"
STATICFILES_DIRS = [BASE_DIR / "static"]
STATIC_ROOT = BASE_DIR / "static_root"

MEDIA_URL = "media/"
MEDIA_ROOT = os.path.join(BASE_DIR, "media/")


# Configuración de URLs para autenticación
LOGIN_URL = "/"
LOGIN_REDIRECT_URL = "dashboard/"
LOGOUT_REDIRECT_URL = "/"

# Formularios personalizados para cuentas de usuario
ACCOUNT_FORMS = {"login": "user.forms.UserLoginForm"}

# Configuración de backend de correo electrónico
EMAIL_BACKEND = "django.core.mail.backends.console.EmailBackend"

# Configuración de etiquetas de mensajes
MESSAGE_TAGS = {
    messages.DEBUG: "alert-dark",
    messages.INFO: "info",
    messages.SUCCESS: "success",
    messages.WARNING: "warning",
    messages.ERROR: "error",
}


# Configuración de clases CSS para formularios Crispy
CRISPY_CLASS_CONVERTERS = {
    "textinput": "form-control",
    "passwordinput": "form-control",
    "select": "form-control custom-select",
    "selectmultiple": "form-control select2 w-100",
    "numberinput": "form-control",
    "emailinput": "form-control",
    "dateinput": "form-control",
    "fileinput": "custom-file-input",
}

# Definición de variables de programas
PROG_MILD = 24
PROG_CDIF = 23
PROG_CDLE = 25
PROG_PDV = 26
PROG_MA = 30
PROG_SL = 21

# Configuración del perfilador de rendimiento de Silk
SILKY_PYTHON_PROFILER = True

# Definición de IPs internas para depuración
INTERNAL_IPS = [
    "127.0.0.1",
    "::1",
]

# Configuración de la aplicación WSGI
WSGI_APPLICATION = "config.wsgi.application"

# Configuración de localización
LANGUAGE_CODE = "es-ar"
TIME_ZONE = "America/Argentina/Buenos_Aires"
USE_I18N = True
USE_TZ = True

# Configuración de campo auto por defecto
DEFAULT_AUTO_FIELD = "django.db.models.BigAutoField"

# Obtención de la clave secreta desde variables de entorno
SECRET_KEY = os.environ.get("DJANGO_SECRET_KEY")

# Configuración del paquete de plantillas Crispy
CRISPY_ALLOWED_TEMPLATE_PACKS = "bootstrap5"
CRISPY_TEMPLATE_PACK = "bootstrap5"

# Configuración de la URLs
ROOT_URLCONF = "config.urls"

# Configuración de hosts permitidos desde variables de entorno
ALLOWED_HOSTS = os.environ.get("DJANGO_ALLOWED_HOSTS", "").split()

# Configuración para cerrar la sesión al cerrar el navegador
SESSION_EXPIRE_AT_BROWSER_CLOSE = True

# Definición de aplicaciones instaladas
INSTALLED_APPS = [
    # Aplicaciones de Django
    "django.contrib.admin",
    "django.contrib.auth",
    "django.contrib.contenttypes",
    "django.contrib.sessions",
    "django.contrib.messages",
    "django.contrib.staticfiles",
    "django.contrib.admindocs",
    # Librerias
    "django_cotton",
    "crispy_forms",
    "crispy_bootstrap5",
    "django_extensions",
    "import_export",
    "multiselectfield",
    "debug_toolbar",
    "silk",
    "rest_framework",
    "rest_framework_api_key",
    "corsheaders",
    # Aplicaciones propias
    "users",
    "configuraciones",
    "dashboard",
    "comedores",
    "organizaciones",
    "provincias",
    "cdi",
<<<<<<< HEAD
    "dupla",
=======
    "ciudadanos",
>>>>>>> 1da05978
]

# Definición del middleware utilizado por el proyecto
MIDDLEWARE = [
    "django.middleware.security.SecurityMiddleware",
    "django.contrib.sessions.middleware.SessionMiddleware",
    "django.middleware.common.CommonMiddleware",
    "django.middleware.csrf.CsrfViewMiddleware",
    "django.contrib.auth.middleware.AuthenticationMiddleware",
    "django.contrib.messages.middleware.MessageMiddleware",
    "django.middleware.clickjacking.XFrameOptionsMiddleware",
    "django.contrib.admindocs.middleware.XViewMiddleware",
    "silk.middleware.SilkyMiddleware",
    "debug_toolbar.middleware.DebugToolbarMiddleware",
    "django.middleware.clickjacking.XFrameOptionsMiddleware",
    "config.middlewares.xss_protection.XSSProtectionMiddleware",
    "corsheaders.middleware.CorsMiddleware",
]

# Configuración de plantillas
TEMPLATES = [
    {
        "BACKEND": "django.template.backends.django.DjangoTemplates",
        "DIRS": [BASE_DIR / "templates"],
        "APP_DIRS": True,
        "OPTIONS": {
            "context_processors": [
                "django.template.context_processors.debug",
                "django.template.context_processors.request",
                "django.contrib.auth.context_processors.auth",
                "django.contrib.messages.context_processors.messages",
            ],
            # "loaders": [(
            #     "django.template.loaders.cached.Loader",
            #     [
            #         "django_cotton.cotton_loader.Loader",
            #         "django.template.loaders.filesystem.Loader",
            #         "django.template.loaders.app_directories.Loader",
            #     ],
            # )],
            # "builtins": [
            #     "django_cotton.templatetags.cotton"
            # ],
        },
    },
]

# Configuración de la base de datos
DATABASES = {
    "default": {
        "ENGINE": "django.db.backends.mysql",
        "NAME": os.getenv("DATABASE_NAME", "sisoc-local"),
        "USER": os.getenv("DATABASE_USER", "root"),
        "PASSWORD": os.getenv("DATABASE_PASSWORD", "root1-password2"),
        "HOST": os.getenv("DATABASE_HOST", "mysql"),
        "PORT": os.getenv("DATABASE_PORT", "3307"),
        "OPTIONS": {
            "init_command": "SET sql_mode='STRICT_TRANS_TABLES'",
            "charset": "utf8mb4",
        },
        "CONN_MAX_AGE": 300,
    }
}
if "pytest" in sys.argv:  # DB para testing
    DATABASES = {
        "default": {
            "ENGINE": "django.db.backends.sqlite3",
            "NAME": ":memory:",
        }
    }


# Configuracion de logging
LOGGING = {
    "version": 1,
    "disable_existing_loggers": False,
    "handlers": {
        "console": {
            "level": "DEBUG",
            "class": "logging.StreamHandler",
        },
    },
}

# Configuración de validadores de contraseñas
AUTH_PASSWORD_VALIDATORS = [
    {
        "NAME": "django.contrib.auth.password_validation.UserAttributeSimilarityValidator",
    },
    {
        "NAME": "django.contrib.auth.password_validation.MinimumLengthValidator",
        "OPTIONS": {
            "min_length": 8,
        },
    },
    {
        "NAME": "django.contrib.auth.password_validation.CommonPasswordValidator",
    },
    {
        "NAME": "django.contrib.auth.password_validation.NumericPasswordValidator",
    },
]

# Configuración de Django Debug Toolbar
DEBUG_TOOLBAR_CONFIG = {
    "SHOW_TOOLBAR_CALLBACK": lambda request: (
        True if DEBUG else False  # pylint: disable=simplifiable-if-expression
    )
}
# Configuración del HSTS para evitar conflictos en AWS previamente configurados
SECURE_HSTS_SECONDS = None
SECURE_HSTS_INCLUDE_SUBDOMAINS = False
SECURE_SSL_REDIRECT = False
SESSION_COOKIE_SECURE = False
CSRF_COOKIE_SECURE = False

# Configuracion de Django Rest Framework
REST_FRAMEWORK = {
    "DEFAULT_PAGINATION_CLASS": "rest_framework.pagination.PageNumberPagination",
    "PAGE_SIZE": 10,
}

# Configuracion de CORS header
CORS_ALLOW_ALL_ORIGINS = True

# Dominio
DOMINIO = os.environ.get("DOMINIO", default="localhost:8001")

# CSRF
CSRF_TRUSTED_ORIGINS = [
    "http://com.sisoc.secretarianaf.gob.ar",
    "https://com.sisoc.secretarianaf.gob.ar",
    "http://10.80.9.15",
    "http://10.80.5.45",
    "https://api.appsheet.com",
]

# Configuración de hosts permitidos TODO: que se haga desde el .env
ALLOWED_HOSTS = [
    "com.sisoc.secretarianaf.gob.ar",
    "localhost",
    "127.0.0.1",
    "10.80.9.15",
    "10.80.5.45",
    "https://api.appsheet.com",
]<|MERGE_RESOLUTION|>--- conflicted
+++ resolved
@@ -131,11 +131,8 @@
     "organizaciones",
     "provincias",
     "cdi",
-<<<<<<< HEAD
+    "ciudadanos",
     "dupla",
-=======
-    "ciudadanos",
->>>>>>> 1da05978
 ]
 
 # Definición del middleware utilizado por el proyecto
