--- conflicted
+++ resolved
@@ -210,7 +210,25 @@
     }
 
 
-<<<<<<< HEAD
+# Configuración de Cache
+CACHES = {
+    "default": {
+        "BACKEND": "django.core.cache.backends.locmem.LocMemCache",
+        "LOCATION": "unique-snowflake",
+    }
+}
+
+# Configuración global de tiempos de cache (en segundos)
+DEFAULT_CACHE_TIMEOUT = 300  # 5 minutos por defecto
+DASHBOARD_CACHE_TIMEOUT = 300  # 5 minutos para dashboard
+COMEDOR_CACHE_TIMEOUT = 300  # 5 minutos para comedores
+CIUDADANO_CACHE_TIMEOUT = 300  # 5 minutos para ciudadanos
+INTERVENCIONES_CACHE_TIMEOUT = (
+    1800  # 30 minutos para tipos de intervención (cambian poco)
+)
+CENTROFAMILIA_CACHE_TIMEOUT = 300  # 5 minutos para centro de familia
+
+
 # Configuracion de logging
 LOGGING = {
     "version": 1,
@@ -290,72 +308,7 @@
             "propagate": False,
         },
     },
-=======
-# Configuración de Cache
-CACHES = {
-    "default": {
-        "BACKEND": "django.core.cache.backends.locmem.LocMemCache",
-        "LOCATION": "unique-snowflake",
-    }
->>>>>>> 7d8aa926
-}
-
-# Configuración global de tiempos de cache (en segundos)
-DEFAULT_CACHE_TIMEOUT = 300  # 5 minutos por defecto
-DASHBOARD_CACHE_TIMEOUT = 300  # 5 minutos para dashboard
-COMEDOR_CACHE_TIMEOUT = 300  # 5 minutos para comedores
-CIUDADANO_CACHE_TIMEOUT = 300  # 5 minutos para ciudadanos
-INTERVENCIONES_CACHE_TIMEOUT = (
-    1800  # 30 minutos para tipos de intervención (cambian poco)
-)
-CENTROFAMILIA_CACHE_TIMEOUT = 300  # 5 minutos para centro de familia
-
-
-# Configuracion de logging
-# LOGGING = {
-#     "version": 1,
-#     "disable_existing_loggers": False,
-#     "formatters": {
-#         "verbose": {
-#             "format": "[{asctime}] {module} {levelname} {name}: {message}",
-#             "style": "{",
-#         },
-#         "simple": {
-#             "format": "[{asctime}] {levelname} {message}",
-#             "style": "{",
-#         },
-#     },
-#     "handlers": {
-#         "file_info": {
-#             "class": "core.utils.DailyFileHandler",
-#             "level": "INFO",
-#             "formatter": "verbose",
-#             "filename": str(BASE_DIR / "logs/info.log"),
-#         },
-#         "console": {
-#             "class": "logging.StreamHandler",
-#             "level": "WARNING",
-#             "formatter": "simple",
-#         },
-#     },
-#     "loggers": {
-#         "django": {
-#             "handlers": ["file_info", "console"],
-#             "level": "INFO",
-#             "propagate": False,
-#         },
-#         "django.request": {
-#             "handlers": ["console"],
-#             "level": "WARNING",
-#             "propagate": False,
-#         },
-#     },
-#     "root": {
-#         "handlers": ["console"],
-#         "level": "WARNING",
-#     },
-# }
-
+}
 
 # Configuración de validadores de contraseñas
 AUTH_PASSWORD_VALIDATORS = [
