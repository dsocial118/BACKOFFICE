import os
import logging
from logging.handlers import TimedRotatingFileHandler
from datetime import datetime
from pathlib import Path
from django.contrib.messages import constants as messages
from .validators import UppercaseValidator, LowercaseValidator
from dotenv import load_dotenv
# Build paths inside the project like this: BASE_DIR / 'subdir'.
BASE_DIR = Path(__file__).resolve().parent.parent

# LOGS DEL SISTEMA:
# Define la ruta al directorio de logs
log_dir = os.path.join(BASE_DIR, 'logs')
os.makedirs(log_dir, exist_ok=True)

# Nombre del archivo de registro basado en el mes actual
current_month = datetime.now().strftime('%Y-%m')
log_file = os.path.join(log_dir, f'app_{current_month}.log')

# Configuración de logging
logging.basicConfig(
    level=logging.INFO,
    format='%(asctime)s [%(levelname)s] %(message)s',
    handlers=[TimedRotatingFileHandler(log_file, when='MIDNIGHT', backupCount=12, encoding='utf-8'),
              logging.StreamHandler()],
)

load_dotenv() # Carga las variables de entorno desde el archivo .env

LOGGING = {
    'version': 1,
    'disable_existing_loggers': False,
    'handlers': {
        'console': {
            'level': 'DEBUG',
            'class': 'logging.StreamHandler',
        },
    },
    'loggers': {
        'Usuarios.middleware': {
            'handlers': ['console'],
            'level': 'DEBUG',
            'propagate': True,
        },
    },
}

# Quick-start development settings - unsuitable for production
# See https://docs.djangoproject.com/en/4.0/howto/deployment/checklist/

# SECURITY WARNING: keep the secret key used in production secret!
SECRET_KEY = os.environ.get("DJANGO_SECRET_KEY")

# SECURITY WARNING: don't run with debug turned on in production!
DEBUG = bool(os.environ.get("DEBUG", default="False"))

<<<<<<< HEAD
ALLOWED_HOSTS = os.environ.get("DJANGO_ALLOWED_HOSTS").split(" ")
=======
ALLOWED_HOSTS = ['127.0.0.1','localhost', 'http://sisoc.dev-test.secretarianaf.gob.ar']
>>>>>>> 4bc23d7a

# Application definition

INSTALLED_APPS = [
    # aplicaciones django
    'django.contrib.admin',
    'django.contrib.auth',
    'django.contrib.contenttypes',
    'django.contrib.sessions',
    'django.contrib.messages',
    'django.contrib.staticfiles',
    # aplicaciones de 3ros
    'django.contrib.admindocs',
    'crispy_forms',
    'crispy_bootstrap4',
    'django_extensions',
    'import_export',
    'multiselectfield',
    # aplicaciones propias
    'Usuarios',
    'Configuraciones',
    'Inicio',
    'Dashboard',
    'Legajos',
    # Programas
    'SIF_CDIF',
    'SIF_CDLE',
    'SIF_MILD',
    'SIF_PDV',
    'SIF_SL',
    'SIF_MA',
    # silk
    'silk',
    # Django debug toolbar
    'debug_toolbar'
]

CRISPY_TEMPLATE_PACK = 'bootstrap4'

MIDDLEWARE = [
    'django.middleware.security.SecurityMiddleware',
    'django.contrib.sessions.middleware.SessionMiddleware',
    'django.middleware.common.CommonMiddleware',
    'django.middleware.csrf.CsrfViewMiddleware',
    'Usuarios.middleware.CustomLoginMiddleware', 
    'django.contrib.auth.middleware.AuthenticationMiddleware',
    'django.contrib.messages.middleware.MessageMiddleware',
    'django.middleware.clickjacking.XFrameOptionsMiddleware',
    'django.contrib.admindocs.middleware.XViewMiddleware',
    'silk.middleware.SilkyMiddleware',
    "debug_toolbar.middleware.DebugToolbarMiddleware",
]

ROOT_URLCONF = 'config.urls'

TEMPLATES = [
    {
        'BACKEND': 'django.template.backends.django.DjangoTemplates',
        'DIRS': [BASE_DIR / 'templates'],
        'APP_DIRS': True,
        'OPTIONS': {
            'context_processors': [
                'django.template.context_processors.debug',
                'django.template.context_processors.request',
                'django.contrib.auth.context_processors.auth',
                'django.contrib.messages.context_processors.messages',
            ],
        },
    },
]

WSGI_APPLICATION = 'config.wsgi.application'

# timeaut por inactividad
# SESSION_COOKIE_AGE = 360 # 3 minutes. "1209600(2 weeks)" by default
# SESSION_SAVE_EVERY_REQUEST = True

# cerrar sesión al cerrar el browser
SESSION_EXPIRE_AT_BROWSER_CLOSE = True

# Database
# https://docs.djangoproject.com/en/4.0/ref/settings/#databases

# DATABASES = {
#    'default': {
#        'ENGINE': 'django.db.backends.sqlite3',
#        'NAME': BASE_DIR / 'db.sqlite3',
#    }
# }
# DATABASES = {
#     'default': {
#         'ENGINE': 'django.db.backends.mysql',
#         'NAME': 'hsu-dev',
#         'USER': 'admin-ssies',
#         'PASSWORD': 'aqV0hqqy0r',
#         'HOST': '10.80.9.15',
#         'PORT': '3306',
#         'OPTIONS': {
#             'init_command': "SET sql_mode='STRICT_TRANS_TABLES'",
#             'charset': 'utf8mb4',
#         },
#         'CONN_MAX_AGE': 300,
#     }
# }

DATABASES = {
    'default': {
        "ENGINE": os.getenv("SQL_ENGINE", "django.db.backends.mysql"),
        'NAME': os.getenv('SQL_NAME', 'sisoc-local'),
        'USER': os.getenv('SQL_USER', 'root'),
        'PASSWORD': os.getenv('SQL_PASSWORD', ''),
        'HOST': os.getenv('SQL_HOST', 'localhost'),
        'PORT': os.getenv('SQL_PORT', '3306'),
        'OPTIONS': {
            'init_command': "SET sql_mode='STRICT_TRANS_TABLES'",
            'charset': 'utf8mb4',
            'connect_timeout': 10,
        },
        'CONN_MAX_AGE': 0 if DEBUG else 600,
    }
}


# Password validation
# https://docs.djangoproject.com/en/4.0/ref/settings/#auth-password-validators

AUTH_PASSWORD_VALIDATORS = [
    {
        'NAME': 'django.contrib.auth.password_validation.UserAttributeSimilarityValidator',
    },
    {
        'NAME': 'django.contrib.auth.password_validation.MinimumLengthValidator',
        'OPTIONS': {
             'min_length': 8,
        }
    },
    
    {
        'NAME': 'django.contrib.auth.password_validation.CommonPasswordValidator',
    },
    
    {
        'NAME': 'django.contrib.auth.password_validation.NumericPasswordValidator',

    },
    {
        'NAME': 'config.validators.UppercaseValidator',
    },
    {
        'NAME': 'config.validators.LowercaseValidator',
    },
    
]


# Internationalization
# https://docs.djangoproject.com/en/4.0/topics/i18n/

LANGUAGE_CODE = 'es-ar'

TIME_ZONE = 'America/Argentina/Buenos_Aires'

USE_I18N = True

USE_TZ = True


# Static files (CSS, JavaScript, Images) cuando [debug=True]
# https://docs.djangoproject.com/en/4.0/howto/static-files/

STATIC_URL = 'static/'
STATICFILES_DIRS = [BASE_DIR / 'static']

# esto se genera en producción [debug=False] y es la que deberemos crear y django ira a buscar ahi
# python manage.py collectstatic
STATIC_ROOT = BASE_DIR / 'static_root'


# donde vamos a ir guardar los archivos medias debug/local
MEDIA_URL = 'media/'
# media para produccion
MEDIA_ROOT = os.path.join(BASE_DIR, 'media/')


# Default primary key field type
# https://docs.djangoproject.com/en/4.0/ref/settings/#default-auto-field

DEFAULT_AUTO_FIELD = 'django.db.models.BigAutoField'

# Login
LOGIN_URL = '/'
LOGIN_REDIRECT_URL = 'inicio/'
LOGOUT_REDIRECT_URL = '/'
ACCOUNT_FORMS = {'login': 'user.forms.UserLoginForm'}

# Configuracion para el envio de email por medio de GMAIL
# EMAIL_BACKEND = 'django.core.mail.backends.smtp.EmailBackend'
# EMAIL_HOST = 'smtp.gmail.com'
# EMAIL_PORT = 587
# EMAIL_USE_TLS = True
# EMAIL_HOST_USER = 'CUENTAGOOGLE'
# # Clave generada desde la configuracion de Google
# EMAIL_HOST_PASSWORD = 'CONTRASEÑA DE APLICACION DE CUENTA GOOGLE'
# RECIPIENT_ADDRESS = 'test@email.com'

EMAIL_BACKEND = "django.core.mail.backends.console.EmailBackend"


MESSAGE_TAGS = {
    messages.DEBUG: 'alert-dark',
    messages.INFO: 'info',
    messages.SUCCESS: 'success',
    messages.WARNING: 'warning',
    messages.ERROR: 'error',
}

# GRAPH MODELS usado para automatizar la generacion de un DER de la BD
#  (ver más en: https://django-extensions.readthedocs.io/en/latest/graph_models.html)
GRAPH_MODELS = {
    # 'all_applications': True,
    # 'group_models': True,
    'app_labels': ["Inicio", "Legajos"],
}

CRISPY_CLASS_CONVERTERS = {
    'textinput': "form-control",
    'passwordinput': "form-control",
    # 'checkboxinput': "form-control icheck-primary",
    'select': "form-control custom-select",
    'selectmultiple': "form-control select2 w-100",
    'numberinput': "form-control",
    'emailinput': "form-control",
    'dateinput': "form-control",
    'fileinput': "custom-file-input",
}

# PROGRAMAS VARIABLES GLOBALES
PROG_MILD = 24
PROG_CDIF = 23
PROG_CDLE = 25
PROG_PDV = 26
PROG_MA = 30
PROG_SL = 21

SILKY_PYTHON_PROFILER = True

INTERNAL_IPS = [
    '127.0.0.1',
    '::1',
]

<<<<<<< HEAD
DEBUG_TOOLBAR_CONFIG = {
    'SHOW_TOOLBAR_CALLBACK': lambda request: True if DEBUG else False
}
=======
CSRF_TRUSTED_ORIGINS = ['http://sisoc.dev-test.secretarianaf.gob.ar']
>>>>>>> 4bc23d7a
<|MERGE_RESOLUTION|>--- conflicted
+++ resolved
@@ -55,11 +55,10 @@
 # SECURITY WARNING: don't run with debug turned on in production!
 DEBUG = bool(os.environ.get("DEBUG", default="False"))
 
-<<<<<<< HEAD
 ALLOWED_HOSTS = os.environ.get("DJANGO_ALLOWED_HOSTS").split(" ")
-=======
-ALLOWED_HOSTS = ['127.0.0.1','localhost', 'http://sisoc.dev-test.secretarianaf.gob.ar']
->>>>>>> 4bc23d7a
+#ALLOWED_HOSTS = ['127.0.0.1','localhost', 'http://sisoc.dev-test.secretarianaf.gob.ar']
+
+CSRF_TRUSTED_ORIGINS = ['http://sisoc.dev-test.secretarianaf.gob.ar'
 
 # Application definition
 
@@ -311,10 +310,6 @@
     '::1',
 ]
 
-<<<<<<< HEAD
 DEBUG_TOOLBAR_CONFIG = {
     'SHOW_TOOLBAR_CALLBACK': lambda request: True if DEBUG else False
-}
-=======
-CSRF_TRUSTED_ORIGINS = ['http://sisoc.dev-test.secretarianaf.gob.ar']
->>>>>>> 4bc23d7a
+}