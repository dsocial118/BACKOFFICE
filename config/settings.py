import os
from pathlib import Path
import sys
from django.contrib.messages import constants as messages
from dotenv import load_dotenv


# Cargar variables de entorno desde el archivo .env
load_dotenv()

# Definición de entorno
DEBUG = os.environ.get("DJANGO_DEBUG", default=False) == "True"

# Definición del directorio base del proyecto
BASE_DIR = Path(__file__).resolve().parent.parent

# Configuración de rutas de estaticos y  media
STATIC_URL = "/static/"
STATICFILES_DIRS = [BASE_DIR / "static"]
STATIC_ROOT = BASE_DIR / "static_root"
STATICFILES_STORAGE = "django.contrib.staticfiles.storage.ManifestStaticFilesStorage"


MEDIA_URL = "media/"
MEDIA_ROOT = os.path.join(BASE_DIR, "media/")


# Configuración de URLs para autenticación
LOGIN_URL = "/"
LOGIN_REDIRECT_URL = "dashboard/"
LOGOUT_REDIRECT_URL = "/"

# Formularios personalizados para cuentas de usuario
ACCOUNT_FORMS = {"login": "user.forms.UserLoginForm"}

# Configuración de backend de correo electrónico
EMAIL_BACKEND = "django.core.mail.backends.console.EmailBackend"

# Configuración de etiquetas de mensajes
MESSAGE_TAGS = {
    messages.DEBUG: "alert-dark",
    messages.INFO: "info",
    messages.SUCCESS: "success",
    messages.WARNING: "warning",
    messages.ERROR: "error",
}


# Configuración de clases CSS para formularios Crispy
CRISPY_CLASS_CONVERTERS = {
    "textinput": "form-control",
    "passwordinput": "form-control",
    "select": "form-control custom-select",
    "selectmultiple": "form-control select2 w-100",
    "numberinput": "form-control",
    "emailinput": "form-control",
    "dateinput": "form-control",
    "fileinput": "custom-file-input",
}

# Definición de variables de programas
PROG_MILD = 24
PROG_CDIF = 23
PROG_CDLE = 25
PROG_PDV = 26
PROG_MA = 30
PROG_SL = 21

# Configuración del perfilador de rendimiento de Silk
SILKY_PYTHON_PROFILER = True

# Definición de IPs internas para depuración
INTERNAL_IPS = [
    "127.0.0.1",
    "::1",
]

# Configuración de la aplicación WSGI
WSGI_APPLICATION = "config.wsgi.application"

# Configuración de localización
LANGUAGE_CODE = "es-ar"
TIME_ZONE = "America/Argentina/Buenos_Aires"
USE_I18N = True
USE_TZ = True

# Configuración de campo auto por defecto
DEFAULT_AUTO_FIELD = "django.db.models.BigAutoField"

# Obtención de la clave secreta desde variables de entorno
SECRET_KEY = os.environ.get("DJANGO_SECRET_KEY")

# Configuración del paquete de plantillas Crispy
CRISPY_ALLOWED_TEMPLATE_PACKS = "bootstrap5"
CRISPY_TEMPLATE_PACK = "bootstrap5"

# Configuración de la URLs
ROOT_URLCONF = "config.urls"

# Configuración de hosts permitidos desde variables de entorno
hosts = os.getenv("DJANGO_ALLOWED_HOSTS", "").split(",")
ALLOWED_HOSTS = hosts

# Configuración de CSRF
CSRF_TRUSTED_ORIGINS = [f"https://{h}" for h in hosts]
CSRF_COOKIE_NAME = (
    "csrftoken_v2"  # Cambiar en caso de conflicto con formularios cacheados
)

# Configuración para cerrar la sesión al cerrar el navegador
SESSION_EXPIRE_AT_BROWSER_CLOSE = True

# Definición de aplicaciones instaladas
INSTALLED_APPS = [
    # Aplicaciones de Django
    "django.contrib.admin",
    "django.contrib.auth",
    "django.contrib.contenttypes",
    "django.contrib.sessions",
    "django.contrib.messages",
    "django.contrib.staticfiles",
    "django.contrib.admindocs",
    # Librerias
    "django_cotton",
    "crispy_forms",
    "crispy_bootstrap5",
    "django_extensions",
    "import_export",
    "multiselectfield",
<<<<<<< HEAD
    "debug_toolbar",
    "silk",
=======
    # "debug_toolbar",
>>>>>>> b85aa5bd
    "rest_framework",
    "rest_framework_api_key",
    "corsheaders",
    # Aplicaciones propias
    "users",
    "core",
    "configuraciones",
    "dashboard",
    "comedores",
    "organizaciones",
    "provincias",
    "cdi",
    "ciudadanos",
    "duplas",
    "admisiones",
    "intervenciones",
    "historial",
    "acompanamientos",
    "expedientespagos",
    "relevamientos",
    "rendicioncuentasfinal",
    "rendicioncuentasmensual",
    "centrodefamilia",
]

# Definición del middleware utilizado por el proyecto
MIDDLEWARE = [
    "django.middleware.security.SecurityMiddleware",
    "django.contrib.sessions.middleware.SessionMiddleware",
    "django.middleware.common.CommonMiddleware",
    "django.middleware.csrf.CsrfViewMiddleware",
    "django.contrib.auth.middleware.AuthenticationMiddleware",
    "django.contrib.messages.middleware.MessageMiddleware",
    "django.middleware.clickjacking.XFrameOptionsMiddleware",
    "django.contrib.admindocs.middleware.XViewMiddleware",
<<<<<<< HEAD
    "silk.middleware.SilkyMiddleware",
    "debug_toolbar.middleware.DebugToolbarMiddleware",
=======
    # "debug_toolbar.middleware.DebugToolbarMiddleware",
>>>>>>> b85aa5bd
    "django.middleware.clickjacking.XFrameOptionsMiddleware",
    "config.middlewares.xss_protection.XSSProtectionMiddleware",
    "config.middlewares.threadlocals.ThreadLocalMiddleware",
    "corsheaders.middleware.CorsMiddleware",
]

# Configuración de plantillas
TEMPLATES = [
    {
        "BACKEND": "django.template.backends.django.DjangoTemplates",
        "DIRS": [BASE_DIR / "templates"],
        "APP_DIRS": True,
        "OPTIONS": {
            "context_processors": [
                "django.template.context_processors.debug",
                "django.template.context_processors.request",
                "django.contrib.auth.context_processors.auth",
                "django.contrib.messages.context_processors.messages",
            ],
        },
    },
]

# Configuración de la base de datos
DATABASES = {
    "default": {
        "ENGINE": "django.db.backends.mysql",
        "NAME": os.environ.get("DATABASE_NAME"),
        "USER": os.environ.get("DATABASE_USER"),
        "PASSWORD": os.environ.get("DATABASE_PASSWORD"),
        "HOST": os.environ.get("DATABASE_HOST"),
        "PORT": os.environ.get("DATABASE_PORT"),
        "OPTIONS": {
            "init_command": "SET sql_mode='STRICT_TRANS_TABLES'",
            "charset": "utf8mb4",
        },
        "CONN_MAX_AGE": 60,
    }
}
if "pytest" in sys.argv:  # DB para testing
    DATABASES = {
        "default": {
            "ENGINE": "django.db.backends.sqlite3",
            "NAME": ":memory:",
        }
    }


# Configuración de Cache
CACHES = {
    "default": {
        "BACKEND": "django.core.cache.backends.locmem.LocMemCache",
        "LOCATION": "unique-snowflake",
    }
}

# Configuración global de tiempos de cache (en segundos)
DEFAULT_CACHE_TIMEOUT = 300  # 5 minutos por defecto
DASHBOARD_CACHE_TIMEOUT = 300  # 5 minutos para dashboard
COMEDOR_CACHE_TIMEOUT = 300  # 5 minutos para comedores
CIUDADANO_CACHE_TIMEOUT = 300  # 5 minutos para ciudadanos
INTERVENCIONES_CACHE_TIMEOUT = (
    1800  # 30 minutos para tipos de intervención (cambian poco)
)
CENTROFAMILIA_CACHE_TIMEOUT = 300  # 5 minutos para centro de familia


# Configuracion de logging
# LOGGING = {
#     "version": 1,
#     "disable_existing_loggers": False,
#     "formatters": {
#         "verbose": {
#             "format": "[{asctime}] {module} {levelname} {name}: {message}",
#             "style": "{",
#         },
#         "simple": {
#             "format": "[{asctime}] {levelname} {message}",
#             "style": "{",
#         },
#     },
#     "handlers": {
#         "file_info": {
#             "class": "core.utils.DailyFileHandler",
#             "level": "INFO",
#             "formatter": "verbose",
#             "filename": str(BASE_DIR / "logs/info.log"),
#         },
#         "console": {
#             "class": "logging.StreamHandler",
#             "level": "WARNING",
#             "formatter": "simple",
#         },
#     },
#     "loggers": {
#         "django": {
#             "handlers": ["file_info", "console"],
#             "level": "INFO",
#             "propagate": False,
#         },
#         "django.request": {
#             "handlers": ["console"],
#             "level": "WARNING",
#             "propagate": False,
#         },
#     },
#     "root": {
#         "handlers": ["console"],
#         "level": "WARNING",
#     },
# }


# Configuración de validadores de contraseñas
AUTH_PASSWORD_VALIDATORS = [
    {
        "NAME": "django.contrib.auth.password_validation.UserAttributeSimilarityValidator",
    },
    {
        "NAME": "django.contrib.auth.password_validation.MinimumLengthValidator",
        "OPTIONS": {
            "min_length": 8,
        },
    },
    {
        "NAME": "django.contrib.auth.password_validation.CommonPasswordValidator",
    },
    {
        "NAME": "django.contrib.auth.password_validation.NumericPasswordValidator",
    },
]

# Configuración de Django Debug Toolbar
DEBUG_TOOLBAR_CONFIG = {
    "SHOW_TOOLBAR_CALLBACK": lambda request: (
        True if DEBUG else False  # pylint: disable=simplifiable-if-expression
    )
}

if DEBUG:
    # Configuración para desarrollo
    SECURE_HSTS_SECONDS = 0
    SECURE_HSTS_INCLUDE_SUBDOMAINS = False
    SECURE_SSL_REDIRECT = False
    SESSION_COOKIE_SECURE = False
    CSRF_COOKIE_SECURE = False
else:
    # Configuración para producción
    SECURE_HSTS_SECONDS = 0  # Cambiar a 31536000 cuando tengamos HTTPS
    SECURE_HSTS_INCLUDE_SUBDOMAINS = False
    SECURE_HSTS_PRELOAD = False
    SECURE_SSL_REDIRECT = False  # Cambiar a True cuando tengamos HTTPS
    SESSION_COOKIE_SECURE = False
    CSRF_COOKIE_SECURE = False

# Configuracion de Django Rest Framework
REST_FRAMEWORK = {
    "DEFAULT_PAGINATION_CLASS": "rest_framework.pagination.PageNumberPagination",
    "PAGE_SIZE": 10,
}

# Configuracion de CORS header
CORS_ALLOW_ALL_ORIGINS = True

# Dominio
<<<<<<< HEAD
DOMINIO = os.environ.get("DOMINIO", default="localhost:8001")
=======
DOMINIO = os.environ.get("DOMINIO", default="localhost:8001")


# Configuración de Silk fuera de DEBUG
if DEBUG:
    SILKY_PYTHON_PROFILER = True
    MIDDLEWARE.insert(0, "silk.middleware.SilkyMiddleware")

# API RENAPER
RENAPER_API_USERNAME = os.getenv("RENAPER_API_USERNAME")
RENAPER_API_PASSWORD = os.getenv("RENAPER_API_PASSWORD")
RENAPER_API_URL = os.getenv("RENAPER_API_URL")
>>>>>>> b85aa5bd
<|MERGE_RESOLUTION|>--- conflicted
+++ resolved
@@ -65,9 +65,6 @@
 PROG_PDV = 26
 PROG_MA = 30
 PROG_SL = 21
-
-# Configuración del perfilador de rendimiento de Silk
-SILKY_PYTHON_PROFILER = True
 
 # Definición de IPs internas para depuración
 INTERNAL_IPS = [
@@ -123,16 +120,12 @@
     # Librerias
     "django_cotton",
     "crispy_forms",
+    "silk",
     "crispy_bootstrap5",
     "django_extensions",
     "import_export",
     "multiselectfield",
-<<<<<<< HEAD
     "debug_toolbar",
-    "silk",
-=======
-    # "debug_toolbar",
->>>>>>> b85aa5bd
     "rest_framework",
     "rest_framework_api_key",
     "corsheaders",
@@ -168,12 +161,6 @@
     "django.contrib.messages.middleware.MessageMiddleware",
     "django.middleware.clickjacking.XFrameOptionsMiddleware",
     "django.contrib.admindocs.middleware.XViewMiddleware",
-<<<<<<< HEAD
-    "silk.middleware.SilkyMiddleware",
-    "debug_toolbar.middleware.DebugToolbarMiddleware",
-=======
-    # "debug_toolbar.middleware.DebugToolbarMiddleware",
->>>>>>> b85aa5bd
     "django.middleware.clickjacking.XFrameOptionsMiddleware",
     "config.middlewares.xss_protection.XSSProtectionMiddleware",
     "config.middlewares.threadlocals.ThreadLocalMiddleware",
@@ -307,11 +294,10 @@
 ]
 
 # Configuración de Django Debug Toolbar
-DEBUG_TOOLBAR_CONFIG = {
-    "SHOW_TOOLBAR_CALLBACK": lambda request: (
-        True if DEBUG else False  # pylint: disable=simplifiable-if-expression
-    )
-}
+if DEBUG:
+    DEBUG_TOOLBAR_CONFIG = {"SHOW_TOOLBAR_CALLBACK": True}
+    MIDDLEWARE.insert(0, "debug_toolbar.middleware.DebugToolbarMiddleware")
+
 
 if DEBUG:
     # Configuración para desarrollo
@@ -339,9 +325,6 @@
 CORS_ALLOW_ALL_ORIGINS = True
 
 # Dominio
-<<<<<<< HEAD
-DOMINIO = os.environ.get("DOMINIO", default="localhost:8001")
-=======
 DOMINIO = os.environ.get("DOMINIO", default="localhost:8001")
 
 
@@ -353,5 +336,4 @@
 # API RENAPER
 RENAPER_API_USERNAME = os.getenv("RENAPER_API_USERNAME")
 RENAPER_API_PASSWORD = os.getenv("RENAPER_API_PASSWORD")
-RENAPER_API_URL = os.getenv("RENAPER_API_URL")
->>>>>>> b85aa5bd
+RENAPER_API_URL = os.getenv("RENAPER_API_URL")