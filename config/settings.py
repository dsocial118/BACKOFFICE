import os
from pathlib import Path
import sys
import logging
from django.contrib.messages import constants as messages
from dotenv import load_dotenv


# Cargar variables de entorno desde el archivo .env
load_dotenv()

# Definición de entorno
DEBUG = os.environ.get("DJANGO_DEBUG", default=False) == "True"

# Definición del directorio base del proyecto
BASE_DIR = Path(__file__).resolve().parent.parent

# Configuración de rutas de estaticos y  media
STATIC_URL = "/static/"
STATICFILES_DIRS = [BASE_DIR / "static"]
STATIC_ROOT = BASE_DIR / "static_root"
STATICFILES_STORAGE = "django.contrib.staticfiles.storage.ManifestStaticFilesStorage"


MEDIA_URL = "media/"
MEDIA_ROOT = os.path.join(BASE_DIR, "media/")


# Configuración de URLs para autenticación
LOGIN_URL = "/"
LOGIN_REDIRECT_URL = "dashboard/"
LOGOUT_REDIRECT_URL = "/"

# Formularios personalizados para cuentas de usuario
ACCOUNT_FORMS = {"login": "user.forms.UserLoginForm"}

# Configuración de backend de correo electrónico
EMAIL_BACKEND = "django.core.mail.backends.console.EmailBackend"

# Configuración de etiquetas de mensajes
MESSAGE_TAGS = {
    messages.DEBUG: "alert-dark",
    messages.INFO: "info",
    messages.SUCCESS: "success",
    messages.WARNING: "warning",
    messages.ERROR: "error",
}


# Configuración de clases CSS para formularios Crispy
CRISPY_CLASS_CONVERTERS = {
    "textinput": "form-control",
    "passwordinput": "form-control",
    "select": "form-control custom-select",
    "selectmultiple": "form-control select2 w-100",
    "numberinput": "form-control",
    "emailinput": "form-control",
    "dateinput": "form-control",
    "fileinput": "custom-file-input",
}

# Definición de variables de programas
PROG_MILD = 24
PROG_CDIF = 23
PROG_CDLE = 25
PROG_PDV = 26
PROG_MA = 30
PROG_SL = 21

# Configuración del perfilador de rendimiento de Silk
SILKY_PYTHON_PROFILER = True

# Definición de IPs internas para depuración
INTERNAL_IPS = [
    "127.0.0.1",
    "::1",
]

# Configuración de la aplicación WSGI
WSGI_APPLICATION = "config.wsgi.application"

# Configuración de localización
LANGUAGE_CODE = "es-ar"
TIME_ZONE = "America/Argentina/Buenos_Aires"
USE_I18N = True
USE_TZ = True

# Configuración de campo auto por defecto
DEFAULT_AUTO_FIELD = "django.db.models.BigAutoField"

# Obtención de la clave secreta desde variables de entorno
SECRET_KEY = os.environ.get("DJANGO_SECRET_KEY")

# Configuración del paquete de plantillas Crispy
CRISPY_ALLOWED_TEMPLATE_PACKS = "bootstrap5"
CRISPY_TEMPLATE_PACK = "bootstrap5"

# Configuración de la URLs
ROOT_URLCONF = "config.urls"

# Configuración de hosts permitidos desde variables de entorno
ALLOWED_HOSTS = os.environ.get("DJANGO_ALLOWED_HOSTS", "").split()

# Configuración para cerrar la sesión al cerrar el navegador
SESSION_EXPIRE_AT_BROWSER_CLOSE = True

# Definición de aplicaciones instaladas
INSTALLED_APPS = [
    # Aplicaciones de Django
    "django.contrib.admin",
    "django.contrib.auth",
    "django.contrib.contenttypes",
    "django.contrib.sessions",
    "django.contrib.messages",
    "django.contrib.staticfiles",
    "django.contrib.admindocs",
    # Librerias
    "django_cotton",
    "crispy_forms",
    "crispy_bootstrap5",
    "django_extensions",
    "import_export",
    "multiselectfield",
    "debug_toolbar",
    "silk",
    "rest_framework",
    "rest_framework_api_key",
    "corsheaders",
    # Aplicaciones propias
    "users",
    "core",
    "configuraciones",
    "dashboard",
    "comedores",
    "organizaciones",
    "provincias",
    "cdi",
    "ciudadanos",
    "duplas",
    "admisiones",
    "intervenciones",
    "historial",
    "acompanamientos",
    "expedientespagos",
<<<<<<< HEAD
    "celiaquia",
=======
    "relevamientos",
    "rendicioncuentasfinal",
    "rendicioncuentasmensual",
    "centrodefamilia",
>>>>>>> f1d07e2e
]

# Definición del middleware utilizado por el proyecto
MIDDLEWARE = [
    "django.middleware.security.SecurityMiddleware",
    "django.contrib.sessions.middleware.SessionMiddleware",
    "django.middleware.common.CommonMiddleware",
    "django.middleware.csrf.CsrfViewMiddleware",
    "django.contrib.auth.middleware.AuthenticationMiddleware",
    "django.contrib.messages.middleware.MessageMiddleware",
    "django.middleware.clickjacking.XFrameOptionsMiddleware",
    "django.contrib.admindocs.middleware.XViewMiddleware",
    "silk.middleware.SilkyMiddleware",
    "debug_toolbar.middleware.DebugToolbarMiddleware",
    "django.middleware.clickjacking.XFrameOptionsMiddleware",
    "config.middlewares.xss_protection.XSSProtectionMiddleware",
    "config.middlewares.threadlocals.ThreadLocalMiddleware",
    "corsheaders.middleware.CorsMiddleware",
]

# Configuración de plantillas
TEMPLATES = [
    {
        "BACKEND": "django.template.backends.django.DjangoTemplates",
        "DIRS": [BASE_DIR / "templates"],
        "APP_DIRS": True,
        "OPTIONS": {
            "context_processors": [
                "django.template.context_processors.debug",
                "django.template.context_processors.request",
                "django.contrib.auth.context_processors.auth",
                "django.contrib.messages.context_processors.messages",
            ],
        },
    },
]

# Configuración de la base de datos
DATABASES = {
    "default": {
        "ENGINE": "django.db.backends.mysql",
        "NAME": os.environ.get("DATABASE_NAME"),
        "USER": os.environ.get("DATABASE_USER"),
        "PASSWORD": os.environ.get("DATABASE_PASSWORD"),
        "HOST": os.environ.get("DATABASE_HOST"),
        "PORT": os.environ.get("DATABASE_PORT"),
        "OPTIONS": {
            "init_command": "SET sql_mode='STRICT_TRANS_TABLES'",
            "charset": "utf8mb4",
        },
        "CONN_MAX_AGE": 300,
    }
}
if "pytest" in sys.argv:  # DB para testing
    DATABASES = {
        "default": {
            "ENGINE": "django.db.backends.sqlite3",
            "NAME": ":memory:",
        }
    }


# Configuracion de logging
LOGGING = {
    "version": 1,
    "disable_existing_loggers": False,
    "filters": {
        "info_only": {
            "()": "django.utils.log.CallbackFilter",
            "callback": lambda r: r.levelno == logging.INFO,
        },
        "error_only": {
            "()": "django.utils.log.CallbackFilter",
            "callback": lambda r: r.levelno == logging.ERROR,
        },
        "warning_only": {
            "()": "django.utils.log.CallbackFilter",
            "callback": lambda r: r.levelno == logging.WARNING,
        },
        "critical_only": {
            "()": "django.utils.log.CallbackFilter",
            "callback": lambda r: r.levelno == logging.CRITICAL,
        },
    },
    "formatters": {
        "verbose": {
            "format": "[{asctime}] {module} {levelname} {name}: {message}",
            "style": "{",
        },
        "simple": {
            "format": "[{asctime}] {levelname} {message}",
            "style": "{",
        },
    },
    "handlers": {
        "info_file": {
            "level": "INFO",
            "filters": ["info_only"],
            "class": "core.utils.DailyFileHandler",
            "filename": str(BASE_DIR / "logs/info.log"),
            "formatter": "verbose",
        },
        "error_file": {
            "level": "ERROR",
            "filters": ["error_only"],
            "class": "core.utils.DailyFileHandler",
            "filename": str(BASE_DIR / "logs/error.log"),
            "formatter": "verbose",
        },
        "warning_file": {
            "level": "WARNING",
            "filters": ["warning_only"],
            "class": "core.utils.DailyFileHandler",
            "filename": str(BASE_DIR / "logs/warning.log"),
            "formatter": "verbose",
        },
        "critical_file": {
            "level": "CRITICAL",
            "filters": ["critical_only"],
            "class": "core.utils.DailyFileHandler",
            "filename": str(BASE_DIR / "logs/critical.log"),
            "formatter": "verbose",
        },
    },
    "loggers": {
        "django": {
            "handlers": [
                "info_file",
                "error_file",
                "warning_file",
                "critical_file",
            ],
            "level": "DEBUG",
            "propagate": True,
        },
        "django.request": {
            "handlers": ["error_file"],
            "level": "ERROR",
            "propagate": False,
        },
    },
}

# Configuración de validadores de contraseñas
AUTH_PASSWORD_VALIDATORS = [
    {
        "NAME": "django.contrib.auth.password_validation.UserAttributeSimilarityValidator",
    },
    {
        "NAME": "django.contrib.auth.password_validation.MinimumLengthValidator",
        "OPTIONS": {
            "min_length": 8,
        },
    },
    {
        "NAME": "django.contrib.auth.password_validation.CommonPasswordValidator",
    },
    {
        "NAME": "django.contrib.auth.password_validation.NumericPasswordValidator",
    },
]

# Configuración de Django Debug Toolbar
DEBUG_TOOLBAR_CONFIG = {
    "SHOW_TOOLBAR_CALLBACK": lambda request: (
        True if DEBUG else False  # pylint: disable=simplifiable-if-expression
    )
}

if DEBUG:
    # Configuración para desarrollo
    SECURE_HSTS_SECONDS = 0
    SECURE_HSTS_INCLUDE_SUBDOMAINS = False
    SECURE_SSL_REDIRECT = False
    SESSION_COOKIE_SECURE = False
    CSRF_COOKIE_SECURE = False
else:
    # Configuración para producción
    SECURE_HSTS_SECONDS = 0  # Cambiar a 31536000 cuando tengamos HTTPS
    SECURE_HSTS_INCLUDE_SUBDOMAINS = False
    SECURE_HSTS_PRELOAD = False
    SECURE_SSL_REDIRECT = False  # Cambiar a True cuando tengamos HTTPS
    SESSION_COOKIE_SECURE = False
    CSRF_COOKIE_SECURE = False

# Configuracion de Django Rest Framework
REST_FRAMEWORK = {
    "DEFAULT_PAGINATION_CLASS": "rest_framework.pagination.PageNumberPagination",
    "PAGE_SIZE": 10,
}

# Configuracion de CORS header
CORS_ALLOW_ALL_ORIGINS = True

# Dominio
DOMINIO = os.environ.get("DOMINIO", default="localhost:8001")

# CSRF
CSRF_TRUSTED_ORIGINS = [
    "http://com.sisoc.secretarianaf.gob.ar",
    "https://com.sisoc.secretarianaf.gob.ar",
    "http://10.80.9.15",
    "http://10.80.5.45",
    "https://api.appsheet.com",
]
CSRF_COOKIE_NAME = (
    "csrftoken_v2"  # Cambiar en caso de conflicto con formularios cacheados
)

# Configuración de hosts permitidos TODO: que se haga desde el .env
ALLOWED_HOSTS = [
    "com.sisoc.secretarianaf.gob.ar",
    "localhost",
    "127.0.0.1",
    "10.80.9.15",
    "10.80.5.45",
    "https://api.appsheet.com",
]<|MERGE_RESOLUTION|>--- conflicted
+++ resolved
@@ -142,14 +142,11 @@
     "historial",
     "acompanamientos",
     "expedientespagos",
-<<<<<<< HEAD
-    "celiaquia",
-=======
     "relevamientos",
     "rendicioncuentasfinal",
     "rendicioncuentasmensual",
     "centrodefamilia",
->>>>>>> f1d07e2e
+    "celiaquia",
 ]
 
 # Definición del middleware utilizado por el proyecto
