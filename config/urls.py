--- conflicted
+++ resolved
@@ -22,12 +22,9 @@
     path("", include("healthcheck.urls")),
     path("acompanamientos/", include("acompanamientos.urls")),
     path("expedientespagos/", include("expedientespagos.urls")),
-<<<<<<< HEAD
     path("", include("rendicioncuentasfinal.urls")),
     path("", include("relevamientos.urls")),
-=======
     path("rendicioncuentasmensual/", include("rendicioncuentasmensual.urls")),
->>>>>>> 0a5fce88
 ]
 
 urlpatterns += staticfiles_urlpatterns()
