from django.conf import settings
from django.conf.urls.static import static
from django.contrib import admin
from django.contrib.staticfiles.urls import staticfiles_urlpatterns
from django.urls import include, path

urlpatterns = [
    path("admin/doc/", include("django.contrib.admindocs.urls")),
    path("admin/", admin.site.urls),
    path("", include("django.contrib.auth.urls")),
    path("", include("users.urls")),
    path("", include("configuraciones.urls")),
    path("", include("dashboard.urls")),
    path("", include("comedores.urls")),
    path("", include("organizaciones.urls")),
    path("", include("provincias.urls")),
    path("", include("cdi.urls")),
<<<<<<< HEAD
    path("", include("dupla.urls")),
=======
    path("", include("ciudadanos.urls")),
>>>>>>> 1da05978
    # Django Debug Toolbar
    path("__debug__/", include("debug_toolbar.urls")),
    # Healthcheck AWS
    path("", include("healthcheck.urls")),
]

urlpatterns += staticfiles_urlpatterns()
urlpatterns += static(settings.MEDIA_URL, document_root=settings.MEDIA_ROOT)
urlpatterns += [path("silk/", include("silk.urls", namespace="silk"))]<|MERGE_RESOLUTION|>--- conflicted
+++ resolved
@@ -15,11 +15,8 @@
     path("", include("organizaciones.urls")),
     path("", include("provincias.urls")),
     path("", include("cdi.urls")),
-<<<<<<< HEAD
     path("", include("dupla.urls")),
-=======
     path("", include("ciudadanos.urls")),
->>>>>>> 1da05978
     # Django Debug Toolbar
     path("__debug__/", include("debug_toolbar.urls")),
     # Healthcheck AWS
