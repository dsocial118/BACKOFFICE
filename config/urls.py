--- conflicted
+++ resolved
@@ -23,13 +23,10 @@
     path("", include("healthcheck.urls")),
     path("acompanamientos/", include("acompanamientos.urls")),
     path("expedientespagos/", include("expedientespagos.urls")),
-<<<<<<< HEAD
-    path('', include('celiaquia.urls.web_urls')),
-=======
     path("", include("rendicioncuentasfinal.urls")),
     path("", include("relevamientos.urls")),
     path("rendicioncuentasmensual/", include("rendicioncuentasmensual.urls")),
->>>>>>> f1d07e2e
+    path('', include('celiaquia.urls.web_urls')),
 ]
 
 if settings.DEBUG:
