--- conflicted
+++ resolved
@@ -2,10 +2,6 @@
 line-length = 88
 target-version = ['py38', 'py39', 'py310'] 
 skip-string-normalization = false
-<<<<<<< HEAD
-include = '\.pyi?$'
-=======
->>>>>>> 212ef8e8
 exclude = '''
 /(
     \.git
