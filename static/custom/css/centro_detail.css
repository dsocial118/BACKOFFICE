--- conflicted
+++ resolved
@@ -1,4 +1,3 @@
-<<<<<<< HEAD
 /* -------------------------------------- */
 /* centro_detail.css (versión final FIX)  */
 /* unifica todos tus estilos             */
@@ -94,11 +93,11 @@
 }
 
 /* 3) TARJETA DE UBICACIÓN */
-=======
-/* === Ajuste de bloque principal === */
->>>>>>> 9a7e1bbd
 .location-card {
   position: relative;
+  display: flex;
+  height: 380px;
+  background: var(--clr-bg-secondary);
   display: flex;
   height: 380px;
   background: var(--clr-bg-secondary);
@@ -107,6 +106,10 @@
   overflow: hidden;
   box-shadow: 0 8px 24px rgba(0,0,0,.25);
   align-items: center; /* centra verticalmente el contenido */
+  border-radius: 16px;
+  overflow: hidden;
+  box-shadow: 0 8px 24px rgba(0,0,0,.25);
+  align-items: center; /* centra verticalmente el contenido */
 }
 
 /* pestaña izquierda */
@@ -115,44 +118,37 @@
   background: linear-gradient(180deg,#0b756d,#0a5b57);
   border-top-left-radius: 16px;
   border-bottom-left-radius: 16px;
+  width: 74px;
+  background: linear-gradient(180deg,#0b756d,#0a5b57);
+  border-top-left-radius: 16px;
+  border-bottom-left-radius: 16px;
   position: relative;
   z-index: 2;
+  z-index: 2;
 }
 .location-card .left-tab .tab-text {
   position: absolute;
+  top: 50%; left: 50%;
   top: 50%; left: 50%;
   transform: translate(-50%,-50%) rotate(-90deg);
   font-weight: 700;
   font-size: .95rem;
+  font-weight: 700;
+  font-size: .95rem;
   white-space: nowrap;
 }
 
-<<<<<<< HEAD
 /* 3b) contenedor del mapa */
 .map-container {
   width: 100%;
   height: 275px !important;
-=======
-/* mapa centrado con margen */
-.location-card .map-container {
-  width: 420px;
-  height: 300px;
-  padding: 1rem;
->>>>>>> 9a7e1bbd
   flex-shrink: 0;
   background: transparent;
   display: flex;
   align-items: center; /* centra verticalmente el iframe */
   justify-content: center;
-<<<<<<< HEAD
 }
 .map-container iframe {
-=======
-  height: calc(100% - 2rem); /* deja margen superior e inferior */
-  margin: 1rem 0; /* margen arriba y abajo */
-}
-.location-card .map-container iframe {
->>>>>>> 9a7e1bbd
   border-radius: 12px;
   display: block;
   width: 100%;
@@ -168,7 +164,6 @@
   flex-direction: column;
   justify-content: center;
   height: 100%;
-<<<<<<< HEAD
 }
 
 /* título + línea */
@@ -177,8 +172,13 @@
   font-size: 1.15rem;
   color: #e8f1ff;
   margin: 0 0 .6rem;
-}
-=======
+  flex: 1;
+  padding: 1.25rem 1.75rem;
+  background: #1b2a3c;
+  display: flex;
+  flex-direction: column;
+  justify-content: center;
+  height: 100%;
 }
 
 /* título + línea */
@@ -188,30 +188,31 @@
   color: #e8f1ff;
   margin: 0 0 .6rem;
 }
->>>>>>> 9a7e1bbd
 .section-divider {
   height: 2px;
   width: 100%;
   background: linear-gradient(90deg, rgba(255,255,255,.65), rgba(255,255,255,0));
   border: 0;
-  margin: 0 0 1rem;
-}
-
+}
 /* lista en dos columnas */
 .location-card .details-container ul {
   list-style: none;
   margin: 0;
+  margin: 0;
   padding: 0;
   column-count: 2;
   column-gap: 2.25rem;
+  column-gap: 2.25rem;
 }
 .location-card .details-container li {
   display: flex;
   align-items: center;
+  margin-bottom: .6rem;
   margin-bottom: .6rem;
 }
 .location-card .details-container li i {
   width: 1.25rem;
+  margin-right: .5rem;
   margin-right: .5rem;
   color: var(--clr-contrast);
 }
@@ -223,8 +224,13 @@
   display: flex;
   width: 280px;
   z-index: 3;
+  width: 280px;
+  z-index: 3;
 }
 .location-card .right-tabs .tab-item {
+  width: 70px;
+  cursor: pointer;
+  border-left: 1px solid rgba(255,255,255,.25);
   width: 70px;
   cursor: pointer;
   border-left: 1px solid rgba(255,255,255,.25);
@@ -252,7 +258,6 @@
   font-size: .95rem;
   white-space: nowrap;
   color: #fff;
-<<<<<<< HEAD
 }
 
 /* contenido activo */
@@ -393,43 +398,6 @@
   align-items: center;
   gap: .5rem;
 }
-=======
-}
-
-/* contenido activo */
-.content-seccion {
-  display: none;
-  padding: 1rem;
-  margin-left: 60px;
-}
-.content-seccion.active {
-  display: block;
-}
-
-/* responsive */
-@media (max-width: 1200px) {
-  .location-card { height: 340px; }
-  .location-card .map-container { width: 360px; }
-  .location-card .right-tabs { width: 240px; }
-  .location-card .right-tabs .tab-item { width: 60px; }
-}
-@media (max-width: 768px) {
-  .location-card { align-items: stretch; height: auto; flex-wrap: wrap; }
-  .location-card .map-container,
-  .location-card .details-container { height: auto; }
-  .location-card .map-container { width: 100%; height: 220px; margin: 0; }
-  .location-card .right-tabs { position: static; width: 100%; height: 70px; }
-  .location-card .right-tabs .tab-item { transform: none !important; width: 25%; }
-  .location-card .right-tabs .tab-item .tab-text { transform: translate(-50%,-50%); }
-}
-
-/* badge y título */
-.header-title {
-  display: flex;
-  align-items: center;
-  gap: .5rem;
-}
->>>>>>> 9a7e1bbd
 .header-badge {
   font-size: 1.05rem;
   font-weight: 700;
