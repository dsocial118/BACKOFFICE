--- conflicted
+++ resolved
@@ -2,12 +2,6 @@
 import threading
 import logging
 import requests
-<<<<<<< HEAD
-from django.utils import timezone
-
-
-=======
->>>>>>> 70f5acb5
 from django.utils import timezone
 
 from relevamientos.models import Relevamiento
