--- conflicted
+++ resolved
@@ -2,13 +2,8 @@
 import threading
 import logging
 import requests
-<<<<<<< HEAD
-from django.utils import timezone
-=======
-
 from django.utils import timezone
 
->>>>>>> a741659a
 from relevamientos.models import Relevamiento
 
 
