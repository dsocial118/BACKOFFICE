# pylint: disable=too-many-lines
import json
from django.shortcuts import get_object_or_404
from django.utils import timezone

from comedores.models import (
    Comedor,
    Referente,
    TipoDeComedor,
)
from relevamientos.models import (
    Anexo,
    CantidadColaboradores,
    Colaboradores,
    Espacio,
    EspacioCocina,
    EspacioPrestacion,
    Excepcion,
    FrecuenciaLimpieza,
    FrecuenciaRecepcionRecursos,
    FuenteCompras,
    FuenteRecursos,
    FuncionamientoPrestacion,
    MotivoExcepcion,
    Prestacion,
    PuntoEntregas,
    Relevamiento,
    TipoAccesoComedor,
    TipoAgua,
    TipoCombustible,
    TipoDesague,
    TipoDistanciaTransporte,
    TipoEspacio,
    TipoFrecuenciaBolsones,
    TipoFrecuenciaInsumos,
    TipoGestionQuejas,
    TipoInsumos,
    TipoModalidadPrestacion,
    TipoModuloBolsones,
    TipoRecurso,
    TipoTecnologia,
)
from relevamientos.tasks import AsyncSendRelevamientoToGestionar
from core.utils import convert_string_to_int
from core.models import Provincia, Municipio, Localidad


# TODO: Refactorizar todo esto, pylint esta muriendo aca
class RelevamientoService:  # pylint: disable=too-many-public-methods

    # TODO: Mover metodos no genericos al utils.py

    @staticmethod
    def create_pendiente(request, comedor_id):
        comedor = get_object_or_404(Comedor, id=comedor_id)
        relevamiento = Relevamiento(comedor=comedor, estado="Pendiente")
        territorial_data = request.POST.get("territorial")

        if territorial_data:
            territorial_data = json.loads(territorial_data)
            relevamiento.territorial_uid = territorial_data.get("gestionar_uid")
            relevamiento.territorial_nombre = territorial_data.get("nombre")
            relevamiento.estado = "Visita pendiente"

        relevamiento.save()

        return relevamiento

    @staticmethod
    def update_territorial(request):
        relevamiento_id = request.POST.get("relevamiento_id")
        relevamiento = Relevamiento.objects.get(id=relevamiento_id)
        territorial_data = request.POST.get("territorial_editar")

        if territorial_data:
            territorial_data = json.loads(territorial_data)
            relevamiento.territorial_uid = territorial_data.get("gestionar_uid")
            relevamiento.territorial_nombre = territorial_data.get("nombre")
            relevamiento.estado = "Visita pendiente"
        else:
            relevamiento.territorial_nombre = None
            relevamiento.territorial_uid = None
            relevamiento.estado = "Pendiente"

        relevamiento.save()

        AsyncSendRelevamientoToGestionar(relevamiento.id).start()

        return relevamiento

    @staticmethod
    def update_comedor(comedor_data, comedor_instance):
        comedor_instance.numero = convert_string_to_int(
            comedor_data.get("numero", comedor_instance.numero)
        )
        comedor_instance.calle = comedor_data.get("calle", comedor_instance.calle)
        comedor_instance.entre_calle_1 = comedor_data.get(
            "entre_calle_1", comedor_instance.entre_calle_1
        )
        comedor_instance.entre_calle_2 = comedor_data.get(
            "entre_calle_2", comedor_instance.entre_calle_2
        )
        comedor_instance.barrio = comedor_data.get("barrio", comedor_instance.barrio)
        comedor_instance.codigo_postal = convert_string_to_int(
            comedor_data.get("codigo_postal", comedor_instance.codigo_postal)
        )
        comedor_instance.provincia = Provincia.objects.get(
            nombre=comedor_data.get("provincia", comedor_instance.provincia)
        )
        comedor_instance.municipio = Municipio.objects.get(
            nombre=comedor_data.get("municipio", comedor_instance.municipio)
        )
        comedor_instance.localidad = Localidad.objects.get(
            nombre=comedor_data.get("localidad", comedor_instance.localidad)
        )
        comedor_instance.partido = comedor_data.get("partido", comedor_instance.partido)
        comedor_instance.manzana = comedor_data.get("manzana", comedor_instance.manzana)
        comedor_instance.lote = comedor_data.get("lote", comedor_instance.lote)
        comedor_instance.comienzo = (
            convert_string_to_int(comedor_data.get("comienzo", "").split("/")[-1])
            if comedor_data.get("comienzo")
            else comedor_instance.comienzo
        )
        comedor_instance.save()

<<<<<<< HEAD
        return comedor_instance.id
=======
        return comedor_instance
>>>>>>> b85aa5bd

    @staticmethod
    def populate_relevamiento(relevamiento_form, extra_forms):
        relevamiento = relevamiento_form.save(commit=False)

        funcionamiento = extra_forms["funcionamiento_form"].save()
        relevamiento.funcionamiento = funcionamiento

        espacio = extra_forms["espacio_form"].save(commit=False)
        cocina = extra_forms["espacio_cocina_form"].save(commit=True)
        espacio.cocina = cocina
        prestacion = extra_forms["espacio_prestacion_form"].save(commit=True)
        espacio.prestacion = prestacion
        espacio.save()
        relevamiento.espacio = espacio

        colaboradores = extra_forms["colaboradores_form"].save()
        relevamiento.colaboradores = colaboradores

        recursos = extra_forms["recursos_form"].save()
        relevamiento.recursos = recursos

        anexo = extra_forms["anexo_form"].save()
        relevamiento.anexo = anexo

        compras = extra_forms["compras_form"].save()
        relevamiento.compras = compras

        prestacion = extra_forms["prestacion_form"].save()
        relevamiento.prestacion = prestacion

        referente = extra_forms["referente_form"].save()
        relevamiento.responsable = referente
        relevamiento.responsable_es_referente = (
            relevamiento_form.cleaned_data["responsable_es_referente"] == "True"
        )
        punto_entregas = extra_forms["punto_entregas_form"].save()
        relevamiento.punto_entregas = punto_entregas

        relevamiento.fecha_visita = timezone.now()

        relevamiento.save()

        return relevamiento

    @staticmethod
    def separate_string(tipos):
        tipos_list = [str(tipo) for tipo in tipos]

        if len(tipos_list) == 0:
            tipos_str = "-"
        elif len(tipos_list) > 1:
            tipos_str = ", ".join(tipos_list[:-1]) + " y " + tipos_list[-1]
        else:
            tipos_str = tipos_list[0]

        return tipos_str

    @staticmethod
    def get_relevamiento_detail_object(relevamiento_id):
        try:
            relevamiento = (
                # TODO: No listar todo lo necesario
                Relevamiento.objects.prefetch_related(
                    "comedor",
                    "funcionamiento",
                    "espacio",
                    "colaboradores",
                    "recursos",
                    "compras",
                    "referente",
                    "anexo",
                    "punto_entregas",
                )
                .values(
                    "id",
                    "estado",
                    "docPDF",
                    "comedor__nombre",
                    "fecha_visita",
                    "observacion",
                    "funcionamiento__modalidad_prestacion__nombre",
                    "funcionamiento__servicio_por_turnos",
                    "funcionamiento__cantidad_turnos",
                    "territorial_nombre",
                    "responsable_es_referente",
                    "responsable_relevamiento__nombre",
                    "responsable_relevamiento__apellido",
                    "responsable_relevamiento__mail",
                    "responsable_relevamiento__celular",
                    "responsable_relevamiento__documento",
                    "comedor__comienzo",
                    "comedor__id",
                    "comedor__calle",
                    "comedor__numero",
                    "comedor__entre_calle_1",
                    "comedor__entre_calle_2",
                    "comedor__provincia__nombre",
                    "comedor__municipio__nombre",
                    "comedor__localidad__nombre",
                    "comedor__partido",
                    "comedor__barrio",
                    "comedor__codigo_postal",
                    "comedor__referente__nombre",
                    "comedor__referente__apellido",
                    "comedor__referente__mail",
                    "comedor__referente__celular",
                    "comedor__referente__documento",
                    "espacio__tipo_espacio_fisico__nombre",
                    "espacio__espacio_fisico_otro",
                    "espacio__cocina__espacio_elaboracion_alimentos",
                    "espacio__cocina__almacenamiento_alimentos_secos",
                    "espacio__cocina__heladera",
                    "espacio__cocina__freezer",
                    "espacio__cocina__recipiente_residuos_organicos",
                    "espacio__cocina__recipiente_residuos_reciclables",
                    "espacio__cocina__otros_residuos",
                    "espacio__cocina__recipiente_otros_residuos",
                    "espacio__cocina__abastecimiento_agua__nombre",
                    "espacio__cocina__abastecimiento_agua_otro",
                    "espacio__cocina__instalacion_electrica",
                    "espacio__prestacion__espacio_equipado",
                    "espacio__prestacion__tiene_ventilacion",
                    "espacio__prestacion__tiene_salida_emergencia",
                    "espacio__prestacion__salida_emergencia_senializada",
                    "espacio__prestacion__tiene_equipacion_incendio",
                    "espacio__prestacion__tiene_botiquin",
                    "espacio__prestacion__tiene_buena_iluminacion",
                    "espacio__prestacion__tiene_sanitarios",
                    "espacio__prestacion__desague_hinodoro__nombre",
                    "espacio__prestacion__gestion_quejas__nombre",
                    "espacio__prestacion__gestion_quejas_otro",
                    "espacio__prestacion__informacion_quejas",
                    "espacio__prestacion__frecuencia_limpieza__nombre",
                    "colaboradores__cantidad_colaboradores__nombre",
                    "colaboradores__colaboradores_capacitados_alimentos",
                    "colaboradores__colaboradores_recibieron_capacitacion_alimentos",
                    "colaboradores__colaboradores_capacitados_salud_seguridad",
                    "colaboradores__colaboradores_recibieron_capacitacion_emergencias",
                    "colaboradores__colaboradores_recibieron_capacitacion_violencia",
                    "recursos__recibe_donaciones_particulares",
                    "recursos__frecuencia_donaciones_particulares__nombre",
                    "recursos__recibe_estado_nacional",
                    "recursos__frecuencia_estado_nacional__nombre",
                    "recursos__recibe_estado_provincial",
                    "recursos__frecuencia_estado_provincial__nombre",
                    "recursos__recibe_estado_municipal",
                    "recursos__frecuencia_estado_municipal__nombre",
                    "recursos__recibe_otros",
                    "recursos__frecuencia_otros__nombre",
                    "compras__almacen_cercano",
                    "compras__verduleria",
                    "compras__granja",
                    "compras__carniceria",
                    "compras__pescaderia",
                    "compras__supermercado",
                    "compras__mercado_central",
                    "compras__ferias_comunales",
                    "compras__mayoristas",
                    "compras__otro",
                    "prestacion__id",
                    "anexo__tipo_insumo__nombre",
                    "anexo__frecuencia_insumo__nombre",
                    "anexo__tecnologia__nombre",
                    "anexo__acceso_comedor__nombre",
                    "anexo__distancia_transporte__nombre",
                    "anexo__comedor_merendero",
                    "anexo__insumos_organizacion",
                    "anexo__servicio_internet",
                    "anexo__zona_inundable",
                    "anexo__actividades_jardin_maternal",
                    "anexo__actividades_jardin_infantes",
                    "anexo__apoyo_escolar",
                    "anexo__alfabetizacion_terminalidad",
                    "anexo__capacitaciones_talleres",
                    "anexo__promocion_salud",
                    "anexo__actividades_discapacidad",
                    "anexo__necesidades_alimentarias",
                    "anexo__actividades_recreativas",
                    "anexo__actividades_culturales",
                    "anexo__emprendimientos_productivos",
                    "anexo__actividades_religiosas",
                    "anexo__actividades_huerta",
                    "anexo__espacio_huerta",
                    "anexo__otras_actividades",
                    "anexo__cuales_otras_actividades",
                    "anexo__veces_recibio_insumos_2024",
                    "excepcion__adjuntos",
                    "excepcion__descripcion",
                    "excepcion__motivo__nombre",
                    "excepcion__longitud",
                    "excepcion__latitud",
                    "excepcion__firma",
                    "imagenes",
                    "punto_entregas__tipo_comedor__nombre",
                    "punto_entregas__reciben_otros_recepcion",
                    "punto_entregas__frecuencia_entrega_bolsones__nombre",
                    "punto_entregas__tipo_modulo_bolsones__nombre",
                    "punto_entregas__otros_punto_entregas",
                    "punto_entregas__existe_punto_entregas",
                    "punto_entregas__funciona_punto_entregas",
                    "punto_entregas__observa_entregas",
                    "punto_entregas__retiran_mercaderias_distribucion",
                    "punto_entregas__retiran_mercaderias_comercio",
                    "punto_entregas__reciben_dinero",
                    "punto_entregas__registran_entrega_bolsones",
                )
                .get(pk=relevamiento_id)
            )

            # Asegurar que `excepcion__adjuntos` sea una lista
            if isinstance(relevamiento.get("excepcion__adjuntos"), str):
                relevamiento["excepcion__adjuntos"] = [
                    relevamiento["excepcion__adjuntos"]
                ]

            if isinstance(relevamiento.get("imagenes"), str):
                relevamiento["imagenes"] = [relevamiento["imagenes"]]
            return relevamiento

        except Relevamiento.DoesNotExist:
            return None

    @staticmethod
    def create_or_update_funcionamiento(
        funcionamiento_data, funcionamiento_instance=None
    ):
        if "modalidad_prestacion" in funcionamiento_data:
            modalidad_prestacion = funcionamiento_data.get(
                "modalidad_prestacion", ""
            ).strip()
            funcionamiento_data["modalidad_prestacion"] = (
                TipoModalidadPrestacion.objects.filter(
                    nombre__iexact=modalidad_prestacion
                ).first()
                if modalidad_prestacion
                else None
            )

        if "servicio_por_turnos" in funcionamiento_data:
            funcionamiento_data["servicio_por_turnos"] = (
                funcionamiento_data["servicio_por_turnos"] == "Y"
            )

        if "cantidad_turnos" in funcionamiento_data:
            funcionamiento_data["cantidad_turnos"] = (
                None
                if funcionamiento_data["cantidad_turnos"] == ""
                else int(funcionamiento_data["cantidad_turnos"])
            )

        if funcionamiento_instance is None:
            funcionamiento_instance = FuncionamientoPrestacion.objects.create(
                **funcionamiento_data
            )
        else:
            for field, value in funcionamiento_data.items():
                setattr(funcionamiento_instance, field, value)
            funcionamiento_instance.save()

        return funcionamiento_instance

    @staticmethod
    def create_or_update_espacio_prestacion(
        espacio_prestacion_data, espacio_prestacion_instance=None
    ):
        espacio_prestacion_data = RelevamientoService.populate_espacio_prestacion_data(
            espacio_prestacion_data
        )

        if espacio_prestacion_instance is None:
            espacio_prestacion_instance = EspacioPrestacion.objects.create(
                **espacio_prestacion_data
            )
        else:
            for field, value in espacio_prestacion_data.items():
                setattr(espacio_prestacion_instance, field, value)
            espacio_prestacion_instance.save()

        return espacio_prestacion_instance

    @staticmethod
    def populate_espacio_prestacion_data(
        prestacion_data,
    ):  # pylint: disable=too-many-statements,too-many-branches
        if "espacio_equipado" in prestacion_data:
            prestacion_data["espacio_equipado"] = (
                prestacion_data["espacio_equipado"] == "Y"
            )
        if "tiene_ventilacion" in prestacion_data:
            prestacion_data["tiene_ventilacion"] = (
                prestacion_data["tiene_ventilacion"] == "Y"
            )
        if "tiene_salida_emergencia" in prestacion_data:
            prestacion_data["tiene_salida_emergencia"] = (
                prestacion_data["tiene_salida_emergencia"] == "Y"
            )
        if "salida_emergencia_senializada" in prestacion_data:
            prestacion_data["salida_emergencia_senializada"] = (
                prestacion_data["salida_emergencia_senializada"] == "Y"
            )
        if "tiene_equipacion_incendio" in prestacion_data:
            prestacion_data["tiene_equipacion_incendio"] = (
                prestacion_data["tiene_equipacion_incendio"] == "Y"
            )
        if "tiene_botiquin" in prestacion_data:
            prestacion_data["tiene_botiquin"] = prestacion_data["tiene_botiquin"] == "Y"
        if "tiene_buena_iluminacion" in prestacion_data:
            prestacion_data["tiene_buena_iluminacion"] = (
                prestacion_data["tiene_buena_iluminacion"] == "Y"
            )
        if "tiene_sanitarios" in prestacion_data:
            prestacion_data["tiene_sanitarios"] = (
                prestacion_data["tiene_sanitarios"] == "Y"
            )
        if "desague_hinodoro" in prestacion_data:
            prestacion_data["desague_hinodoro"] = (
                TipoDesague.objects.get(
                    nombre__iexact=prestacion_data["desague_hinodoro"]
                )
                if prestacion_data["desague_hinodoro"] != ""
                else None
            )
        if "gestion_quejas" in prestacion_data:
            prestacion_data["gestion_quejas"] = (
                TipoGestionQuejas.objects.get(nombre=prestacion_data["gestion_quejas"])
                if prestacion_data["gestion_quejas"] != ""
                else None
            )
        if "gestion_quejas_otro" in prestacion_data:
            prestacion_data["gestion_quejas_otro"] = prestacion_data[
                "gestion_quejas_otro"
            ]
        if "informacion_quejas" in prestacion_data:
            prestacion_data["informacion_quejas"] = (
                prestacion_data["informacion_quejas"] == "Y"
            )
        if "frecuencia_limpieza" in prestacion_data:
            prestacion_data["frecuencia_limpieza"] = (
                FrecuenciaLimpieza.objects.get(
                    nombre__iexact=prestacion_data["frecuencia_limpieza"]
                )
                if prestacion_data["frecuencia_limpieza"] != ""
                else None
            )

        return prestacion_data

    @staticmethod
    def create_or_update_cocina(cocina_data, cocina_instance=None):
        cocina_data = RelevamientoService.populate_cocina_data(cocina_data)
        combustibles_queryset = TipoCombustible.objects.none()

        if "abastecimiento_combustible" in cocina_data:
            combustible_str = cocina_data.pop("abastecimiento_combustible")
            combustibles_arr = [nombre.strip() for nombre in combustible_str.split(",")]
            combustibles_queryset = TipoCombustible.objects.filter(
                nombre__in=combustibles_arr
            )

        if cocina_instance is None:
            cocina_instance = EspacioCocina.objects.create(**cocina_data)
        else:
            for field, value in cocina_data.items():
                setattr(cocina_instance, field, value)

        if combustibles_queryset.exists():
            cocina_instance.abastecimiento_combustible.set(combustibles_queryset)

        cocina_instance.save()

        return cocina_instance

    @staticmethod
    def populate_cocina_data(cocina_data):
        if "espacio_elaboracion_alimentos" in cocina_data:
            cocina_data["espacio_elaboracion_alimentos"] = (
                cocina_data["espacio_elaboracion_alimentos"] == "Y"
            )
        if "almacenamiento_alimentos_secos" in cocina_data:
            cocina_data["almacenamiento_alimentos_secos"] = (
                cocina_data["almacenamiento_alimentos_secos"] == "Y"
            )
        if "heladera" in cocina_data:
            cocina_data["heladera"] = cocina_data["heladera"] == "Y"
        if "freezer" in cocina_data:
            cocina_data["freezer"] = cocina_data["freezer"] == "Y"
        if "recipiente_residuos_organicos" in cocina_data:
            cocina_data["recipiente_residuos_organicos"] = (
                cocina_data["recipiente_residuos_organicos"] == "Y"
            )
        if "recipiente_residuos_reciclables" in cocina_data:
            cocina_data["recipiente_residuos_reciclables"] = (
                cocina_data["recipiente_residuos_reciclables"] == "Y"
            )
        if "otros_residuos" in cocina_data:
            cocina_data["otros_residuos"] = (
                cocina_data["recipiente_otros_residuos"] == "Y"
            )
        if "recipiente_otros_residuos" in cocina_data:
            cocina_data["recipiente_otros_residuos"] = (
                cocina_data["recipiente_otros_residuos"] == "Y"
            )
        if "abastecimiento_agua" in cocina_data:
            cocina_data["abastecimiento_agua"] = (
                TipoAgua.objects.get(nombre__iexact=cocina_data["abastecimiento_agua"])
                if cocina_data["abastecimiento_agua"] != ""
                else None
            )
        if "instalacion_electrica" in cocina_data:
            cocina_data["instalacion_electrica"] = (
                cocina_data["instalacion_electrica"] == "Y"
            )

        return cocina_data

    @staticmethod
    def create_or_update_espacio(espacio_data, espacio_instance=None):
        if "cocina" in espacio_data:
            cocina_data = espacio_data["cocina"]
            cocina_instance = RelevamientoService.create_or_update_cocina(
                cocina_data, getattr(espacio_instance, "cocina", None)
            )
            espacio_data["cocina"] = cocina_instance
        if "prestacion" in espacio_data:
            prestacion_data = espacio_data["prestacion"]
            prestacion_instance = (
                RelevamientoService.create_or_update_espacio_prestacion(
                    prestacion_data, getattr(espacio_instance, "prestacion", None)
                )
            )
            espacio_data["prestacion"] = prestacion_instance

        if "tipo_espacio_fisico" in espacio_data:
            espacio_data["tipo_espacio_fisico"] = (
                TipoEspacio.objects.get(
                    nombre__iexact=espacio_data["tipo_espacio_fisico"]
                )
                if espacio_data["tipo_espacio_fisico"] != ""
                else None
            )

        if espacio_instance is None:
            espacio_instance = Espacio.objects.create(**espacio_data)
        else:
            for field, value in espacio_data.items():
                setattr(espacio_instance, field, value)
            espacio_instance.save()

        return espacio_instance

    @staticmethod
    def create_or_update_colaboradores(colaboradores_data, colaboradores_instance=None):
        colaboradores_data = RelevamientoService.populate_colaboradores_data(
            colaboradores_data
        )

        if colaboradores_instance is None:
            colaboradores_instance = Colaboradores.objects.create(**colaboradores_data)
        else:
            for field, value in colaboradores_data.items():
                setattr(colaboradores_instance, field, value)
            colaboradores_instance.save()

        return colaboradores_instance

    @staticmethod
    def populate_colaboradores_data(colaboradores_data):
        if "cantidad_colaboradores" in colaboradores_data:
            colaboradores_data["cantidad_colaboradores"] = (
                CantidadColaboradores.objects.get(
                    nombre__iexact=colaboradores_data["cantidad_colaboradores"]
                )
                if colaboradores_data["cantidad_colaboradores"] != ""
                else None
            )
        if "colaboradores_capacitados_alimentos" in colaboradores_data:
            colaboradores_data["colaboradores_capacitados_alimentos"] = (
                colaboradores_data["colaboradores_capacitados_alimentos"] == "Y"
            )
        if "colaboradores_recibieron_capacitacion_alimentos" in colaboradores_data:
            colaboradores_data["colaboradores_recibieron_capacitacion_alimentos"] = (
                colaboradores_data["colaboradores_recibieron_capacitacion_alimentos"]
                == "Y"
            )
        if "colaboradores_capacitados_salud_seguridad" in colaboradores_data:
            colaboradores_data["colaboradores_capacitados_salud_seguridad"] = (
                colaboradores_data["colaboradores_capacitados_salud_seguridad"] == "Y"
            )
        if "colaboradores_recibieron_capacitacion_emergencias" in colaboradores_data:
            colaboradores_data["colaboradores_recibieron_capacitacion_emergencias"] = (
                colaboradores_data["colaboradores_recibieron_capacitacion_emergencias"]
                == "Y"
            )
        if "colaboradores_recibieron_capacitacion_violencia" in colaboradores_data:
            colaboradores_data["colaboradores_recibieron_capacitacion_violencia"] = (
                colaboradores_data["colaboradores_recibieron_capacitacion_violencia"]
                == "Y"
            )

        return colaboradores_data

    @staticmethod
    def create_or_update_recursos(recursos_data, recursos_instance=None):
        recursos_data = RelevamientoService.populate_recursos_data(recursos_data)

        if recursos_instance is None:
            recursos_instance = FuenteRecursos.objects.create()
        else:
            for field, value in recursos_data.items():
                if field not in [
                    "recursos_donaciones_particulares",
                    "recursos_estado_nacional",
                    "recursos_estado_provincial",
                    "recursos_estado_municipal",
                    "recursos_otros",
                ]:
                    setattr(recursos_instance, field, value)

        if "recursos_donaciones_particulares" in recursos_data:
            recursos_instance.recursos_donaciones_particulares.set(
                recursos_data["recursos_donaciones_particulares"]
            )

        if "recursos_estado_nacional" in recursos_data:
            recursos_instance.recursos_estado_nacional.set(
                recursos_data["recursos_estado_nacional"]
            )

        if "recursos_estado_provincial" in recursos_data:
            recursos_instance.recursos_estado_provincial.set(
                recursos_data["recursos_estado_provincial"]
            )

        if "recursos_estado_municipal" in recursos_data:
            recursos_instance.recursos_estado_municipal.set(
                recursos_data["recursos_estado_municipal"]
            )

        if "recursos_otros" in recursos_data:
            recursos_instance.recursos_otros.set(recursos_data["recursos_otros"])

        recursos_instance.save()

        return recursos_instance

    @staticmethod
    def populate_recursos_data(
        recursos_data,
    ):  # pylint: disable=too-many-statements,too-many-branches
        def get_frecuencia_recepcion(nombre):
            return (
                FrecuenciaRecepcionRecursos.objects.get(
                    nombre__iexact=recursos_data[f"{nombre}"]
                )
                if recursos_data[f"{nombre}"] != ""
                else None
            )

        def get_recursos(nombre):
            recursos_str = recursos_data.pop(nombre, "")
            if recursos_str:
                recursos_arr = [nombre.strip() for nombre in recursos_str.split(",")]
                return TipoRecurso.objects.filter(nombre__in=recursos_arr)
            return TipoRecurso.objects.none()

        if "recibe_donaciones_particulares" in recursos_data:
            recursos_data["recibe_donaciones_particulares"] = (
                recursos_data["recibe_donaciones_particulares"] == "Y"
            )

        if "frecuencia_donaciones_particulares" in recursos_data:
            recursos_data["frecuencia_donaciones_particulares"] = (
                get_frecuencia_recepcion("frecuencia_donaciones_particulares")
            )

        if "recursos_donaciones_particulares" in recursos_data:
            recursos_data["recursos_donaciones_particulares"] = get_recursos(
                "recursos_donaciones_particulares"
            )

        if "recibe_estado_nacional" in recursos_data:
            recursos_data["recibe_estado_nacional"] = (
                recursos_data["recibe_estado_nacional"] == "Y"
            )

        if "frecuencia_estado_nacional" in recursos_data:
            recursos_data["frecuencia_estado_nacional"] = get_frecuencia_recepcion(
                "frecuencia_estado_nacional"
            )

        if "recursos_estado_nacional" in recursos_data:
            recursos_data["recursos_estado_nacional"] = get_recursos(
                "recursos_estado_nacional"
            )

        if "recibe_estado_provincial" in recursos_data:
            recursos_data["recibe_estado_provincial"] = (
                recursos_data["recibe_estado_provincial"] == "Y"
            )

        if "frecuencia_estado_provincial" in recursos_data:
            recursos_data["frecuencia_estado_provincial"] = get_frecuencia_recepcion(
                "frecuencia_estado_provincial"
            )

        if "recursos_estado_provincial" in recursos_data:
            recursos_data["recursos_estado_provincial"] = get_recursos(
                "recursos_estado_provincial"
            )

        if "recibe_estado_municipal" in recursos_data:
            recursos_data["recibe_estado_municipal"] = (
                recursos_data["recibe_estado_municipal"] == "Y"
            )

        if "frecuencia_estado_municipal" in recursos_data:
            recursos_data["frecuencia_estado_municipal"] = get_frecuencia_recepcion(
                "frecuencia_estado_municipal"
            )

        if "recursos_estado_municipal" in recursos_data:
            recursos_data["recursos_estado_municipal"] = get_recursos(
                "recursos_estado_municipal"
            )

        if "recibe_otros" in recursos_data:
            recursos_data["recibe_otros"] = recursos_data["recibe_otros"] == "Y"

        if "frecuencia_otros" in recursos_data:
            recursos_data["frecuencia_otros"] = get_frecuencia_recepcion(
                "frecuencia_otros"
            )

        if "recursos_otros" in recursos_data:
            recursos_data["recursos_otros"] = get_recursos("recursos_otros")

        return recursos_data

    @staticmethod
    def create_or_update_compras(compras_data, compras_instance=None):
        compras_data = RelevamientoService.populate_compras_data(compras_data)

        if compras_instance is None:
            compras_instance = FuenteCompras.objects.create(**compras_data)
        else:
            for field, value in compras_data.items():
                setattr(compras_instance, field, value)
            compras_instance.save()

        return compras_instance

    @staticmethod
    def create_or_update_anexo(anexo_data, anexo_instance=None):
        anexo_data = RelevamientoService.populate_anexo_data(anexo_data)

        if anexo_instance is None:
            anexo_instance = Anexo.objects.create(**anexo_data)
        else:
            for field, value in anexo_data.items():
                setattr(anexo_instance, field, value)
            anexo_instance.save()

        return anexo_instance

    @staticmethod
    def populate_anexo_data(  # pylint: disable=too-many-statements,too-many-branches
        anexo_data,
    ):
        if "tipo_insumo" in anexo_data and anexo_data["tipo_insumo"]:
            try:
                anexo_data["tipo_insumo"] = TipoInsumos.objects.get(
                    nombre__iexact=anexo_data["tipo_insumo"]
                )
            except TipoInsumos.DoesNotExist:
                anexo_data["tipo_insumo"] = None
        else:
            anexo_data["tipo_insumo"] = None
        if "frecuencia_insumo" in anexo_data and anexo_data["frecuencia_insumo"]:
            try:
                anexo_data["frecuencia_insumo"] = TipoFrecuenciaInsumos.objects.get(
                    nombre__iexact=anexo_data["frecuencia_insumo"]
                )
            except TipoFrecuenciaInsumos.DoesNotExist:
                anexo_data["frecuencia_insumo"] = None
        else:
            anexo_data["frecuencia_insumo"] = None

        if "tecnologia" in anexo_data and anexo_data["tecnologia"]:
            try:
                anexo_data["tecnologia"] = TipoTecnologia.objects.get(
                    nombre__iexact=anexo_data["tecnologia"]
                )
            except TipoTecnologia.DoesNotExist:
                anexo_data["tecnologia"] = None
        else:
            anexo_data["tecnologia"] = None

        if "acceso_comedor" in anexo_data and anexo_data["acceso_comedor"]:
            try:
                anexo_data["acceso_comedor"] = TipoAccesoComedor.objects.get(
                    nombre__iexact=anexo_data["acceso_comedor"]
                )
            except TipoAccesoComedor.DoesNotExist:
                anexo_data["acceso_comedor"] = None
        else:
            anexo_data["acceso_comedor"] = None

        if "distancia_transporte" in anexo_data and anexo_data["distancia_transporte"]:
            try:
                anexo_data["distancia_transporte"] = (
                    TipoDistanciaTransporte.objects.get(
                        nombre__iexact=anexo_data["distancia_transporte"]
                    )
                )
            except TipoDistanciaTransporte.DoesNotExist:
                anexo_data["distancia_transporte"] = None
        else:
            anexo_data["distancia_transporte"] = None
        if "comedor_merendero" in anexo_data:
            anexo_data["comedor_merendero"] = anexo_data["comedor_merendero"] == "Y"

        if "insumos_organizacion" in anexo_data:
            anexo_data["insumos_organizacion"] = (
                anexo_data["insumos_organizacion"] == "Y"
            )

        if "servicio_internet" in anexo_data:
            if (
                anexo_data["servicio_internet"] != ""
                and anexo_data["servicio_internet"] == "Y"
            ):
                anexo_data["servicio_internet"] = True
            elif (
                anexo_data["servicio_internet"] != ""
                and anexo_data["servicio_internet"] == "N"
            ):
                anexo_data["servicio_internet"] = False
            elif anexo_data["servicio_internet"] == "":
                anexo_data["servicio_internet"] = None

        if "zona_inundable" in anexo_data:
            anexo_data["zona_inundable"] = anexo_data["zona_inundable"] == "Y"

        if "actividades_jardin_maternal" in anexo_data:
            anexo_data["actividades_jardin_maternal"] = (
                anexo_data["actividades_jardin_maternal"] == "Y"
            )

        if "actividades_jardin_infantes" in anexo_data:
            anexo_data["actividades_jardin_infantes"] = (
                anexo_data["actividades_jardin_infantes"] == "Y"
            )

        if "apoyo_escolar" in anexo_data:
            anexo_data["apoyo_escolar"] = anexo_data["apoyo_escolar"] == "Y"

        if "alfabetizacion_terminalidad" in anexo_data:
            anexo_data["alfabetizacion_terminalidad"] = (
                anexo_data["alfabetizacion_terminalidad"] == "Y"
            )

        if "capacitaciones_talleres" in anexo_data:
            anexo_data["capacitaciones_talleres"] = (
                anexo_data["capacitaciones_talleres"] == "Y"
            )

        if "promocion_salud" in anexo_data:
            anexo_data["promocion_salud"] = anexo_data["promocion_salud"] == "Y"

        if "actividades_discapacidad" in anexo_data:
            anexo_data["actividades_discapacidad"] = (
                anexo_data["actividades_discapacidad"] == "Y"
            )

        if "necesidades_alimentarias" in anexo_data:
            anexo_data["necesidades_alimentarias"] = (
                anexo_data["necesidades_alimentarias"] == "Y"
            )

        if "actividades_recreativas" in anexo_data:
            anexo_data["actividades_recreativas"] = (
                anexo_data["actividades_recreativas"] == "Y"
            )

        if "actividades_culturales" in anexo_data:
            anexo_data["actividades_culturales"] = (
                anexo_data["actividades_culturales"] == "Y"
            )

        if "emprendimientos_productivos" in anexo_data:
            anexo_data["emprendimientos_productivos"] = (
                anexo_data["emprendimientos_productivos"] == "Y"
            )

        if "actividades_religiosas" in anexo_data:
            anexo_data["actividades_religiosas"] = (
                anexo_data["actividades_religiosas"] == "Y"
            )

        if "actividades_huerta" in anexo_data:
            anexo_data["actividades_huerta"] = anexo_data["actividades_huerta"] == "Y"

        if "espacio_huerta" in anexo_data:
            anexo_data["espacio_huerta"] = anexo_data["espacio_huerta"] == "Y"

        if "otras_actividades" in anexo_data:
            anexo_data["otras_actividades"] = anexo_data["otras_actividades"] == "Y"

        if "veces_recibio_insumos_2024" in anexo_data:
            anexo_data["veces_recibio_insumos_2024"] = convert_string_to_int(
                anexo_data["veces_recibio_insumos_2024"]
            )

        return anexo_data

    @staticmethod
    def create_or_update_punto_entregas(
        punto_entregas_data, punto_entregas_instance=None
    ):
        punto_entregas_data = RelevamientoService.populate_punto_entregas_data(
            punto_entregas_data
        )

        frecuencia_recepcion_mercaderias_queryset = (
            TipoFrecuenciaBolsones.objects.none()
        )
        if "frecuencia_recepcion_mercaderias" in punto_entregas_data:
            frecuencia_str = punto_entregas_data.pop(
                "frecuencia_recepcion_mercaderias", ""
            )
            frecuencia_arr = [nombre.strip() for nombre in frecuencia_str.split(",")]
            frecuencia_recepcion_mercaderias_queryset = (
                TipoFrecuenciaBolsones.objects.filter(nombre__in=frecuencia_arr)
            )

        if punto_entregas_instance is None:
            punto_entregas_instance = PuntoEntregas.objects.create(
                **punto_entregas_data
            )
        else:
            for field, value in punto_entregas_data.items():
                if field not in [
                    "frecuencia_recepcion_mercaderias",
                ]:
                    setattr(punto_entregas_instance, field, value)

        if frecuencia_recepcion_mercaderias_queryset.exists():
            punto_entregas_instance.frecuencia_recepcion_mercaderias.set(
                frecuencia_recepcion_mercaderias_queryset
            )

        punto_entregas_instance.save()

        return punto_entregas_instance

    @staticmethod
    def populate_punto_entregas_data(punto_entregas_data):
        def get_frecuencia_entrega(nombre):
            return (
                TipoFrecuenciaBolsones.objects.get(
                    nombre__iexact=punto_entregas_data[f"{nombre}"]
                )
                if punto_entregas_data[f"{nombre}"] != ""
                else None
            )

        if "tipo_comedor" in punto_entregas_data:
            punto_entregas_data["tipo_comedor"] = (
                TipoDeComedor.objects.get(
                    nombre__iexact=punto_entregas_data["tipo_comedor"]
                )
                if punto_entregas_data["tipo_comedor"]
                else None
            )

        if "frecuencia_entrega_bolsones" in punto_entregas_data:
            punto_entregas_data["frecuencia_entrega_bolsones"] = get_frecuencia_entrega(
                "frecuencia_entrega_bolsones"
            )

        if "tipo_modulo_bolsones" in punto_entregas_data:
            punto_entregas_data["tipo_modulo_bolsones"] = (
                TipoModuloBolsones.objects.get(
                    nombre__iexact=punto_entregas_data["tipo_modulo_bolsones"]
                )
                if punto_entregas_data["tipo_modulo_bolsones"] != ""
                else None
            )
        else:
            punto_entregas_data["tipo_modulo_bolsones"] = None

        if "existe_punto_entregas" in punto_entregas_data:
            punto_entregas_data["existe_punto_entregas"] = (
                punto_entregas_data["existe_punto_entregas"] == "Y"
            )

        if "funciona_punto_entregas" in punto_entregas_data:
            punto_entregas_data["funciona_punto_entregas"] = (
                punto_entregas_data["funciona_punto_entregas"] == "Y"
            )

        if "observa_entregas" in punto_entregas_data:
            punto_entregas_data["observa_entregas"] = (
                punto_entregas_data["observa_entregas"] == "Y"
            )

        if "retiran_mercaderias_distribucion" in punto_entregas_data:
            punto_entregas_data["retiran_mercaderias_distribucion"] = (
                punto_entregas_data["retiran_mercaderias_distribucion"] == "Y"
            )

        if "retiran_mercaderias_comercio" in punto_entregas_data:
            punto_entregas_data["retiran_mercaderias_comercio"] = (
                punto_entregas_data["retiran_mercaderias_comercio"] == "Y"
            )

        if "reciben_dinero" in punto_entregas_data:
            punto_entregas_data["reciben_dinero"] = (
                punto_entregas_data["reciben_dinero"] == "Y"
            )

        if "registran_entrega_bolsones" in punto_entregas_data:
            punto_entregas_data["registran_entrega_bolsones"] = (
                punto_entregas_data["registran_entrega_bolsones"] == "Y"
            )

        return punto_entregas_data

    @staticmethod
    def populate_compras_data(compras_data):
        if "almacen_cercano" in compras_data:
            compras_data["almacen_cercano"] = compras_data["almacen_cercano"] == "Y"
        if "verduleria" in compras_data:
            compras_data["verduleria"] = compras_data["verduleria"] == "Y"
        if "granja" in compras_data:
            compras_data["granja"] = compras_data["granja"] == "Y"
        if "carniceria" in compras_data:
            compras_data["carniceria"] = compras_data["carniceria"] == "Y"
        if "pescaderia" in compras_data:
            compras_data["pescaderia"] = compras_data["pescaderia"] == "Y"
        if "supermercado" in compras_data:
            compras_data["supermercado"] = compras_data["supermercado"] == "Y"
        if "mercado_central" in compras_data:
            compras_data["mercado_central"] = compras_data["mercado_central"] == "Y"
        if "ferias_comunales" in compras_data:
            compras_data["ferias_comunales"] = compras_data["ferias_comunales"] == "Y"
        if "mayoristas" in compras_data:
            compras_data["mayoristas"] = compras_data["mayoristas"] == "Y"
        if "otro" in compras_data:
            compras_data["otro"] = compras_data["otro"] == "Y"

        return compras_data

    @staticmethod
    def create_or_update_prestacion(prestacion_data, prestacion_instance=None):
        prestacion_data = RelevamientoService.populate_prestacion_data(prestacion_data)

        if prestacion_instance is None:
            prestacion_instance = Prestacion.objects.create(**prestacion_data)
        else:
            for field, value in prestacion_data.items():
                setattr(prestacion_instance, field, value)
            prestacion_instance.save()

        return prestacion_instance

    @staticmethod
    def populate_prestacion_data(
        prestacion_data,
    ):  # pylint: disable=too-many-statements,too-many-branches

        if "lunes_desayuno_actual" in prestacion_data:
            prestacion_data["lunes_desayuno_actual"] = convert_string_to_int(
                prestacion_data["lunes_desayuno_actual"]
            )
        if "lunes_desayuno_espera" in prestacion_data:
            prestacion_data["lunes_desayuno_espera"] = convert_string_to_int(
                prestacion_data["lunes_desayuno_espera"]
            )
        if "lunes_almuerzo_actual" in prestacion_data:
            prestacion_data["lunes_almuerzo_actual"] = convert_string_to_int(
                prestacion_data["lunes_almuerzo_actual"]
            )
        if "lunes_almuerzo_espera" in prestacion_data:
            prestacion_data["lunes_almuerzo_espera"] = convert_string_to_int(
                prestacion_data["lunes_almuerzo_espera"]
            )
        if "lunes_merienda_actual" in prestacion_data:
            prestacion_data["lunes_merienda_actual"] = convert_string_to_int(
                prestacion_data["lunes_merienda_actual"]
            )
        if "lunes_merienda_espera" in prestacion_data:
            prestacion_data["lunes_merienda_espera"] = convert_string_to_int(
                prestacion_data["lunes_merienda_espera"]
            )
        if "lunes_cena_actual" in prestacion_data:
            prestacion_data["lunes_cena_actual"] = convert_string_to_int(
                prestacion_data["lunes_cena_actual"]
            )
        if "lunes_cena_espera" in prestacion_data:
            prestacion_data["lunes_cena_espera"] = convert_string_to_int(
                prestacion_data["lunes_cena_espera"]
            )
        if "martes_desayuno_actual" in prestacion_data:
            prestacion_data["martes_desayuno_actual"] = convert_string_to_int(
                prestacion_data["martes_desayuno_actual"]
            )
        if "martes_desayuno_espera" in prestacion_data:
            prestacion_data["martes_desayuno_espera"] = convert_string_to_int(
                prestacion_data["martes_desayuno_espera"]
            )
        if "martes_almuerzo_actual" in prestacion_data:
            prestacion_data["martes_almuerzo_actual"] = convert_string_to_int(
                prestacion_data["martes_almuerzo_actual"]
            )
        if "martes_almuerzo_espera" in prestacion_data:
            prestacion_data["martes_almuerzo_espera"] = convert_string_to_int(
                prestacion_data["martes_almuerzo_espera"]
            )
        if "martes_merienda_actual" in prestacion_data:
            prestacion_data["martes_merienda_actual"] = convert_string_to_int(
                prestacion_data["martes_merienda_actual"]
            )
        if "martes_merienda_espera" in prestacion_data:
            prestacion_data["martes_merienda_espera"] = convert_string_to_int(
                prestacion_data["martes_merienda_espera"]
            )
        if "martes_cena_actual" in prestacion_data:
            prestacion_data["martes_cena_actual"] = convert_string_to_int(
                prestacion_data["martes_cena_actual"]
            )
        if "martes_cena_espera" in prestacion_data:
            prestacion_data["martes_cena_espera"] = convert_string_to_int(
                prestacion_data["martes_cena_espera"]
            )
        if "miercoles_desayuno_actual" in prestacion_data:
            prestacion_data["miercoles_desayuno_actual"] = convert_string_to_int(
                prestacion_data["miercoles_desayuno_actual"]
            )
        if "miercoles_desayuno_espera" in prestacion_data:
            prestacion_data["miercoles_desayuno_espera"] = convert_string_to_int(
                prestacion_data["miercoles_desayuno_espera"]
            )
        if "miercoles_almuerzo_actual" in prestacion_data:
            prestacion_data["miercoles_almuerzo_actual"] = convert_string_to_int(
                prestacion_data["miercoles_almuerzo_actual"]
            )
        if "miercoles_almuerzo_espera" in prestacion_data:
            prestacion_data["miercoles_almuerzo_espera"] = convert_string_to_int(
                prestacion_data["miercoles_almuerzo_espera"]
            )
        if "miercoles_merienda_actual" in prestacion_data:
            prestacion_data["miercoles_merienda_actual"] = convert_string_to_int(
                prestacion_data["miercoles_merienda_actual"]
            )
        if "miercoles_merienda_espera" in prestacion_data:
            prestacion_data["miercoles_merienda_espera"] = convert_string_to_int(
                prestacion_data["miercoles_merienda_espera"]
            )
        if "miercoles_cena_actual" in prestacion_data:
            prestacion_data["miercoles_cena_actual"] = convert_string_to_int(
                prestacion_data["miercoles_cena_actual"]
            )
        if "miercoles_cena_espera" in prestacion_data:
            prestacion_data["miercoles_cena_espera"] = convert_string_to_int(
                prestacion_data["miercoles_cena_espera"]
            )
        if "jueves_desayuno_actual" in prestacion_data:
            prestacion_data["jueves_desayuno_actual"] = convert_string_to_int(
                prestacion_data["jueves_desayuno_actual"]
            )
        if "jueves_desayuno_espera" in prestacion_data:
            prestacion_data["jueves_desayuno_espera"] = convert_string_to_int(
                prestacion_data["jueves_desayuno_espera"]
            )
        if "jueves_almuerzo_actual" in prestacion_data:
            prestacion_data["jueves_almuerzo_actual"] = convert_string_to_int(
                prestacion_data["jueves_almuerzo_actual"]
            )
        if "jueves_almuerzo_espera" in prestacion_data:
            prestacion_data["jueves_almuerzo_espera"] = convert_string_to_int(
                prestacion_data["jueves_almuerzo_espera"]
            )
        if "jueves_merienda_actual" in prestacion_data:
            prestacion_data["jueves_merienda_actual"] = convert_string_to_int(
                prestacion_data["jueves_merienda_actual"]
            )
        if "jueves_merienda_espera" in prestacion_data:
            prestacion_data["jueves_merienda_espera"] = convert_string_to_int(
                prestacion_data["jueves_merienda_espera"]
            )
        if "jueves_cena_actual" in prestacion_data:
            prestacion_data["jueves_cena_actual"] = convert_string_to_int(
                prestacion_data["jueves_cena_actual"]
            )
        if "jueves_cena_espera" in prestacion_data:
            prestacion_data["jueves_cena_espera"] = convert_string_to_int(
                prestacion_data["jueves_cena_espera"]
            )
        if "viernes_desayuno_actual" in prestacion_data:
            prestacion_data["viernes_desayuno_actual"] = convert_string_to_int(
                prestacion_data["viernes_desayuno_actual"]
            )
        if "viernes_desayuno_espera" in prestacion_data:
            prestacion_data["viernes_desayuno_espera"] = convert_string_to_int(
                prestacion_data["viernes_desayuno_espera"]
            )
        if "viernes_almuerzo_actual" in prestacion_data:
            prestacion_data["viernes_almuerzo_actual"] = convert_string_to_int(
                prestacion_data["viernes_almuerzo_actual"]
            )
        if "viernes_almuerzo_espera" in prestacion_data:
            prestacion_data["viernes_almuerzo_espera"] = convert_string_to_int(
                prestacion_data["viernes_almuerzo_espera"]
            )
        if "viernes_merienda_actual" in prestacion_data:
            prestacion_data["viernes_merienda_actual"] = convert_string_to_int(
                prestacion_data["viernes_merienda_actual"]
            )
        if "viernes_merienda_espera" in prestacion_data:
            prestacion_data["viernes_merienda_espera"] = convert_string_to_int(
                prestacion_data["viernes_merienda_espera"]
            )
        if "viernes_cena_actual" in prestacion_data:
            prestacion_data["viernes_cena_actual"] = convert_string_to_int(
                prestacion_data["viernes_cena_actual"]
            )
        if "viernes_cena_espera" in prestacion_data:
            prestacion_data["viernes_cena_espera"] = convert_string_to_int(
                prestacion_data["viernes_cena_espera"]
            )
        if "sabado_desayuno_actual" in prestacion_data:
            prestacion_data["sabado_desayuno_actual"] = convert_string_to_int(
                prestacion_data["sabado_desayuno_actual"]
            )
        if "sabado_desayuno_espera" in prestacion_data:
            prestacion_data["sabado_desayuno_espera"] = convert_string_to_int(
                prestacion_data["sabado_desayuno_espera"]
            )
        if "sabado_almuerzo_actual" in prestacion_data:
            prestacion_data["sabado_almuerzo_actual"] = convert_string_to_int(
                prestacion_data["sabado_almuerzo_actual"]
            )
        if "sabado_almuerzo_espera" in prestacion_data:
            prestacion_data["sabado_almuerzo_espera"] = convert_string_to_int(
                prestacion_data["sabado_almuerzo_espera"]
            )
        if "sabado_merienda_actual" in prestacion_data:
            prestacion_data["sabado_merienda_actual"] = convert_string_to_int(
                prestacion_data["sabado_merienda_actual"]
            )
        if "sabado_merienda_espera" in prestacion_data:
            prestacion_data["sabado_merienda_espera"] = convert_string_to_int(
                prestacion_data["sabado_merienda_espera"]
            )
        if "sabado_cena_actual" in prestacion_data:
            prestacion_data["sabado_cena_actual"] = convert_string_to_int(
                prestacion_data["sabado_cena_actual"]
            )
        if "sabado_cena_espera" in prestacion_data:
            prestacion_data["sabado_cena_espera"] = convert_string_to_int(
                prestacion_data["sabado_cena_espera"]
            )
        if "domingo_desayuno_actual" in prestacion_data:
            prestacion_data["domingo_desayuno_actual"] = convert_string_to_int(
                prestacion_data["domingo_desayuno_actual"]
            )
        if "domingo_desayuno_espera" in prestacion_data:
            prestacion_data["domingo_desayuno_espera"] = convert_string_to_int(
                prestacion_data["domingo_desayuno_espera"]
            )
        if "domingo_almuerzo_actual" in prestacion_data:
            prestacion_data["domingo_almuerzo_actual"] = convert_string_to_int(
                prestacion_data["domingo_almuerzo_actual"]
            )
        if "domingo_almuerzo_espera" in prestacion_data:
            prestacion_data["domingo_almuerzo_espera"] = convert_string_to_int(
                prestacion_data["domingo_almuerzo_espera"]
            )
        if "domingo_merienda_actual" in prestacion_data:
            prestacion_data["domingo_merienda_actual"] = convert_string_to_int(
                prestacion_data["domingo_merienda_actual"]
            )
        if "domingo_merienda_espera" in prestacion_data:
            prestacion_data["domingo_merienda_espera"] = convert_string_to_int(
                prestacion_data["domingo_merienda_espera"]
            )
        if "domingo_cena_actual" in prestacion_data:
            prestacion_data["domingo_cena_actual"] = convert_string_to_int(
                prestacion_data["domingo_cena_actual"]
            )
        if "domingo_cena_espera" in prestacion_data:
            prestacion_data["domingo_cena_espera"] = convert_string_to_int(
                prestacion_data["domingo_cena_espera"]
            )
        return prestacion_data

    @staticmethod
    def create_or_update_responsable_y_referente(
        responsable_es_referente, responsable_data, referente_data, sisoc_id
    ):
        responsable = None
        referente = None

        if responsable_data and any(responsable_data.values()):
            responsable = Referente.objects.filter(
                documento=responsable_data.get("documento")
            ).last()

            if responsable:
                for key, value in responsable_data.items():
                    setattr(responsable, key, value)
                responsable.save()
            else:
                responsable = Referente.objects.create(
                    nombre=responsable_data.get("nombre", None),
                    apellido=responsable_data.get("apellido", None),
                    mail=responsable_data.get("mail", None),
                    celular=responsable_data.get("celular", None),
                    documento=responsable_data.get("documento", None),
                    funcion=responsable_data.get("funcion", None),
                )

        if responsable_es_referente:
            referente = responsable  # Referente y Responsable son el mismo
        elif referente_data and any(referente_data.values()):
            referente = Referente.objects.filter(
                documento=referente_data.get("documento")
            ).last()

            if referente:
                for key, value in referente_data.items():
                    setattr(
                        referente, key, value
                    )  # Asignar incluso si el valor es None
                referente.save()

            else:
                referente = Referente.objects.create(
                    nombre=referente_data.get("nombre", None),
                    apellido=referente_data.get("apellido", None),
                    mail=referente_data.get("mail", None),
                    celular=referente_data.get("celular", None),
                    documento=referente_data.get("documento", None),
                    funcion=referente_data.get("funcion", None),
                )

        if sisoc_id and referente:
            com_rel = Relevamiento.objects.get(pk=sisoc_id)
            comedor = com_rel.comedor
            comedor.referente = referente
            comedor.save()

        return responsable.id if responsable else None, (
            referente.id if referente else None
        )

    @staticmethod
    def create_or_update_excepcion(excepcion_data, excepcion_instance=None):
        excepcion_data = RelevamientoService.populate_excepcion_data(excepcion_data)

        if excepcion_instance is None:
            excepcion_instance = Excepcion.objects.create(**excepcion_data)
        else:
            for field, value in excepcion_data.items():
                setattr(excepcion_instance, field, value)
            excepcion_instance.save()

        return excepcion_instance

    @staticmethod
    def populate_excepcion_data(excepcion_data):
        if "motivo" in excepcion_data:
            excepcion_data["motivo"] = (
                MotivoExcepcion.objects.get(nombre__iexact=excepcion_data["motivo"])
                if excepcion_data["motivo"] != ""
                else None
            )
        if "adjuntos" in excepcion_data:
            excepcion_data["adjuntos"] = [
                url.strip() for url in excepcion_data["adjuntos"].split(",")
            ]

        return excepcion_data<|MERGE_RESOLUTION|>--- conflicted
+++ resolved
@@ -85,91 +85,6 @@
         relevamiento.save()
 
         AsyncSendRelevamientoToGestionar(relevamiento.id).start()
-
-        return relevamiento
-
-    @staticmethod
-    def update_comedor(comedor_data, comedor_instance):
-        comedor_instance.numero = convert_string_to_int(
-            comedor_data.get("numero", comedor_instance.numero)
-        )
-        comedor_instance.calle = comedor_data.get("calle", comedor_instance.calle)
-        comedor_instance.entre_calle_1 = comedor_data.get(
-            "entre_calle_1", comedor_instance.entre_calle_1
-        )
-        comedor_instance.entre_calle_2 = comedor_data.get(
-            "entre_calle_2", comedor_instance.entre_calle_2
-        )
-        comedor_instance.barrio = comedor_data.get("barrio", comedor_instance.barrio)
-        comedor_instance.codigo_postal = convert_string_to_int(
-            comedor_data.get("codigo_postal", comedor_instance.codigo_postal)
-        )
-        comedor_instance.provincia = Provincia.objects.get(
-            nombre=comedor_data.get("provincia", comedor_instance.provincia)
-        )
-        comedor_instance.municipio = Municipio.objects.get(
-            nombre=comedor_data.get("municipio", comedor_instance.municipio)
-        )
-        comedor_instance.localidad = Localidad.objects.get(
-            nombre=comedor_data.get("localidad", comedor_instance.localidad)
-        )
-        comedor_instance.partido = comedor_data.get("partido", comedor_instance.partido)
-        comedor_instance.manzana = comedor_data.get("manzana", comedor_instance.manzana)
-        comedor_instance.lote = comedor_data.get("lote", comedor_instance.lote)
-        comedor_instance.comienzo = (
-            convert_string_to_int(comedor_data.get("comienzo", "").split("/")[-1])
-            if comedor_data.get("comienzo")
-            else comedor_instance.comienzo
-        )
-        comedor_instance.save()
-
-<<<<<<< HEAD
-        return comedor_instance.id
-=======
-        return comedor_instance
->>>>>>> b85aa5bd
-
-    @staticmethod
-    def populate_relevamiento(relevamiento_form, extra_forms):
-        relevamiento = relevamiento_form.save(commit=False)
-
-        funcionamiento = extra_forms["funcionamiento_form"].save()
-        relevamiento.funcionamiento = funcionamiento
-
-        espacio = extra_forms["espacio_form"].save(commit=False)
-        cocina = extra_forms["espacio_cocina_form"].save(commit=True)
-        espacio.cocina = cocina
-        prestacion = extra_forms["espacio_prestacion_form"].save(commit=True)
-        espacio.prestacion = prestacion
-        espacio.save()
-        relevamiento.espacio = espacio
-
-        colaboradores = extra_forms["colaboradores_form"].save()
-        relevamiento.colaboradores = colaboradores
-
-        recursos = extra_forms["recursos_form"].save()
-        relevamiento.recursos = recursos
-
-        anexo = extra_forms["anexo_form"].save()
-        relevamiento.anexo = anexo
-
-        compras = extra_forms["compras_form"].save()
-        relevamiento.compras = compras
-
-        prestacion = extra_forms["prestacion_form"].save()
-        relevamiento.prestacion = prestacion
-
-        referente = extra_forms["referente_form"].save()
-        relevamiento.responsable = referente
-        relevamiento.responsable_es_referente = (
-            relevamiento_form.cleaned_data["responsable_es_referente"] == "True"
-        )
-        punto_entregas = extra_forms["punto_entregas_form"].save()
-        relevamiento.punto_entregas = punto_entregas
-
-        relevamiento.fecha_visita = timezone.now()
-
-        relevamiento.save()
 
         return relevamiento
 
