# pylint: disable=too-many-lines
import json
from django.shortcuts import get_object_or_404
<<<<<<< HEAD
from django.db import transaction
from django.utils import timezone
=======
>>>>>>> c88d5d26

from comedores.models import (
    Comedor,
    Referente,
    TipoDeComedor,
)
from core.models import Localidad, Municipio, Provincia
from core.utils import convert_string_to_int
from relevamientos.models import (
    Anexo,
    CantidadColaboradores,
    Colaboradores,
    Espacio,
    EspacioCocina,
    EspacioPrestacion,
    Excepcion,
    FrecuenciaLimpieza,
    FrecuenciaRecepcionRecursos,
    FuenteCompras,
    FuenteRecursos,
    FuncionamientoPrestacion,
    MotivoExcepcion,
    Prestacion,
    PuntoEntregas,
    Relevamiento,
    TipoAccesoComedor,
    TipoAgua,
    TipoCombustible,
    TipoDesague,
    TipoDistanciaTransporte,
    TipoEspacio,
    TipoFrecuenciaBolsones,
    TipoFrecuenciaInsumos,
    TipoGestionQuejas,
    TipoInsumos,
    TipoModalidadPrestacion,
    TipoModuloBolsones,
    TipoRecurso,
    TipoTecnologia,
)
from relevamientos.tasks import AsyncSendRelevamientoToGestionar


# TODO: Refactorizar todo esto, pylint esta muriendo aca
class RelevamientoService:  # pylint: disable=too-many-public-methods

    # TODO: Mover metodos no genericos al utils.py

    # Este metodo recibe el nombre del campo de la base, el array de datos y el modelo
    # y devuelve un queryset de los recursos que existen en la base de datos
    @staticmethod
    def get_recursos(nombre, recursos_data, model):
        recursos_str = recursos_data.pop(nombre, "")
        if recursos_str:
            recursos_arr = [n.strip() for n in recursos_str.split(",")]
            return model.objects.filter(nombre__in=recursos_arr)
        return model.objects.none()

    # Convierte un valor de string a booleano
    # Si el valor es "Y" devuelve True, si es "N" devuelve False
    @staticmethod
    def convert_to_boolean(value):
        if value in {"Y", "N"}:
            return value == "Y"
        raise ValueError(f"Valor inesperado para booleano: {value}")

    # Obtiene un objeto del modelo dado, filtrando por el nombre del campo y el valor
    # Si el valor es None o una cadena vacía, devuelve None
    @staticmethod
    def get_object_or_none(model, field_name, value):
        try:
            return model.objects.get(**{field_name: value})
        except model.DoesNotExist:
            return None
        except model.MultipleObjectsReturned:
            return model.objects.filter(**{field_name: value}).first()

    # Asigna los valores del diccionario data a los campos del instance
    # y guarda el instance en la base de datos
    @staticmethod
    def assign_values_to_instance(instance, data):
        for field, value in data.items():
            setattr(instance, field, value)
        instance.save()
        return instance

    @staticmethod
    def populate_data(data, transformations):
        for key, func in transformations.items():
            if key in data:
                data[key] = func(data[key])
        return data

    @staticmethod
    def create_or_update_instance(model, data, instance=None):
        if instance is None:
            instance = model.objects.create(**data)
        else:
            instance = RelevamientoService.assign_values_to_instance(instance, data)
        return instance

    @staticmethod
    def update_comedor(comedor_data, comedor_instance):
        comedor_instance.numero = convert_string_to_int(
            comedor_data.get("numero", comedor_instance.numero)
        )
        comedor_instance.calle = comedor_data.get("calle", comedor_instance.calle)
        comedor_instance.entre_calle_1 = comedor_data.get(
            "entre_calle_1", comedor_instance.entre_calle_1
        )
        comedor_instance.entre_calle_2 = comedor_data.get(
            "entre_calle_2", comedor_instance.entre_calle_2
        )
        comedor_instance.barrio = comedor_data.get("barrio", comedor_instance.barrio)
        comedor_instance.codigo_postal = convert_string_to_int(
            comedor_data.get("codigo_postal", comedor_instance.codigo_postal)
        )
        comedor_instance.provincia = (
            Provincia.objects.get(nombre=comedor_data.get("provincia"))
            if comedor_data.get("provincia")
            else comedor_instance.provincia
        )
        comedor_instance.municipio = (
            Municipio.objects.get(
                nombre=comedor_data.get("municipio"),
            )
            if comedor_data.get("municipio")
            else comedor_instance.municipio
        )
        comedor_instance.localidad = Localidad.objects.get(
            nombre=comedor_data.get("localidad", comedor_instance.localidad),
            municipio=(
                Municipio.objects.get(
                    nombre=comedor_data.get("municipio"),
                    provincia=(
                        Provincia.objects.get(nombre=comedor_data.get("provincia"))
                        if comedor_data.get("provincia")
                        else comedor_instance.provincia
                    ),
                )
                if comedor_data.get("municipio")
                else comedor_instance.municipio
            ),
        )
        comedor_instance.partido = comedor_data.get("partido", comedor_instance.partido)
        comedor_instance.manzana = comedor_data.get("manzana", comedor_instance.manzana)
        comedor_instance.piso = comedor_data.get("piso", comedor_instance.piso)
        comedor_instance.departamento = comedor_data.get(
            "departamento", comedor_instance.departamento
        )
        comedor_instance.lote = comedor_data.get("lote", comedor_instance.lote)
        comedor_instance.comienzo = (
            convert_string_to_int(comedor_data.get("comienzo", "").split("/")[-1])
            if comedor_data.get("comienzo")
            else comedor_instance.comienzo
        )
        comedor_instance.save()

        return comedor_instance.id

    @staticmethod
    def create_pendiente(request, comedor_id):
        comedor = get_object_or_404(Comedor, id=comedor_id)
        relevamiento = Relevamiento(comedor=comedor, estado="Pendiente")
        territorial_data = request.POST.get("territorial")

        if territorial_data:
            territorial_data = json.loads(territorial_data)
            relevamiento.territorial_uid = territorial_data.get("gestionar_uid")
            relevamiento.territorial_nombre = territorial_data.get("nombre")
            relevamiento.estado = "Visita pendiente"

        relevamiento.save()

        return relevamiento

    @staticmethod
    def update_territorial(request):
        relevamiento_id = request.POST.get("relevamiento_id")
        relevamiento = Relevamiento.objects.get(id=relevamiento_id)
        territorial_data = request.POST.get("territorial_editar")

        if territorial_data:
            territorial_data = json.loads(territorial_data)
            relevamiento.territorial_uid = territorial_data.get("gestionar_uid")
            relevamiento.territorial_nombre = territorial_data.get("nombre")
            relevamiento.estado = "Visita pendiente"
        else:
            relevamiento.territorial_nombre = None
            relevamiento.territorial_uid = None
            relevamiento.estado = "Pendiente"

        relevamiento.save()

        AsyncSendRelevamientoToGestionar(relevamiento.id).start()

        return relevamiento

    @staticmethod
    def populate_relevamiento(relevamiento_form, extra_forms):
        relevamiento = relevamiento_form.save(commit=False)

        funcionamiento = extra_forms["funcionamiento_form"].save()
        relevamiento.funcionamiento = funcionamiento

        espacio = extra_forms["espacio_form"].save(commit=False)
        cocina = extra_forms["espacio_cocina_form"].save(commit=True)
        espacio.cocina = cocina
        prestacion = extra_forms["espacio_prestacion_form"].save(commit=True)
        espacio.prestacion = prestacion
        espacio.save()
        relevamiento.espacio = espacio

        colaboradores = extra_forms["colaboradores_form"].save()
        relevamiento.colaboradores = colaboradores

        recursos = extra_forms["recursos_form"].save()
        relevamiento.recursos = recursos

        anexo = extra_forms["anexo_form"].save()
        relevamiento.anexo = anexo

        compras = extra_forms["compras_form"].save()
        relevamiento.compras = compras

        prestacion = extra_forms["prestacion_form"].save()
        relevamiento.prestacion = prestacion

        referente = extra_forms["referente_form"].save()
        relevamiento.responsable = referente
        relevamiento.responsable_es_referente = (
            relevamiento_form.cleaned_data["responsable_es_referente"] == "True"
        )
        punto_entregas = extra_forms["punto_entregas_form"].save()
        relevamiento.punto_entregas = punto_entregas

        relevamiento.fecha_visita = timezone.now()

        relevamiento.save()

        return relevamiento

    @staticmethod
    def separate_string(tipos):
        tipos_list = [str(tipo) for tipo in tipos]

        if len(tipos_list) == 0:
            tipos_str = "-"
        elif len(tipos_list) > 1:
            tipos_str = ", ".join(tipos_list[:-1]) + " y " + tipos_list[-1]
        else:
            tipos_str = tipos_list[0]

        return tipos_str

    @staticmethod
    def get_relevamiento_detail_object(relevamiento_id):
        try:
            relevamiento = (
                # TODO: No listar todo lo necesario
                Relevamiento.objects.prefetch_related(
                    "comedor",
                    "funcionamiento",
                    "espacio",
                    "colaboradores",
                    "recursos",
                    "compras",
                    "referente",
                    "anexo",
                    "punto_entregas",
                )
                .values(
                    "id",
                    "estado",
                    "docPDF",
                    "comedor__nombre",
                    "fecha_visita",
                    "observacion",
                    "funcionamiento__modalidad_prestacion__nombre",
                    "funcionamiento__servicio_por_turnos",
                    "funcionamiento__cantidad_turnos",
                    "territorial_nombre",
                    "responsable_es_referente",
                    "responsable_relevamiento__nombre",
                    "responsable_relevamiento__apellido",
                    "responsable_relevamiento__mail",
                    "responsable_relevamiento__celular",
                    "responsable_relevamiento__documento",
                    "comedor__comienzo",
                    "comedor__id",
                    "comedor__calle",
                    "comedor__numero",
                    "comedor__entre_calle_1",
                    "comedor__entre_calle_2",
                    "comedor__provincia__nombre",
                    "comedor__municipio__nombre",
                    "comedor__localidad__nombre",
                    "comedor__partido",
                    "comedor__barrio",
                    "comedor__codigo_postal",
                    "comedor__referente__nombre",
                    "comedor__referente__apellido",
                    "comedor__referente__mail",
                    "comedor__referente__celular",
                    "comedor__referente__documento",
                    "espacio__tipo_espacio_fisico__nombre",
                    "espacio__espacio_fisico_otro",
                    "espacio__cocina__espacio_elaboracion_alimentos",
                    "espacio__cocina__almacenamiento_alimentos_secos",
                    "espacio__cocina__heladera",
                    "espacio__cocina__freezer",
                    "espacio__cocina__recipiente_residuos_organicos",
                    "espacio__cocina__recipiente_residuos_reciclables",
                    "espacio__cocina__otros_residuos",
                    "espacio__cocina__recipiente_otros_residuos",
                    "espacio__cocina__abastecimiento_agua__nombre",
                    "espacio__cocina__abastecimiento_agua_otro",
                    "espacio__cocina__instalacion_electrica",
                    "espacio__prestacion__espacio_equipado",
                    "espacio__prestacion__tiene_ventilacion",
                    "espacio__prestacion__tiene_salida_emergencia",
                    "espacio__prestacion__salida_emergencia_senializada",
                    "espacio__prestacion__tiene_equipacion_incendio",
                    "espacio__prestacion__tiene_botiquin",
                    "espacio__prestacion__tiene_buena_iluminacion",
                    "espacio__prestacion__tiene_sanitarios",
                    "espacio__prestacion__desague_hinodoro__nombre",
                    "espacio__prestacion__gestion_quejas__nombre",
                    "espacio__prestacion__gestion_quejas_otro",
                    "espacio__prestacion__informacion_quejas",
                    "espacio__prestacion__frecuencia_limpieza__nombre",
                    "colaboradores__cantidad_colaboradores__nombre",
                    "colaboradores__colaboradores_capacitados_alimentos",
                    "colaboradores__colaboradores_recibieron_capacitacion_alimentos",
                    "colaboradores__colaboradores_capacitados_salud_seguridad",
                    "colaboradores__colaboradores_recibieron_capacitacion_emergencias",
                    "colaboradores__colaboradores_recibieron_capacitacion_violencia",
                    "recursos__recibe_donaciones_particulares",
                    "recursos__frecuencia_donaciones_particulares__nombre",
                    "recursos__recibe_estado_nacional",
                    "recursos__frecuencia_estado_nacional__nombre",
                    "recursos__recibe_estado_provincial",
                    "recursos__frecuencia_estado_provincial__nombre",
                    "recursos__recibe_estado_municipal",
                    "recursos__frecuencia_estado_municipal__nombre",
                    "recursos__recibe_otros",
                    "recursos__frecuencia_otros__nombre",
                    "compras__almacen_cercano",
                    "compras__verduleria",
                    "compras__granja",
                    "compras__carniceria",
                    "compras__pescaderia",
                    "compras__supermercado",
                    "compras__mercado_central",
                    "compras__ferias_comunales",
                    "compras__mayoristas",
                    "compras__otro",
                    "prestacion__id",
                    "anexo__tipo_insumo__nombre",
                    "anexo__frecuencia_insumo__nombre",
                    "anexo__tecnologia__nombre",
                    "anexo__acceso_comedor__nombre",
                    "anexo__distancia_transporte__nombre",
                    "anexo__comedor_merendero",
                    "anexo__insumos_organizacion",
                    "anexo__servicio_internet",
                    "anexo__zona_inundable",
                    "anexo__actividades_jardin_maternal",
                    "anexo__actividades_jardin_infantes",
                    "anexo__apoyo_escolar",
                    "anexo__alfabetizacion_terminalidad",
                    "anexo__capacitaciones_talleres",
                    "anexo__promocion_salud",
                    "anexo__actividades_discapacidad",
                    "anexo__necesidades_alimentarias",
                    "anexo__actividades_recreativas",
                    "anexo__actividades_culturales",
                    "anexo__emprendimientos_productivos",
                    "anexo__actividades_religiosas",
                    "anexo__actividades_huerta",
                    "anexo__espacio_huerta",
                    "anexo__otras_actividades",
                    "anexo__cuales_otras_actividades",
                    "anexo__veces_recibio_insumos_2024",
                    "excepcion__adjuntos",
                    "excepcion__descripcion",
                    "excepcion__motivo__nombre",
                    "excepcion__longitud",
                    "excepcion__latitud",
                    "excepcion__firma",
                    "imagenes",
                    "punto_entregas__tipo_comedor__nombre",
                    "punto_entregas__reciben_otros_recepcion",
                    "punto_entregas__frecuencia_entrega_bolsones__nombre",
                    "punto_entregas__tipo_modulo_bolsones__nombre",
                    "punto_entregas__otros_punto_entregas",
                    "punto_entregas__existe_punto_entregas",
                    "punto_entregas__funciona_punto_entregas",
                    "punto_entregas__observa_entregas",
                    "punto_entregas__retiran_mercaderias_distribucion",
                    "punto_entregas__retiran_mercaderias_comercio",
                    "punto_entregas__reciben_dinero",
                    "punto_entregas__registran_entrega_bolsones",
                )
                .get(pk=relevamiento_id)
            )

            # Asegurar que `excepcion__adjuntos` sea una lista
            if isinstance(relevamiento.get("excepcion__adjuntos"), str):
                relevamiento["excepcion__adjuntos"] = [
                    relevamiento["excepcion__adjuntos"]
                ]

            if isinstance(relevamiento.get("imagenes"), str):
                relevamiento["imagenes"] = [relevamiento["imagenes"]]
            return relevamiento

        except Relevamiento.DoesNotExist:
            return None

    @staticmethod
    def create_or_update_funcionamiento(
        funcionamiento_data, funcionamiento_instance=None
    ):
        if "modalidad_prestacion" in funcionamiento_data:
            modalidad_prestacion = funcionamiento_data.get(
                "modalidad_prestacion", ""
            ).strip()
            funcionamiento_data["modalidad_prestacion"] = (
                TipoModalidadPrestacion.objects.filter(
                    nombre__iexact=modalidad_prestacion
                ).first()
                if modalidad_prestacion
                else None
            )

        if "servicio_por_turnos" in funcionamiento_data:
            funcionamiento_data["servicio_por_turnos"] = (
                RelevamientoService.convert_to_boolean(
                    funcionamiento_data["servicio_por_turnos"]
                )
            )

        if "cantidad_turnos" in funcionamiento_data:
            funcionamiento_data["cantidad_turnos"] = (
                None
                if funcionamiento_data["cantidad_turnos"] == ""
                else int(funcionamiento_data["cantidad_turnos"])
            )

        if funcionamiento_instance is None:
            funcionamiento_instance = FuncionamientoPrestacion.objects.create(
                **funcionamiento_data
            )
        else:
            funcionamiento_instance = RelevamientoService.assign_values_to_instance(
                funcionamiento_instance, funcionamiento_data
            )

        return funcionamiento_instance

    @staticmethod
    def create_or_update_espacio_prestacion(
        espacio_prestacion_data, espacio_prestacion_instance=None
    ):
        espacio_prestacion_data = RelevamientoService.populate_espacio_prestacion_data(
            espacio_prestacion_data
        )

        if espacio_prestacion_instance is None:
            espacio_prestacion_instance = EspacioPrestacion.objects.create(
                **espacio_prestacion_data
            )
        else:
            espacio_prestacion_instance = RelevamientoService.assign_values_to_instance(
                espacio_prestacion_instance, espacio_prestacion_data
            )
        return espacio_prestacion_instance

    @staticmethod
    def populate_espacio_prestacion_data(
        prestacion_data,
    ):  # pylint: disable=too-many-statements,too-many-branches
        # Esto es una lista de metodos a ejecutar para cada item de la prestacion_data
        transformations = {
            "espacio_equipado": RelevamientoService.convert_to_boolean,
            "tiene_ventilacion": RelevamientoService.convert_to_boolean,
            "tiene_salida_emergencia": RelevamientoService.convert_to_boolean,
            "salida_emergencia_senializada": RelevamientoService.convert_to_boolean,
            "tiene_equipacion_incendio": RelevamientoService.convert_to_boolean,
            "tiene_botiquin": RelevamientoService.convert_to_boolean,
            "tiene_buena_iluminacion": RelevamientoService.convert_to_boolean,
            "tiene_sanitarios": RelevamientoService.convert_to_boolean,
            "informacion_quejas": RelevamientoService.convert_to_boolean,
            "desague_hinodoro": lambda x: RelevamientoService.get_object_or_none(
                TipoDesague, "nombre__iexact", x
            ),
            "gestion_quejas": lambda x: RelevamientoService.get_object_or_none(
                TipoGestionQuejas, "nombre__iexact", x
            ),
            "gestion_quejas_otro": lambda x: x,
            "frecuencia_limpieza": lambda x: RelevamientoService.get_object_or_none(
                FrecuenciaLimpieza, "nombre__iexact", x
            ),
        }
        # Se ejecuta el metodo populate_data que recorre la prestacion_data y aplica las transformaciones
        prestacion_data = RelevamientoService.populate_data(
            prestacion_data, transformations
        )

        return prestacion_data

    @staticmethod
    def create_or_update_cocina(cocina_data, cocina_instance=None):
        cocina_data = RelevamientoService.populate_cocina_data(cocina_data)
        combustibles_queryset = TipoCombustible.objects.none()

        if "abastecimiento_combustible" in cocina_data:
            combustible_str = cocina_data.pop("abastecimiento_combustible")
            combustibles_arr = [nombre.strip() for nombre in combustible_str.split(",")]
            combustibles_queryset = TipoCombustible.objects.filter(
                nombre__in=combustibles_arr
            )

        if cocina_instance is None:
            cocina_instance = EspacioCocina.objects.create(**cocina_data)
        else:
            for field, value in cocina_data.items():
                setattr(cocina_instance, field, value)

        if combustibles_queryset.exists():
            cocina_instance.abastecimiento_combustible.set(combustibles_queryset)

        cocina_instance.save()

        return cocina_instance

    @staticmethod
    def populate_cocina_data(cocina_data):
        # Esto es una lista de metodos a ejecutar para cada item de la cocina_data
        transformations = {
            "espacio_elaboracion_alimentos": RelevamientoService.convert_to_boolean,
            "almacenamiento_alimentos_secos": RelevamientoService.convert_to_boolean,
            "heladera": RelevamientoService.convert_to_boolean,
            "freezer": RelevamientoService.convert_to_boolean,
            "recipiente_residuos_organicos": RelevamientoService.convert_to_boolean,
            "recipiente_residuos_reciclables": RelevamientoService.convert_to_boolean,
            "otros_residuos": RelevamientoService.convert_to_boolean,
            "recipiente_otros_residuos": RelevamientoService.convert_to_boolean,
            "abastecimiento_agua": lambda x: (
                RelevamientoService.get_object_or_none(TipoAgua, "nombre__iexact", x)
                if x
                else None
            ),
            "instalacion_electrica": RelevamientoService.convert_to_boolean,
        }
        # Se ejecuta el metodo populate_data que recorre la cocina_data y aplica las transformaciones
        cocina_data = RelevamientoService.populate_data(cocina_data, transformations)
        return cocina_data

    @staticmethod
    def create_or_update_espacio(espacio_data, espacio_instance=None):
        if "cocina" in espacio_data:
            cocina_data = espacio_data["cocina"]
            cocina_instance = RelevamientoService.create_or_update_cocina(
                cocina_data, getattr(espacio_instance, "cocina", None)
            )
            espacio_data["cocina"] = cocina_instance
        if "prestacion" in espacio_data:
            prestacion_data = espacio_data["prestacion"]
            prestacion_instance = (
                RelevamientoService.create_or_update_espacio_prestacion(
                    prestacion_data, getattr(espacio_instance, "prestacion", None)
                )
            )
            espacio_data["prestacion"] = prestacion_instance

        if "tipo_espacio_fisico" in espacio_data:
            espacio_data["tipo_espacio_fisico"] = (
                TipoEspacio.objects.get(
                    nombre__iexact=espacio_data["tipo_espacio_fisico"]
                )
                if espacio_data["tipo_espacio_fisico"] != ""
                else None
            )

        if espacio_instance is None:
            espacio_instance = Espacio.objects.create(**espacio_data)
        else:
            espacio_instance = RelevamientoService.assign_values_to_instance(
                espacio_instance, espacio_data
            )

        return espacio_instance

    @staticmethod
    def create_or_update_colaboradores(colaboradores_data, colaboradores_instance=None):
        colaboradores_data = RelevamientoService.populate_colaboradores_data(
            colaboradores_data
        )

        if colaboradores_instance is None:
            colaboradores_instance = Colaboradores.objects.create(**colaboradores_data)
        else:
            colaboradores_instance = RelevamientoService.assign_values_to_instance(
                colaboradores_instance, colaboradores_data
            )

        return colaboradores_instance

    @staticmethod
    def populate_colaboradores_data(colaboradores_data):
        # Esto es una lista de metodos a ejecutar para cada item de la colaboradores_data
        transformations = {
            "colaboradores_capacitados_alimentos": RelevamientoService.convert_to_boolean,
            "colaboradores_recibieron_capacitacion_alimentos": RelevamientoService.convert_to_boolean,
            "colaboradores_capacitados_salud_seguridad": RelevamientoService.convert_to_boolean,
            "colaboradores_recibieron_capacitacion_emergencias": RelevamientoService.convert_to_boolean,
            "colaboradores_recibieron_capacitacion_violencia": RelevamientoService.convert_to_boolean,
            "cantidad_colaboradores": lambda x: RelevamientoService.get_object_or_none(
                CantidadColaboradores, "nombre__iexact", x
            ),
        }
        # Se ejecuta el metodo populate_data que recorre la colaboradores_data y aplica las transformaciones
        colaboradores_data = RelevamientoService.populate_data(
            colaboradores_data, transformations
        )
        return colaboradores_data

    @staticmethod
    def create_or_update_recursos(recursos_data, recursos_instance=None):
        recursos_data = RelevamientoService.populate_recursos_data(recursos_data)

        if recursos_instance is None:
            recursos_instance = FuenteRecursos.objects.create()
        else:
            for field, value in recursos_data.items():
                if field not in [
                    "recursos_donaciones_particulares",
                    "recursos_estado_nacional",
                    "recursos_estado_provincial",
                    "recursos_estado_municipal",
                    "recursos_otros",
                ]:
                    setattr(recursos_instance, field, value)

        if "recursos_donaciones_particulares" in recursos_data:
            recursos_instance.recursos_donaciones_particulares.set(
                recursos_data["recursos_donaciones_particulares"]
            )

        if "recursos_estado_nacional" in recursos_data:
            recursos_instance.recursos_estado_nacional.set(
                recursos_data["recursos_estado_nacional"]
            )

        if "recursos_estado_provincial" in recursos_data:
            recursos_instance.recursos_estado_provincial.set(
                recursos_data["recursos_estado_provincial"]
            )

        if "recursos_estado_municipal" in recursos_data:
            recursos_instance.recursos_estado_municipal.set(
                recursos_data["recursos_estado_municipal"]
            )

        if "recursos_otros" in recursos_data:
            recursos_instance.recursos_otros.set(recursos_data["recursos_otros"])

        recursos_instance.save()

        return recursos_instance

    @staticmethod
    def populate_recursos_data(
        recursos_data,
    ):  # pylint: disable=too-many-statements,too-many-branches
        # Esto es una lista de metodos a ejecutar para cada item de la recursos_data
        transformations = {
            "recibe_donaciones_particulares": RelevamientoService.convert_to_boolean,
            "frecuencia_donaciones_particulares": lambda x: RelevamientoService.get_object_or_none(
                FrecuenciaRecepcionRecursos, "nombre__iexact", x
            ),
            "recibe_estado_nacional": RelevamientoService.convert_to_boolean,
            "frecuencia_estado_nacional": lambda x: RelevamientoService.get_object_or_none(
                FrecuenciaRecepcionRecursos, "nombre__iexact", x
            ),
            "recibe_estado_provincial": RelevamientoService.convert_to_boolean,
            "frecuencia_estado_provincial": lambda x: RelevamientoService.get_object_or_none(
                FrecuenciaRecepcionRecursos, "nombre__iexact", x
            ),
            "recibe_estado_municipal": RelevamientoService.convert_to_boolean,
            "frecuencia_estado_municipal": lambda x: RelevamientoService.get_object_or_none(
                FrecuenciaRecepcionRecursos, "nombre__iexact", x
            ),
            "recibe_otros": RelevamientoService.convert_to_boolean,
            "frecuencia_otros": lambda x: RelevamientoService.get_object_or_none(
                FrecuenciaRecepcionRecursos, "nombre__iexact", x
            ),
            "recursos_donaciones_particulares": lambda x: RelevamientoService.get_recursos(
                "recursos_donaciones_particulares", recursos_data, TipoRecurso
            ),
            "recursos_estado_nacional": lambda x: RelevamientoService.get_recursos(
                "recursos_estado_nacional", recursos_data, TipoRecurso
            ),
            "recursos_estado_provincial": lambda x: RelevamientoService.get_recursos(
                "recursos_estado_provincial", recursos_data, TipoRecurso
            ),
            "recursos_estado_municipal": lambda x: RelevamientoService.get_recursos(
                "recursos_estado_municipal", recursos_data, TipoRecurso
            ),
            "recursos_otros": lambda x: RelevamientoService.get_recursos(
                "recursos_otros", recursos_data, TipoRecurso
            ),
        }
        # Se ejecuta el metodo populate_data que recorre la recursos_data y aplica las transformaciones
        recursos_data = RelevamientoService.populate_data(
            recursos_data, transformations
        )
        return recursos_data

    @staticmethod
    def create_or_update_compras(compras_data, compras_instance=None):
        compras_data = RelevamientoService.populate_compras_data(compras_data)

        if compras_instance is None:
            compras_instance = FuenteCompras.objects.create(**compras_data)
        else:
            compras_instance = RelevamientoService.assign_values_to_instance(
                compras_instance, compras_data
            )
        return compras_instance

    @staticmethod
    def create_or_update_anexo(anexo_data, anexo_instance=None):
        anexo_data = RelevamientoService.populate_anexo_data(anexo_data)

        if anexo_instance is None:
            anexo_instance = Anexo.objects.create(**anexo_data)
        else:
            anexo_instance = RelevamientoService.assign_values_to_instance(
                anexo_instance, anexo_data
            )
        return anexo_instance

    @staticmethod
    def populate_anexo_data(  # pylint: disable=too-many-statements,too-many-branches
        anexo_data,
    ):
        # Esto es una lista de metodos a ejecutar para cada item de la anexo_data
        transformations = {
            "tipo_insumo": lambda x: RelevamientoService.get_object_or_none(
                TipoInsumos, "nombre__iexact", x
            ),
            "frecuencia_insumo": lambda x: RelevamientoService.get_object_or_none(
                TipoFrecuenciaInsumos, "nombre__iexact", x
            ),
            "tecnologia": lambda x: RelevamientoService.get_object_or_none(
                TipoTecnologia, "nombre__iexact", x
            ),
            "acceso_comedor": lambda x: RelevamientoService.get_object_or_none(
                TipoAccesoComedor, "nombre__iexact", x
            ),
            "distancia_transporte": lambda x: RelevamientoService.get_object_or_none(
                TipoDistanciaTransporte, "nombre__iexact", x
            ),
            "comedor_merendero": RelevamientoService.convert_to_boolean,
            "insumos_organizacion": RelevamientoService.convert_to_boolean,
            "servicio_internet": RelevamientoService.convert_to_boolean,
            "zona_inundable": RelevamientoService.convert_to_boolean,
            "actividades_jardin_maternal": RelevamientoService.convert_to_boolean,
            "actividades_jardin_infantes": RelevamientoService.convert_to_boolean,
            "apoyo_escolar": RelevamientoService.convert_to_boolean,
            "alfabetizacion_terminalidad": RelevamientoService.convert_to_boolean,
            "capacitaciones_talleres": RelevamientoService.convert_to_boolean,
            "promocion_salud": RelevamientoService.convert_to_boolean,
            "actividades_discapacidad": RelevamientoService.convert_to_boolean,
            "necesidades_alimentarias": RelevamientoService.convert_to_boolean,
            "actividades_recreativas": RelevamientoService.convert_to_boolean,
            "actividades_culturales": RelevamientoService.convert_to_boolean,
            "emprendimientos_productivos": RelevamientoService.convert_to_boolean,
            "actividades_religiosas": RelevamientoService.convert_to_boolean,
            "actividades_huerta": RelevamientoService.convert_to_boolean,
            "espacio_huerta": RelevamientoService.convert_to_boolean,
            "otras_actividades": RelevamientoService.convert_to_boolean,
        }
        # Se ejecuta el metodo populate_data que recorre la anexo_data y aplica las transformaciones
        anexo_data = RelevamientoService.populate_data(anexo_data, transformations)

        if "veces_recibio_insumos_2024" in anexo_data:
            anexo_data["veces_recibio_insumos_2024"] = convert_string_to_int(
                anexo_data["veces_recibio_insumos_2024"]
            )

        return anexo_data

    @staticmethod
    def create_or_update_punto_entregas(
        punto_entregas_data, punto_entregas_instance=None
    ):
        punto_entregas_data = RelevamientoService.populate_punto_entregas_data(
            punto_entregas_data
        )

        frecuencia_recepcion_mercaderias_queryset = (
            TipoFrecuenciaBolsones.objects.none()
        )
        if "frecuencia_recepcion_mercaderias" in punto_entregas_data:
            frecuencia_str = punto_entregas_data.pop(
                "frecuencia_recepcion_mercaderias", ""
            )
            frecuencia_arr = [nombre.strip() for nombre in frecuencia_str.split(",")]
            frecuencia_recepcion_mercaderias_queryset = (
                TipoFrecuenciaBolsones.objects.filter(nombre__in=frecuencia_arr)
            )

        if punto_entregas_instance is None:
            punto_entregas_instance = PuntoEntregas.objects.create(
                **punto_entregas_data
            )
        else:
            for field, value in punto_entregas_data.items():
                if field not in [
                    "frecuencia_recepcion_mercaderias",
                ]:
                    setattr(punto_entregas_instance, field, value)

        if frecuencia_recepcion_mercaderias_queryset.exists():
            punto_entregas_instance.frecuencia_recepcion_mercaderias.set(
                frecuencia_recepcion_mercaderias_queryset
            )

        punto_entregas_instance.save()

        return punto_entregas_instance

    @staticmethod
    def populate_punto_entregas_data(punto_entregas_data):
        # Esto es una lista de metodos a ejecutar para cada item de la punto_entregas_data
        transformations = {
            "tipo_comedor": lambda x: RelevamientoService.get_object_or_none(
                TipoDeComedor, "nombre__iexact", x
            ),
            "frecuencia_entrega_bolsones": lambda x: RelevamientoService.get_object_or_none(
                TipoFrecuenciaBolsones, "nombre__iexact", x
            ),
            "tipo_modulo_bolsones": lambda x: RelevamientoService.get_object_or_none(
                TipoModuloBolsones, "nombre__iexact", x
            ),
            "existe_punto_entregas": RelevamientoService.convert_to_boolean,
            "funciona_punto_entregas": RelevamientoService.convert_to_boolean,
            "observa_entregas": RelevamientoService.convert_to_boolean,
            "retiran_mercaderias_distribucion": RelevamientoService.convert_to_boolean,
            "retiran_mercaderias_comercio": RelevamientoService.convert_to_boolean,
            "reciben_dinero": RelevamientoService.convert_to_boolean,
            "registran_entrega_bolsones": RelevamientoService.convert_to_boolean,
        }
        # Se ejecuta el metodo populate_data que recorre la punto_entregas_data y aplica las transformaciones
        punto_entregas_data = RelevamientoService.populate_data(
            punto_entregas_data, transformations
        )

        return punto_entregas_data

    @staticmethod
    def populate_compras_data(compras_data):
        # Esto es una lista de metodos a ejecutar para cada item de la compras_data
        transformations = {
            "almacen_cercano": RelevamientoService.convert_to_boolean,
            "verduleria": RelevamientoService.convert_to_boolean,
            "granja": RelevamientoService.convert_to_boolean,
            "carniceria": RelevamientoService.convert_to_boolean,
            "pescaderia": RelevamientoService.convert_to_boolean,
            "supermercado": RelevamientoService.convert_to_boolean,
            "mercado_central": RelevamientoService.convert_to_boolean,
            "ferias_comunales": RelevamientoService.convert_to_boolean,
            "mayoristas": RelevamientoService.convert_to_boolean,
            "otro": RelevamientoService.convert_to_boolean,
        }
        # Se ejecuta el metodo populate_data que recorre la compras_data y aplica las transformaciones
        compras_data = RelevamientoService.populate_data(compras_data, transformations)

        return compras_data

    @staticmethod
    def create_or_update_prestacion(prestacion_data, prestacion_instance=None):
        prestacion_data = RelevamientoService.populate_prestacion_data(prestacion_data)

        if prestacion_instance is None:
            prestacion_instance = Prestacion.objects.create(**prestacion_data)
        else:
            prestacion_instance = RelevamientoService.assign_values_to_instance(
                prestacion_instance, prestacion_data
            )
        return prestacion_instance

    @staticmethod
    def populate_prestacion_data(
        prestacion_data,
    ):  # pylint: disable=too-many-statements,too-many-branches
        dias = [
            "lunes",
            "martes",
            "miercoles",
            "jueves",
            "viernes",
            "sabado",
            "domingo",
        ]
        comidas = ["desayuno", "almuerzo", "merienda", "cena", "merienda_reforzada"]
        aoe = [
            "actual",
            "espera",
        ]

        for dia in dias:
            for comida in comidas:
                for estado in aoe:
                    key = f"{dia}_{comida}_{estado}"
                    if key in prestacion_data:
                        prestacion_data[key] = convert_string_to_int(
                            prestacion_data[key]
                        )

        return prestacion_data

    @staticmethod
    def create_or_update_responsable_y_referente(
        responsable_es_referente, responsable_data, referente_data, sisoc_id
    ):
        responsable = None
        referente = None

        if responsable_data and any(responsable_data.values()):
            responsable = Referente.objects.filter(
                documento=responsable_data.get("documento")
            ).last()

            if responsable:
                for key, value in responsable_data.items():
                    setattr(responsable, key, value)
                responsable.save()
            else:
                responsable = Referente.objects.create(
                    nombre=responsable_data.get("nombre", None),
                    apellido=responsable_data.get("apellido", None),
                    mail=responsable_data.get("mail", None),
                    celular=responsable_data.get("celular", None),
                    documento=responsable_data.get("documento", None),
                    funcion=responsable_data.get("funcion", None),
                )

        if responsable_es_referente:
            referente = responsable  # Referente y Responsable son el mismo
        elif referente_data and any(referente_data.values()):
            referente = Referente.objects.filter(
                documento=referente_data.get("documento")
            ).last()

            if referente:
                for key, value in referente_data.items():
                    setattr(
                        referente, key, value
                    )  # Asignar incluso si el valor es None
                referente.save()

            else:
                referente = Referente.objects.create(
                    nombre=referente_data.get("nombre", None),
                    apellido=referente_data.get("apellido", None),
                    mail=referente_data.get("mail", None),
                    celular=referente_data.get("celular", None),
                    documento=referente_data.get("documento", None),
                    funcion=referente_data.get("funcion", None),
                )

        if sisoc_id and referente:
            com_rel = Relevamiento.objects.get(pk=sisoc_id)
            comedor = com_rel.comedor
            comedor.referente = referente
            comedor.save()

        return responsable.id if responsable else None, (
            referente.id if referente else None
        )

    @staticmethod
    def create_or_update_excepcion(excepcion_data, excepcion_instance=None):
        excepcion_data = RelevamientoService.populate_excepcion_data(excepcion_data)

        if excepcion_instance is None:
            excepcion_instance = Excepcion.objects.create(**excepcion_data)
        else:
            excepcion_instance = RelevamientoService.assign_values_to_instance(
                excepcion_instance, excepcion_data
            )
        return excepcion_instance

    @staticmethod
    def populate_excepcion_data(excepcion_data):
        if "motivo" in excepcion_data:
            excepcion_data["motivo"] = RelevamientoService.get_object_or_none(
                MotivoExcepcion, "nombre__iexact", excepcion_data["motivo"]
            )
        if "adjuntos" in excepcion_data:
            excepcion_data["adjuntos"] = [
                url.strip() for url in excepcion_data["adjuntos"].split(",")
            ]

        return excepcion_data<|MERGE_RESOLUTION|>--- conflicted
+++ resolved
@@ -1,11 +1,8 @@
 # pylint: disable=too-many-lines
 import json
 from django.shortcuts import get_object_or_404
-<<<<<<< HEAD
 from django.db import transaction
 from django.utils import timezone
-=======
->>>>>>> c88d5d26
 
 from comedores.models import (
     Comedor,
