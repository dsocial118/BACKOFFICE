# pylint: disable=too-many-lines
import json
from django.shortcuts import get_object_or_404

from comedores.models import (
    Comedor,
    Referente,
    TipoDeComedor,
)
from core.models import Localidad, Municipio, Provincia
from core.utils import convert_string_to_int
from relevamientos.models import (
    Anexo,
    CantidadColaboradores,
    Colaboradores,
    Espacio,
    EspacioCocina,
    EspacioPrestacion,
    Excepcion,
    FrecuenciaLimpieza,
    FrecuenciaRecepcionRecursos,
    FuenteCompras,
    FuenteRecursos,
    FuncionamientoPrestacion,
    MotivoExcepcion,
    Prestacion,
    PuntoEntregas,
    Relevamiento,
    TipoAccesoComedor,
    TipoAgua,
    TipoCombustible,
    TipoDesague,
    TipoDistanciaTransporte,
    TipoEspacio,
    TipoFrecuenciaBolsones,
    TipoFrecuenciaInsumos,
    TipoGestionQuejas,
    TipoInsumos,
    TipoModalidadPrestacion,
    TipoModuloBolsones,
    TipoRecurso,
    TipoTecnologia,
)
from relevamientos.tasks import AsyncSendRelevamientoToGestionar


# TODO: Refactorizar todo esto, pylint esta muriendo aca
class RelevamientoService:  # pylint: disable=too-many-public-methods

    # TODO: Mover metodos no genericos al utils.py

    # Este metodo recibe el nombre del campo de la base, el array de datos y el modelo
    # y devuelve un queryset de los recursos que existen en la base de datos
    @staticmethod
    def get_recursos(nombre, recursos_data, model):
        recursos_str = recursos_data.pop(nombre, "")
        if recursos_str:
            recursos_arr = [nombre.strip() for nombre in recursos_str.split(",")]
            valid_recursos = model.objects.filter(nombre__in=recursos_arr).values_list(
                "nombre", flat=True
            )
            return model.objects.filter(nombre__in=valid_recursos)
        return model.objects.none()

    # Convierte un valor de string a booleano
    # Si el valor es "Y" devuelve True, si es "N" devuelve False
    @staticmethod
    def convert_to_boolean(value):
        return value == "Y" if value in ["Y", "N"] else False

    # Obtiene un objeto del modelo dado, filtrando por el nombre del campo y el valor
    # Si el valor es None o una cadena vacía, devuelve None
    @staticmethod
    def get_object_or_none(model, field_name, value):
        if not value:
            return None
        try:
            return model.objects.get(**{field_name: value})
        except model.DoesNotExist:
            return None

    # Asigna los valores del diccionario data a los campos del instance
    # y guarda el instance en la base de datos
    @staticmethod
    def assign_values_to_instance(instance, data):
        for field, value in data.items():
            setattr(instance, field, value)
        instance.save()
        return instance

    @staticmethod
    def populate_data(data, transformations):
        for key, func in transformations.items():
            if key in data:
                data[key] = func(data[key])
        return data

    @staticmethod
    def create_or_update_instance(model, data, instance=None):
        if instance is None:
            instance = model.objects.create(**data)
        else:
            instance = RelevamientoService.assign_values_to_instance(instance, data)
        return instance

    @staticmethod
    def update_comedor(comedor_data, comedor_instance):
        comedor_instance.numero = convert_string_to_int(
            comedor_data.get("numero", comedor_instance.numero)
        )
        comedor_instance.calle = comedor_data.get("calle", comedor_instance.calle)
        comedor_instance.entre_calle_1 = comedor_data.get(
            "entre_calle_1", comedor_instance.entre_calle_1
        )
        comedor_instance.entre_calle_2 = comedor_data.get(
            "entre_calle_2", comedor_instance.entre_calle_2
        )
        comedor_instance.barrio = comedor_data.get("barrio", comedor_instance.barrio)
        comedor_instance.codigo_postal = convert_string_to_int(
            comedor_data.get("codigo_postal", comedor_instance.codigo_postal)
        )
        comedor_instance.provincia = (
            Provincia.objects.get(nombre=comedor_data.get("provincia"))
            if comedor_data.get("provincia")
            else comedor_instance.provincia
        )
        comedor_instance.municipio = (
            Municipio.objects.get(
                nombre=comedor_data.get("municipio"),
            )
            if comedor_data.get("municipio")
            else comedor_instance.municipio
        )
        comedor_instance.localidad = Localidad.objects.get(
            nombre=comedor_data.get("localidad", comedor_instance.localidad),
            municipio=(
                Municipio.objects.get(
                    nombre=comedor_data.get("municipio"),
                    provincia=(
                        Provincia.objects.get(nombre=comedor_data.get("provincia"))
                        if comedor_data.get("provincia")
                        else comedor_instance.provincia
                    ),
                )
                if comedor_data.get("municipio")
                else comedor_instance.municipio
            ),
        )
        comedor_instance.partido = comedor_data.get("partido", comedor_instance.partido)
        comedor_instance.manzana = comedor_data.get("manzana", comedor_instance.manzana)
        comedor_instance.piso = comedor_data.get("piso", comedor_instance.piso)
        comedor_instance.departamento = comedor_data.get(
            "departamento", comedor_instance.departamento
        )
        comedor_instance.lote = comedor_data.get("lote", comedor_instance.lote)
        comedor_instance.comienzo = (
            convert_string_to_int(comedor_data.get("comienzo", "").split("/")[-1])
            if comedor_data.get("comienzo")
            else comedor_instance.comienzo
        )
        comedor_instance.save()

        return comedor_instance.id

    @staticmethod
    def create_pendiente(request, comedor_id):
        comedor = get_object_or_404(Comedor, id=comedor_id)
        relevamiento = Relevamiento(comedor=comedor, estado="Pendiente")
        territorial_data = request.POST.get("territorial")

        if territorial_data:
            territorial_data = json.loads(territorial_data)
            relevamiento.territorial_uid = territorial_data.get("gestionar_uid")
            relevamiento.territorial_nombre = territorial_data.get("nombre")
            relevamiento.estado = "Visita pendiente"

        relevamiento.save()

        return relevamiento

    @staticmethod
    def update_territorial(request):
        relevamiento_id = request.POST.get("relevamiento_id")
        relevamiento = Relevamiento.objects.get(id=relevamiento_id)
        territorial_data = request.POST.get("territorial_editar")

        if territorial_data:
            territorial_data = json.loads(territorial_data)
            relevamiento.territorial_uid = territorial_data.get("gestionar_uid")
            relevamiento.territorial_nombre = territorial_data.get("nombre")
            relevamiento.estado = "Visita pendiente"
        else:
            relevamiento.territorial_nombre = None
            relevamiento.territorial_uid = None
            relevamiento.estado = "Pendiente"

        relevamiento.save()

        AsyncSendRelevamientoToGestionar(relevamiento.id).start()

        return relevamiento

    @staticmethod
    def separate_string(tipos):
        tipos_list = [str(tipo) for tipo in tipos]

        if len(tipos_list) == 0:
            tipos_str = "-"
        elif len(tipos_list) > 1:
            tipos_str = ", ".join(tipos_list[:-1]) + " y " + tipos_list[-1]
        else:
            tipos_str = tipos_list[0]

        return tipos_str

    @staticmethod
    def get_relevamiento_detail_object(relevamiento_id):
        try:
            relevamiento = (
                # TODO: No listar todo lo necesario
                Relevamiento.objects.prefetch_related(
                    "comedor",
                    "funcionamiento",
                    "espacio",
                    "colaboradores",
                    "recursos",
                    "compras",
                    "referente",
                    "anexo",
                    "punto_entregas",
                )
                .values(
                    "id",
                    "estado",
                    "docPDF",
                    "comedor__nombre",
                    "fecha_visita",
                    "observacion",
                    "funcionamiento__modalidad_prestacion__nombre",
                    "funcionamiento__servicio_por_turnos",
                    "funcionamiento__cantidad_turnos",
                    "territorial_nombre",
                    "responsable_es_referente",
                    "responsable_relevamiento__nombre",
                    "responsable_relevamiento__apellido",
                    "responsable_relevamiento__mail",
                    "responsable_relevamiento__celular",
                    "responsable_relevamiento__documento",
                    "comedor__comienzo",
                    "comedor__id",
                    "comedor__calle",
                    "comedor__numero",
                    "comedor__entre_calle_1",
                    "comedor__entre_calle_2",
                    "comedor__provincia__nombre",
                    "comedor__municipio__nombre",
                    "comedor__localidad__nombre",
                    "comedor__partido",
                    "comedor__barrio",
                    "comedor__codigo_postal",
                    "comedor__referente__nombre",
                    "comedor__referente__apellido",
                    "comedor__referente__mail",
                    "comedor__referente__celular",
                    "comedor__referente__documento",
                    "espacio__tipo_espacio_fisico__nombre",
                    "espacio__espacio_fisico_otro",
                    "espacio__cocina__espacio_elaboracion_alimentos",
                    "espacio__cocina__almacenamiento_alimentos_secos",
                    "espacio__cocina__heladera",
                    "espacio__cocina__freezer",
                    "espacio__cocina__recipiente_residuos_organicos",
                    "espacio__cocina__recipiente_residuos_reciclables",
                    "espacio__cocina__otros_residuos",
                    "espacio__cocina__recipiente_otros_residuos",
                    "espacio__cocina__abastecimiento_agua__nombre",
                    "espacio__cocina__abastecimiento_agua_otro",
                    "espacio__cocina__instalacion_electrica",
                    "espacio__prestacion__espacio_equipado",
                    "espacio__prestacion__tiene_ventilacion",
                    "espacio__prestacion__tiene_salida_emergencia",
                    "espacio__prestacion__salida_emergencia_senializada",
                    "espacio__prestacion__tiene_equipacion_incendio",
                    "espacio__prestacion__tiene_botiquin",
                    "espacio__prestacion__tiene_buena_iluminacion",
                    "espacio__prestacion__tiene_sanitarios",
                    "espacio__prestacion__desague_hinodoro__nombre",
                    "espacio__prestacion__gestion_quejas__nombre",
                    "espacio__prestacion__gestion_quejas_otro",
                    "espacio__prestacion__informacion_quejas",
                    "espacio__prestacion__frecuencia_limpieza__nombre",
                    "colaboradores__cantidad_colaboradores__nombre",
                    "colaboradores__colaboradores_capacitados_alimentos",
                    "colaboradores__colaboradores_recibieron_capacitacion_alimentos",
                    "colaboradores__colaboradores_capacitados_salud_seguridad",
                    "colaboradores__colaboradores_recibieron_capacitacion_emergencias",
                    "colaboradores__colaboradores_recibieron_capacitacion_violencia",
                    "recursos__recibe_donaciones_particulares",
                    "recursos__frecuencia_donaciones_particulares__nombre",
                    "recursos__recibe_estado_nacional",
                    "recursos__frecuencia_estado_nacional__nombre",
                    "recursos__recibe_estado_provincial",
                    "recursos__frecuencia_estado_provincial__nombre",
                    "recursos__recibe_estado_municipal",
                    "recursos__frecuencia_estado_municipal__nombre",
                    "recursos__recibe_otros",
                    "recursos__frecuencia_otros__nombre",
                    "compras__almacen_cercano",
                    "compras__verduleria",
                    "compras__granja",
                    "compras__carniceria",
                    "compras__pescaderia",
                    "compras__supermercado",
                    "compras__mercado_central",
                    "compras__ferias_comunales",
                    "compras__mayoristas",
                    "compras__otro",
                    "prestacion__id",
                    "anexo__tipo_insumo__nombre",
                    "anexo__frecuencia_insumo__nombre",
                    "anexo__tecnologia__nombre",
                    "anexo__acceso_comedor__nombre",
                    "anexo__distancia_transporte__nombre",
                    "anexo__comedor_merendero",
                    "anexo__insumos_organizacion",
                    "anexo__servicio_internet",
                    "anexo__zona_inundable",
                    "anexo__actividades_jardin_maternal",
                    "anexo__actividades_jardin_infantes",
                    "anexo__apoyo_escolar",
                    "anexo__alfabetizacion_terminalidad",
                    "anexo__capacitaciones_talleres",
                    "anexo__promocion_salud",
                    "anexo__actividades_discapacidad",
                    "anexo__necesidades_alimentarias",
                    "anexo__actividades_recreativas",
                    "anexo__actividades_culturales",
                    "anexo__emprendimientos_productivos",
                    "anexo__actividades_religiosas",
                    "anexo__actividades_huerta",
                    "anexo__espacio_huerta",
                    "anexo__otras_actividades",
                    "anexo__cuales_otras_actividades",
                    "anexo__veces_recibio_insumos_2024",
                    "excepcion__adjuntos",
                    "excepcion__descripcion",
                    "excepcion__motivo__nombre",
                    "excepcion__longitud",
                    "excepcion__latitud",
                    "excepcion__firma",
                    "imagenes",
                    "punto_entregas__tipo_comedor__nombre",
                    "punto_entregas__reciben_otros_recepcion",
                    "punto_entregas__frecuencia_entrega_bolsones__nombre",
                    "punto_entregas__tipo_modulo_bolsones__nombre",
                    "punto_entregas__otros_punto_entregas",
                    "punto_entregas__existe_punto_entregas",
                    "punto_entregas__funciona_punto_entregas",
                    "punto_entregas__observa_entregas",
                    "punto_entregas__retiran_mercaderias_distribucion",
                    "punto_entregas__retiran_mercaderias_comercio",
                    "punto_entregas__reciben_dinero",
                    "punto_entregas__registran_entrega_bolsones",
                )
                .get(pk=relevamiento_id)
            )

            # Asegurar que `excepcion__adjuntos` sea una lista
            if isinstance(relevamiento.get("excepcion__adjuntos"), str):
                relevamiento["excepcion__adjuntos"] = [
                    relevamiento["excepcion__adjuntos"]
                ]

            if isinstance(relevamiento.get("imagenes"), str):
                relevamiento["imagenes"] = [relevamiento["imagenes"]]
            return relevamiento

        except Relevamiento.DoesNotExist:
            return None

    @staticmethod
    def create_or_update_funcionamiento(
        funcionamiento_data, funcionamiento_instance=None
    ):
        if "modalidad_prestacion" in funcionamiento_data:
            modalidad_prestacion = funcionamiento_data.get(
                "modalidad_prestacion", ""
            ).strip()
            funcionamiento_data["modalidad_prestacion"] = (
                TipoModalidadPrestacion.objects.filter(
                    nombre__iexact=modalidad_prestacion
                ).first()
                if modalidad_prestacion
                else None
            )

        if "servicio_por_turnos" in funcionamiento_data:
            funcionamiento_data["servicio_por_turnos"] = (
                RelevamientoService.convert_to_boolean(
                    funcionamiento_data["servicio_por_turnos"]
                )
            )

        if "cantidad_turnos" in funcionamiento_data:
            funcionamiento_data["cantidad_turnos"] = (
                None
                if funcionamiento_data["cantidad_turnos"] == ""
                else int(funcionamiento_data["cantidad_turnos"])
            )

        if funcionamiento_instance is None:
            funcionamiento_instance = FuncionamientoPrestacion.objects.create(
                **funcionamiento_data
            )
        else:
            funcionamiento_instance = RelevamientoService.assign_values_to_instance(
                funcionamiento_instance, funcionamiento_data
            )

        return funcionamiento_instance

    @staticmethod
    def create_or_update_espacio_prestacion(
        espacio_prestacion_data, espacio_prestacion_instance=None
    ):
        espacio_prestacion_data = RelevamientoService.populate_espacio_prestacion_data(
            espacio_prestacion_data
        )

        if espacio_prestacion_instance is None:
            espacio_prestacion_instance = EspacioPrestacion.objects.create(
                **espacio_prestacion_data
            )
        else:
            espacio_prestacion_instance = RelevamientoService.assign_values_to_instance(
                espacio_prestacion_instance, espacio_prestacion_data
            )
        return espacio_prestacion_instance

    @staticmethod
    def populate_espacio_prestacion_data(
        prestacion_data,
    ):  # pylint: disable=too-many-statements,too-many-branches
        # Esto es una lista de metodos a ejecutar para cada item de la prestacion_data
        transformations = {
            "espacio_equipado": RelevamientoService.convert_to_boolean,
            "tiene_ventilacion": RelevamientoService.convert_to_boolean,
            "tiene_salida_emergencia": RelevamientoService.convert_to_boolean,
            "salida_emergencia_senializada": RelevamientoService.convert_to_boolean,
            "tiene_equipacion_incendio": RelevamientoService.convert_to_boolean,
            "tiene_botiquin": RelevamientoService.convert_to_boolean,
            "tiene_buena_iluminacion": RelevamientoService.convert_to_boolean,
            "tiene_sanitarios": RelevamientoService.convert_to_boolean,
            "informacion_quejas": RelevamientoService.convert_to_boolean,
            "desague_hinodoro": lambda x: RelevamientoService.get_object_or_none(
                TipoDesague, "nombre__iexact", x
            ),
            "gestion_quejas": lambda x: RelevamientoService.get_object_or_none(
                TipoGestionQuejas, "nombre__iexact", x
            ),
            "gestion_quejas_otro": lambda x: x,
            "frecuencia_limpieza": lambda x: RelevamientoService.get_object_or_none(
                FrecuenciaLimpieza, "nombre__iexact", x
            ),
        }
        # Se ejecuta el metodo populate_data que recorre la prestacion_data y aplica las transformaciones
        prestacion_data = RelevamientoService.populate_data(
            prestacion_data, transformations
        )

        return prestacion_data

    @staticmethod
    def create_or_update_cocina(cocina_data, cocina_instance=None):
        cocina_data = RelevamientoService.populate_cocina_data(cocina_data)
        combustibles_queryset = TipoCombustible.objects.none()

        if "abastecimiento_combustible" in cocina_data:
            combustible_str = cocina_data.pop("abastecimiento_combustible")
            combustibles_arr = [nombre.strip() for nombre in combustible_str.split(",")]
            combustibles_queryset = TipoCombustible.objects.filter(
                nombre__in=combustibles_arr
            )

        if cocina_instance is None:
            cocina_instance = EspacioCocina.objects.create(**cocina_data)
        else:
            for field, value in cocina_data.items():
                setattr(cocina_instance, field, value)

        if combustibles_queryset.exists():
            cocina_instance.abastecimiento_combustible.set(combustibles_queryset)

        cocina_instance.save()

        return cocina_instance

    @staticmethod
    def populate_cocina_data(cocina_data):
        # Esto es una lista de metodos a ejecutar para cada item de la cocina_data
        transformations = {
            "espacio_elaboracion_alimentos": RelevamientoService.convert_to_boolean,
            "almacenamiento_alimentos_secos": RelevamientoService.convert_to_boolean,
            "heladera": RelevamientoService.convert_to_boolean,
            "freezer": RelevamientoService.convert_to_boolean,
            "recipiente_residuos_organicos": RelevamientoService.convert_to_boolean,
            "recipiente_residuos_reciclables": RelevamientoService.convert_to_boolean,
            "otros_residuos": RelevamientoService.convert_to_boolean,
            "recipiente_otros_residuos": RelevamientoService.convert_to_boolean,
            "abastecimiento_agua": lambda x: (
                RelevamientoService.get_object_or_none(TipoAgua, "nombre__iexact", x)
                if x
                else None
            ),
            "instalacion_electrica": RelevamientoService.convert_to_boolean,
        }
        # Se ejecuta el metodo populate_data que recorre la cocina_data y aplica las transformaciones
        cocina_data = RelevamientoService.populate_data(cocina_data, transformations)
        return cocina_data

    @staticmethod
    def create_or_update_espacio(espacio_data, espacio_instance=None):
        if "cocina" in espacio_data:
            cocina_data = espacio_data["cocina"]
            cocina_instance = RelevamientoService.create_or_update_cocina(
                cocina_data, getattr(espacio_instance, "cocina", None)
            )
            espacio_data["cocina"] = cocina_instance
        if "prestacion" in espacio_data:
            prestacion_data = espacio_data["prestacion"]
            prestacion_instance = (
                RelevamientoService.create_or_update_espacio_prestacion(
                    prestacion_data, getattr(espacio_instance, "prestacion", None)
                )
            )
            espacio_data["prestacion"] = prestacion_instance

        if "tipo_espacio_fisico" in espacio_data:
            espacio_data["tipo_espacio_fisico"] = (
                TipoEspacio.objects.get(
                    nombre__iexact=espacio_data["tipo_espacio_fisico"]
                )
                if espacio_data["tipo_espacio_fisico"] != ""
                else None
            )

        if espacio_instance is None:
            espacio_instance = Espacio.objects.create(**espacio_data)
        else:
            espacio_instance = RelevamientoService.assign_values_to_instance(
                espacio_instance, espacio_data
            )

        return espacio_instance

    @staticmethod
    def create_or_update_colaboradores(colaboradores_data, colaboradores_instance=None):
        colaboradores_data = RelevamientoService.populate_colaboradores_data(
            colaboradores_data
        )

        if colaboradores_instance is None:
            colaboradores_instance = Colaboradores.objects.create(**colaboradores_data)
        else:
            colaboradores_instance = RelevamientoService.assign_values_to_instance(
                colaboradores_instance, colaboradores_data
            )

        return colaboradores_instance

    @staticmethod
    def populate_colaboradores_data(colaboradores_data):
        # Esto es una lista de metodos a ejecutar para cada item de la colaboradores_data
        transformations = {
            "colaboradores_capacitados_alimentos": RelevamientoService.convert_to_boolean,
            "colaboradores_recibieron_capacitacion_alimentos": RelevamientoService.convert_to_boolean,
            "colaboradores_capacitados_salud_seguridad": RelevamientoService.convert_to_boolean,
            "colaboradores_recibieron_capacitacion_emergencias": RelevamientoService.convert_to_boolean,
            "colaboradores_recibieron_capacitacion_violencia": RelevamientoService.convert_to_boolean,
            "cantidad_colaboradores": lambda x: RelevamientoService.get_object_or_none(
                CantidadColaboradores, "nombre__iexact", x
            ),
        }
        # Se ejecuta el metodo populate_data que recorre la colaboradores_data y aplica las transformaciones
        colaboradores_data = RelevamientoService.populate_data(
            colaboradores_data, transformations
        )
        return colaboradores_data

    @staticmethod
    def create_or_update_recursos(recursos_data, recursos_instance=None):
        recursos_data = RelevamientoService.populate_recursos_data(recursos_data)

        if recursos_instance is None:
            recursos_instance = FuenteRecursos.objects.create()
        else:
            for field, value in recursos_data.items():
                if field not in [
                    "recursos_donaciones_particulares",
                    "recursos_estado_nacional",
                    "recursos_estado_provincial",
                    "recursos_estado_municipal",
                    "recursos_otros",
                ]:
                    setattr(recursos_instance, field, value)

        if "recursos_donaciones_particulares" in recursos_data:
            recursos_instance.recursos_donaciones_particulares.set(
                recursos_data["recursos_donaciones_particulares"]
            )

        if "recursos_estado_nacional" in recursos_data:
            recursos_instance.recursos_estado_nacional.set(
                recursos_data["recursos_estado_nacional"]
            )

        if "recursos_estado_provincial" in recursos_data:
            recursos_instance.recursos_estado_provincial.set(
                recursos_data["recursos_estado_provincial"]
            )

        if "recursos_estado_municipal" in recursos_data:
            recursos_instance.recursos_estado_municipal.set(
                recursos_data["recursos_estado_municipal"]
            )

        if "recursos_otros" in recursos_data:
            recursos_instance.recursos_otros.set(recursos_data["recursos_otros"])

        recursos_instance.save()

        return recursos_instance

    @staticmethod
    def populate_recursos_data(
        recursos_data,
    ):  # pylint: disable=too-many-statements,too-many-branches
        # Esto es una lista de metodos a ejecutar para cada item de la recursos_data
        transformations = {
            "recibe_donaciones_particulares": RelevamientoService.convert_to_boolean,
            "frecuencia_donaciones_particulares": lambda x: RelevamientoService.get_object_or_none(
                FrecuenciaRecepcionRecursos, "nombre__iexact", x
            ),
            "recibe_estado_nacional": RelevamientoService.convert_to_boolean,
            "frecuencia_estado_nacional": lambda x: RelevamientoService.get_object_or_none(
                FrecuenciaRecepcionRecursos, "nombre__iexact", x
            ),
            "recibe_estado_provincial": RelevamientoService.convert_to_boolean,
            "frecuencia_estado_provincial": lambda x: RelevamientoService.get_object_or_none(
                FrecuenciaRecepcionRecursos, "nombre__iexact", x
            ),
            "recibe_estado_municipal": RelevamientoService.convert_to_boolean,
            "frecuencia_estado_municipal": lambda x: RelevamientoService.get_object_or_none(
                FrecuenciaRecepcionRecursos, "nombre__iexact", x
            ),
            "recibe_otros": RelevamientoService.convert_to_boolean,
            "frecuencia_otros": lambda x: RelevamientoService.get_object_or_none(
                FrecuenciaRecepcionRecursos, "nombre__iexact", x
            ),
            "recursos_donaciones_particulares": lambda x: RelevamientoService.get_recursos(
                "recursos_donaciones_particulares", recursos_data, TipoRecurso
            ),
            "recursos_estado_nacional": lambda x: RelevamientoService.get_recursos(
                "recursos_estado_nacional", recursos_data, TipoRecurso
            ),
            "recursos_estado_provincial": lambda x: RelevamientoService.get_recursos(
                "recursos_estado_provincial", recursos_data, TipoRecurso
            ),
            "recursos_estado_municipal": lambda x: RelevamientoService.get_recursos(
                "recursos_estado_municipal", recursos_data, TipoRecurso
            ),
            "recursos_otros": lambda x: RelevamientoService.get_recursos(
                "recursos_otros", recursos_data, TipoRecurso
            ),
        }
        # Se ejecuta el metodo populate_data que recorre la recursos_data y aplica las transformaciones
        recursos_data = RelevamientoService.populate_data(
            recursos_data, transformations
        )
        return recursos_data

    @staticmethod
    def create_or_update_compras(compras_data, compras_instance=None):
        compras_data = RelevamientoService.populate_compras_data(compras_data)

        if compras_instance is None:
            compras_instance = FuenteCompras.objects.create(**compras_data)
        else:
            compras_instance = RelevamientoService.assign_values_to_instance(
                compras_instance, compras_data
            )
        return compras_instance

    @staticmethod
    def create_or_update_anexo(anexo_data, anexo_instance=None):
        anexo_data = RelevamientoService.populate_anexo_data(anexo_data)

        if anexo_instance is None:
            anexo_instance = Anexo.objects.create(**anexo_data)
        else:
            anexo_instance = RelevamientoService.assign_values_to_instance(
                anexo_instance, anexo_data
            )
        return anexo_instance

    @staticmethod
    def populate_anexo_data(  # pylint: disable=too-many-statements,too-many-branches
        anexo_data,
    ):
        # Esto es una lista de metodos a ejecutar para cada item de la anexo_data
        transformations = {
            "tipo_insumo": lambda x: RelevamientoService.get_object_or_none(
                TipoInsumos, "nombre__iexact", x
            ),
            "frecuencia_insumo": lambda x: RelevamientoService.get_object_or_none(
                TipoFrecuenciaInsumos, "nombre__iexact", x
            ),
            "tecnologia": lambda x: RelevamientoService.get_object_or_none(
                TipoTecnologia, "nombre__iexact", x
            ),
            "acceso_comedor": lambda x: RelevamientoService.get_object_or_none(
                TipoAccesoComedor, "nombre__iexact", x
            ),
            "distancia_transporte": lambda x: RelevamientoService.get_object_or_none(
                TipoDistanciaTransporte, "nombre__iexact", x
            ),
            "comedor_merendero": RelevamientoService.convert_to_boolean,
            "insumos_organizacion": RelevamientoService.convert_to_boolean,
            "servicio_internet": RelevamientoService.convert_to_boolean,
            "zona_inundable": RelevamientoService.convert_to_boolean,
            "actividades_jardin_maternal": RelevamientoService.convert_to_boolean,
            "actividades_jardin_infantes": RelevamientoService.convert_to_boolean,
            "apoyo_escolar": RelevamientoService.convert_to_boolean,
            "alfabetizacion_terminalidad": RelevamientoService.convert_to_boolean,
            "capacitaciones_talleres": RelevamientoService.convert_to_boolean,
            "promocion_salud": RelevamientoService.convert_to_boolean,
            "actividades_discapacidad": RelevamientoService.convert_to_boolean,
            "necesidades_alimentarias": RelevamientoService.convert_to_boolean,
            "actividades_recreativas": RelevamientoService.convert_to_boolean,
            "actividades_culturales": RelevamientoService.convert_to_boolean,
            "emprendimientos_productivos": RelevamientoService.convert_to_boolean,
            "actividades_religiosas": RelevamientoService.convert_to_boolean,
            "actividades_huerta": RelevamientoService.convert_to_boolean,
            "espacio_huerta": RelevamientoService.convert_to_boolean,
            "otras_actividades": RelevamientoService.convert_to_boolean,
        }
        # Se ejecuta el metodo populate_data que recorre la anexo_data y aplica las transformaciones
        anexo_data = RelevamientoService.populate_data(anexo_data, transformations)

        if "veces_recibio_insumos_2024" in anexo_data:
            anexo_data["veces_recibio_insumos_2024"] = convert_string_to_int(
                anexo_data["veces_recibio_insumos_2024"]
            )

        return anexo_data

    @staticmethod
    def create_or_update_punto_entregas(
        punto_entregas_data, punto_entregas_instance=None
    ):
        punto_entregas_data = RelevamientoService.populate_punto_entregas_data(
            punto_entregas_data
        )

        frecuencia_recepcion_mercaderias_queryset = (
            TipoFrecuenciaBolsones.objects.none()
        )
        if "frecuencia_recepcion_mercaderias" in punto_entregas_data:
            frecuencia_str = punto_entregas_data.pop(
                "frecuencia_recepcion_mercaderias", ""
            )
            frecuencia_arr = [nombre.strip() for nombre in frecuencia_str.split(",")]
            frecuencia_recepcion_mercaderias_queryset = (
                TipoFrecuenciaBolsones.objects.filter(nombre__in=frecuencia_arr)
            )

        if punto_entregas_instance is None:
            punto_entregas_instance = PuntoEntregas.objects.create(
                **punto_entregas_data
            )
        else:
            for field, value in punto_entregas_data.items():
                if field not in [
                    "frecuencia_recepcion_mercaderias",
                ]:
                    setattr(punto_entregas_instance, field, value)

        if frecuencia_recepcion_mercaderias_queryset.exists():
            punto_entregas_instance.frecuencia_recepcion_mercaderias.set(
                frecuencia_recepcion_mercaderias_queryset
            )

        punto_entregas_instance.save()

        return punto_entregas_instance

    @staticmethod
    def populate_punto_entregas_data(punto_entregas_data):
        # Esto es una lista de metodos a ejecutar para cada item de la punto_entregas_data
        transformations = {
            "tipo_comedor": lambda x: RelevamientoService.get_object_or_none(
                TipoDeComedor, "nombre__iexact", x
            ),
            "frecuencia_entrega_bolsones": lambda x: RelevamientoService.get_object_or_none(
                TipoFrecuenciaBolsones, "nombre__iexact", x
            ),
            "tipo_modulo_bolsones": lambda x: RelevamientoService.get_object_or_none(
                TipoModuloBolsones, "nombre__iexact", x
            ),
            "existe_punto_entregas": RelevamientoService.convert_to_boolean,
            "funciona_punto_entregas": RelevamientoService.convert_to_boolean,
            "observa_entregas": RelevamientoService.convert_to_boolean,
            "retiran_mercaderias_distribucion": RelevamientoService.convert_to_boolean,
            "retiran_mercaderias_comercio": RelevamientoService.convert_to_boolean,
            "reciben_dinero": RelevamientoService.convert_to_boolean,
            "registran_entrega_bolsones": RelevamientoService.convert_to_boolean,
        }
        # Se ejecuta el metodo populate_data que recorre la punto_entregas_data y aplica las transformaciones
        punto_entregas_data = RelevamientoService.populate_data(
            punto_entregas_data, transformations
        )

        return punto_entregas_data

    @staticmethod
    def populate_compras_data(compras_data):
        # Esto es una lista de metodos a ejecutar para cada item de la compras_data
        transformations = {
            "almacen_cercano": RelevamientoService.convert_to_boolean,
            "verduleria": RelevamientoService.convert_to_boolean,
            "granja": RelevamientoService.convert_to_boolean,
            "carniceria": RelevamientoService.convert_to_boolean,
            "pescaderia": RelevamientoService.convert_to_boolean,
            "supermercado": RelevamientoService.convert_to_boolean,
            "mercado_central": RelevamientoService.convert_to_boolean,
            "ferias_comunales": RelevamientoService.convert_to_boolean,
            "mayoristas": RelevamientoService.convert_to_boolean,
            "otro": RelevamientoService.convert_to_boolean,
        }
        # Se ejecuta el metodo populate_data que recorre la compras_data y aplica las transformaciones
        compras_data = RelevamientoService.populate_data(compras_data, transformations)

        return compras_data

    @staticmethod
    def create_or_update_prestacion(prestacion_data, prestacion_instance=None):
        prestacion_data = RelevamientoService.populate_prestacion_data(prestacion_data)

        if prestacion_instance is None:
            prestacion_instance = Prestacion.objects.create(**prestacion_data)
        else:
            prestacion_instance = RelevamientoService.assign_values_to_instance(
                prestacion_instance, prestacion_data
            )
        return prestacion_instance

    @staticmethod
    def populate_prestacion_data(
        prestacion_data,
    ):  # pylint: disable=too-many-statements,too-many-branches
        dias = [
            "lunes",
            "martes",
            "miercoles",
            "jueves",
            "viernes",
            "sabado",
            "domingo",
        ]
<<<<<<< HEAD
        comidas = [
            "desayuno",
            "almuerzo",
            "merienda",
            "cena",
        ]
=======
        comidas = ["desayuno", "almuerzo", "merienda", "cena", "merienda_reforzada"]
>>>>>>> 53adc8c0
        aoe = [
            "actual",
            "espera",
        ]

        for dia in dias:
            for comida in comidas:
                for estado in aoe:
                    key = f"{dia}_{comida}_{estado}"
                    if key in prestacion_data:
                        prestacion_data[key] = convert_string_to_int(
                            prestacion_data[key]
                        )
<<<<<<< HEAD

=======
>>>>>>> 53adc8c0
        return prestacion_data

    @staticmethod
    def create_or_update_responsable_y_referente(
        responsable_es_referente, responsable_data, referente_data, sisoc_id
    ):
        responsable = None
        referente = None

        if responsable_data and any(responsable_data.values()):
            responsable = Referente.objects.filter(
                documento=responsable_data.get("documento")
            ).last()

            if responsable:
                for key, value in responsable_data.items():
                    setattr(responsable, key, value)
                responsable.save()
            else:
                responsable = Referente.objects.create(
                    nombre=responsable_data.get("nombre", None),
                    apellido=responsable_data.get("apellido", None),
                    mail=responsable_data.get("mail", None),
                    celular=responsable_data.get("celular", None),
                    documento=responsable_data.get("documento", None),
                    funcion=responsable_data.get("funcion", None),
                )

        if responsable_es_referente:
            referente = responsable  # Referente y Responsable son el mismo
        elif referente_data and any(referente_data.values()):
            referente = Referente.objects.filter(
                documento=referente_data.get("documento")
            ).last()

            if referente:
                for key, value in referente_data.items():
                    setattr(
                        referente, key, value
                    )  # Asignar incluso si el valor es None
                referente.save()

            else:
                referente = Referente.objects.create(
                    nombre=referente_data.get("nombre", None),
                    apellido=referente_data.get("apellido", None),
                    mail=referente_data.get("mail", None),
                    celular=referente_data.get("celular", None),
                    documento=referente_data.get("documento", None),
                    funcion=referente_data.get("funcion", None),
                )

        if sisoc_id and referente:
            com_rel = Relevamiento.objects.get(pk=sisoc_id)
            comedor = com_rel.comedor
            comedor.referente = referente
            comedor.save()

        return responsable.id if responsable else None, (
            referente.id if referente else None
        )

    @staticmethod
    def create_or_update_excepcion(excepcion_data, excepcion_instance=None):
        excepcion_data = RelevamientoService.populate_excepcion_data(excepcion_data)

        if excepcion_instance is None:
            excepcion_instance = Excepcion.objects.create(**excepcion_data)
        else:
            excepcion_instance = RelevamientoService.assign_values_to_instance(
                excepcion_instance, excepcion_data
            )
        return excepcion_instance

    @staticmethod
    def populate_excepcion_data(excepcion_data):
        if "motivo" in excepcion_data:
            excepcion_data["motivo"] = RelevamientoService.get_object_or_none(
                MotivoExcepcion, "nombre__iexact", excepcion_data["motivo"]
            )
        if "adjuntos" in excepcion_data:
            excepcion_data["adjuntos"] = [
                url.strip() for url in excepcion_data["adjuntos"].split(",")
            ]

        return excepcion_data<|MERGE_RESOLUTION|>--- conflicted
+++ resolved
@@ -867,16 +867,13 @@
             "sabado",
             "domingo",
         ]
-<<<<<<< HEAD
         comidas = [
             "desayuno",
             "almuerzo",
             "merienda",
             "cena",
+            "merienda_reforzada"
         ]
-=======
-        comidas = ["desayuno", "almuerzo", "merienda", "cena", "merienda_reforzada"]
->>>>>>> 53adc8c0
         aoe = [
             "actual",
             "espera",
@@ -890,10 +887,7 @@
                         prestacion_data[key] = convert_string_to_int(
                             prestacion_data[key]
                         )
-<<<<<<< HEAD
-
-=======
->>>>>>> 53adc8c0
+
         return prestacion_data
 
     @staticmethod
