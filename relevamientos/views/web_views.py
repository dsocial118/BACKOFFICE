--- conflicted
+++ resolved
@@ -1,8 +1,7 @@
+from typing import Any
 from django.contrib import messages
-from django.shortcuts import redirect
+from django.shortcuts import redirect, render
 from django.urls import reverse_lazy
-<<<<<<< HEAD
-=======
 
 from comedores.forms.comedor_form import ReferenteForm
 from comedores.models import Comedor
@@ -19,10 +18,9 @@
     PuntosEntregaForm,
     RelevamientoForm,
 )
-from relevamientos.models import Relevamiento
-from core.models import Prestacion
+from relevamientos.helpers import RelevamientoFormManager
+from relevamientos.models import Prestacion, Relevamiento
 from relevamientos.service import RelevamientoService
->>>>>>> e0be7033
 from django.views.generic import (
     CreateView,
     DeleteView,
@@ -30,18 +28,8 @@
     ListView,
     UpdateView,
 )
-from typing import Any
-
-from comedores.models import Comedor
-from relevamientos.form import (
-    RelevamientoForm,
-)
-from relevamientos.helpers import RelevamientoFormManager
-from relevamientos.models import Prestacion, Relevamiento
-from relevamientos.service import RelevamientoService
-
-
-<<<<<<< HEAD
+
+
 class RelevamientoCreateView(CreateView):
     model = Relevamiento
     form_class = RelevamientoForm
@@ -85,8 +73,6 @@
                 )
 
 
-=======
->>>>>>> e0be7033
 class RelevamientoListView(ListView):
     model = Relevamiento
     template_name = "relevamiento_list.html"
@@ -121,21 +107,70 @@
     def get_context_data(self, **kwargs) -> dict[str, Any]:
         context = super().get_context_data(**kwargs)
 
-        relevamiento = self.object
-
-        prestaciones = Prestacion.objects.filter(id__in=relevamiento.prestaciones.all())
-        context["prestacion"] = RelevamientoService.build_prestacion_compat(
-            prestaciones
-        )
-
-        context["relevamiento_data"] = RelevamientoService.build_detail_extra_data(
-            relevamiento
+        relevamiento = Relevamiento.objects.get(pk=self.get_object()["id"])
+        context["relevamiento"]["gas"] = (
+            RelevamientoService.separate_string(
+                relevamiento.espacio.cocina.abastecimiento_combustible.all()
+            )
+            if relevamiento.espacio
+            else None
+        )
+        context["prestacion"] = (
+            Prestacion.objects.get(pk=relevamiento.prestacion.id)
+            if relevamiento.prestacion
+            else None
+        )
+        context["relevamiento"]["donaciones"] = (
+            RelevamientoService.separate_string(
+                relevamiento.recursos.recursos_donaciones_particulares.all()
+            )
+            if relevamiento.recursos
+            else None
+        )
+
+        context["relevamiento"]["nacional"] = (
+            RelevamientoService.separate_string(
+                relevamiento.recursos.recursos_estado_nacional.all()
+            )
+            if relevamiento.recursos
+            else None
+        )
+
+        context["relevamiento"]["provincial"] = (
+            RelevamientoService.separate_string(
+                relevamiento.recursos.recursos_estado_provincial.all()
+            )
+            if relevamiento.recursos
+            else None
+        )
+
+        context["relevamiento"]["municipal"] = (
+            RelevamientoService.separate_string(
+                relevamiento.recursos.recursos_estado_municipal.all()
+            )
+            if relevamiento.recursos
+            else None
+        )
+
+        context["relevamiento"]["otras"] = (
+            RelevamientoService.separate_string(
+                relevamiento.recursos.recursos_otros.all()
+            )
+            if relevamiento.recursos
+            else None
+        )
+
+        context["relevamiento"]["Entregas"] = (
+            RelevamientoService.separate_string(
+                relevamiento.punto_entregas.frecuencia_recepcion_mercaderias.all()
+            )
+            if relevamiento.punto_entregas
+            else None
         )
 
         return context
 
     def get_object(self, queryset=None):
-<<<<<<< HEAD
         return RelevamientoService.get_relevamiento_detail_object(self.kwargs["pk"])
 
 
@@ -184,56 +219,17 @@
                 "relevamiento_detalle",
                 comedor_pk=int(self.object.comedor.id),
                 pk=int(self.object.id),
-=======
-        return (
-            Relevamiento.objects.select_related(
-                "comedor",
-                "comedor__referente",
-                "comedor__provincia",
-                "comedor__municipio",
-                "comedor__localidad",
-                "espacio",
-                "espacio__cocina",
-                "espacio__cocina__abastecimiento_agua",
-                "espacio__tipo_espacio_fisico",
-                "espacio__prestacion",
-                "espacio__prestacion__desague_hinodoro",
-                "espacio__prestacion__gestion_quejas",
-                "espacio__prestacion__frecuencia_limpieza",
-                "recursos",
-                "recursos__frecuencia_donaciones_particulares",
-                "recursos__frecuencia_estado_nacional",
-                "recursos__frecuencia_estado_provincial",
-                "recursos__frecuencia_estado_municipal",
-                "recursos__frecuencia_otros",
-                "colaboradores",
-                "colaboradores__cantidad_colaboradores",
-                "compras",
-                "anexo",
-                "anexo__tipo_insumo",
-                "anexo__frecuencia_insumo",
-                "anexo__tecnologia",
-                "anexo__acceso_comedor",
-                "anexo__distancia_transporte",
-                "punto_entregas",
-                "funcionamiento",
-                "funcionamiento__modalidad_prestacion",
-                "responsable_relevamiento",
-                "excepcion",
-            )
-            .prefetch_related(
-                "prestaciones",
-                "espacio__cocina__abastecimiento_combustible",
-                "recursos__recursos_donaciones_particulares",
-                "recursos__recursos_estado_nacional",
-                "recursos__recursos_estado_provincial",
-                "recursos__recursos_estado_municipal",
-                "recursos__recursos_otros",
-                "punto_entregas__frecuencia_recepcion_mercaderias",
->>>>>>> e0be7033
-            )
-            .get(pk=self.kwargs["pk"])
-        )
+            )
+        else:
+            self.error_message(forms)
+            return self.form_invalid(form)
+
+    def error_message(self, forms):
+        for form_name, form_instance in forms.items():
+            if not form_instance.is_valid():
+                messages.error(
+                    self.request, f"Errores en {form_name}: {form_instance.errors}"
+                )
 
 
 class RelevamientoDeleteView(DeleteView):
