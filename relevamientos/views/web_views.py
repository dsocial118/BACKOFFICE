from typing import Any

from django.contrib import messages
from django.shortcuts import redirect
from django.urls import reverse_lazy
<<<<<<< HEAD
=======

from comedores.forms.comedor_form import ReferenteForm
from comedores.models import Comedor
from relevamientos.form import (
    AnexoForm,
    ColaboradoresForm,
    EspacioCocinaForm,
    EspacioForm,
    EspacioPrestacionForm,
    FuenteComprasForm,
    FuenteRecursosForm,
    FuncionamientoPrestacionForm,
    PrestacionForm,
    PuntosEntregaForm,
    RelevamientoForm,
)
from relevamientos.models import Prestacion, Relevamiento
from relevamientos.service import RelevamientoService
>>>>>>> c88d5d26
from django.views.generic import (
    CreateView,
    DeleteView,
    DetailView,
    ListView,
    UpdateView,
)

from comedores.models import Comedor
from relevamientos.form import RelevamientoForm
from relevamientos.helpers import RelevamientoFormManager
from relevamientos.models import Relevamiento
from relevamientos.service import RelevamientoService


class RelevamientoCreateView(CreateView):
    model = Relevamiento
    form_class = RelevamientoForm
    template_name = "relevamiento_form.html"

    def get_form_kwargs(self):
        kwargs = super().get_form_kwargs()
        kwargs["comedor_pk"] = self.kwargs["comedor_pk"]
        return kwargs

    def get_context_data(self, **kwargs):
        data = super().get_context_data(**kwargs)
        forms = RelevamientoFormManager.build_forms(
            self.request.POST if self.request.method == "POST" else None
        )
        data.update(forms)
        data["comedor"] = RelevamientoFormManager.get_comedor_context(
            self.kwargs["comedor_pk"]
        )
        self._context_data = data
        return data

    def form_valid(self, form):
        context = getattr(self, "_context_data", None)
        if context is None:
            context = self.get_context_data()
        forms = {k: context[k] for k in RelevamientoFormManager.FORM_CLASSES}
        validation_results = RelevamientoFormManager.validate_forms(forms)
        if RelevamientoFormManager.all_valid(forms, validation_results):
            self.object = RelevamientoService.populate_relevamiento(form, forms)
            return redirect(
                "relevamiento_detalle",
                comedor_pk=int(self.object.comedor.id),
                pk=int(self.object.id),
            )
        RelevamientoFormManager.show_form_errors(
            self.request, forms, validation_results
        )
        return self.form_invalid(form)

    def error_message(self, forms):
        for form_name, form_instance in forms.items():
            if not form_instance.is_valid():
                messages.error(
                    self.request, f"Errores en {form_name}: {form_instance.errors}"
                )


class RelevamientoCreateView(CreateView):
    model = Relevamiento
    form_class = RelevamientoForm
    template_name = "relevamiento_form.html"

    def get_form_kwargs(self):
        kwargs = super().get_form_kwargs()
        kwargs["comedor_pk"] = self.kwargs["comedor_pk"]
        return kwargs

    def get_context_data(self, **kwargs):
        data = super().get_context_data(**kwargs)
        forms = {
            "funcionamiento_form": FuncionamientoPrestacionForm,
            "espacio_form": EspacioForm,
            "espacio_cocina_form": EspacioCocinaForm,
            "espacio_prestacion_form": EspacioPrestacionForm,
            "colaboradores_form": ColaboradoresForm,
            "recursos_form": FuenteRecursosForm,
            "compras_form": FuenteComprasForm,
            "prestacion_form": PrestacionForm,
            "referente_form": ReferenteForm,
            "anexo_form": AnexoForm,
            "punto_entregas_form": PuntosEntregaForm,
        }

        for form_name, form_class in forms.items():
            data[form_name] = form_class(
                self.request.POST if self.request.POST else None
            )

        data["comedor"] = Comedor.objects.values("id", "nombre").get(
            pk=self.kwargs["comedor_pk"]
        )

        return data

    def form_valid(self, form):
        context = self.get_context_data()
        forms = {
            "funcionamiento_form": context["funcionamiento_form"],
            "espacio_form": context["espacio_form"],
            "espacio_cocina_form": context["espacio_cocina_form"],
            "espacio_prestacion_form": context["espacio_prestacion_form"],
            "colaboradores_form": context["colaboradores_form"],
            "recursos_form": context["recursos_form"],
            "compras_form": context["compras_form"],
            "prestacion_form": context["prestacion_form"],
            "referente_form": context["referente_form"],
            "anexo_form": context["anexo_form"],
        }

        if all(form.is_valid() for form in forms.values()):
            self.object = RelevamientoService.populate_relevamiento(form, forms)

            return redirect(
                "relevamiento_detalle",
                comedor_pk=int(self.object.comedor.id),
                pk=int(self.object.id),
            )
        else:
            self.error_message(forms)
            return self.form_invalid(form)

    def error_message(self, forms):
        for form_name, form_instance in forms.items():
            if not form_instance.is_valid():
                messages.error(
                    self.request, f"Errores en {form_name}: {form_instance.errors}"
                )


class RelevamientoListView(ListView):
    model = Relevamiento
    template_name = "relevamiento_list.html"
    context_object_name = "relevamientos"

    def get_queryset(self):
        comedor = self.kwargs["comedor_pk"]
        return (
            Relevamiento.objects.filter(comedor=comedor)
            .order_by("-estado", "-id")
            .values("id", "fecha_visita", "estado")
        )

    def get_context_data(self, **kwargs):
        context = super().get_context_data(**kwargs)
        context["comedor"] = Comedor.objects.values(
            "id",
            "nombre",
            "provincia__nombre",
            "localidad__nombre",
            "municipio__nombre",
        ).get(pk=self.kwargs["comedor_pk"])

        return context


class RelevamientoDetailView(DetailView):
    model = Relevamiento
    template_name = "relevamiento_detail.html"
    context_object_name = "relevamiento"

    def get_context_data(self, **kwargs) -> dict[str, Any]:
        context = super().get_context_data(**kwargs)

        # Optimización: Usar self.object en lugar de nueva query
        relevamiento = self.object

        # Crear un diccionario para los datos adicionales del relevamiento
        relevamiento_data = {}
        relevamiento_data["gas"] = (
            RelevamientoService.separate_string(
                relevamiento.espacio.cocina.abastecimiento_combustible.all()
            )
            if relevamiento.espacio
            else None
<<<<<<< HEAD
        )

        # Optimización: Usar select_related, prestacion ya está cargada
        context["prestacion"] = relevamiento.prestacion

        # Optimización: Todas las relaciones ya están prefetched
        relevamiento_data["donaciones"] = (
            RelevamientoService.separate_string(
                relevamiento.recursos.recursos_donaciones_particulares.all()
=======
        )

        # Optimización: Usar select_related, prestacion ya está cargada
        context["prestacion"] = relevamiento.prestacion

        # Optimización: Todas las relaciones ya están prefetched
        relevamiento_data["donaciones"] = (
            RelevamientoService.separate_string(
                relevamiento.recursos.recursos_donaciones_particulares.all()
            )
            if relevamiento.recursos
            else None
        )

        relevamiento_data["nacional"] = (
            RelevamientoService.separate_string(
                relevamiento.recursos.recursos_estado_nacional.all()
            )
            if relevamiento.recursos
            else None
        )

        relevamiento_data["provincial"] = (
            RelevamientoService.separate_string(
                relevamiento.recursos.recursos_estado_provincial.all()
>>>>>>> c88d5d26
            )
            if relevamiento.recursos
            else None
        )

<<<<<<< HEAD
        relevamiento_data["nacional"] = (
            RelevamientoService.separate_string(
                relevamiento.recursos.recursos_estado_nacional.all()
=======
        relevamiento_data["municipal"] = (
            RelevamientoService.separate_string(
                relevamiento.recursos.recursos_estado_municipal.all()
>>>>>>> c88d5d26
            )
            if relevamiento.recursos
            else None
        )

<<<<<<< HEAD
        relevamiento_data["provincial"] = (
            RelevamientoService.separate_string(
                relevamiento.recursos.recursos_estado_provincial.all()
            )
            if relevamiento.recursos
            else None
        )

        relevamiento_data["municipal"] = (
            RelevamientoService.separate_string(
                relevamiento.recursos.recursos_estado_municipal.all()
            )
            if relevamiento.recursos
            else None
        )

=======
>>>>>>> c88d5d26
        relevamiento_data["otras"] = (
            RelevamientoService.separate_string(
                relevamiento.recursos.recursos_otros.all()
            )
            if relevamiento.recursos
            else None
        )

        relevamiento_data["Entregas"] = (
            RelevamientoService.separate_string(
                relevamiento.punto_entregas.frecuencia_recepcion_mercaderias.all()
            )
            if relevamiento.punto_entregas
            else None
        )

        # Agregar los datos adicionales al contexto
        context["relevamiento_data"] = relevamiento_data

        return context

    def get_object(self, queryset=None):
        # Optimización: Retornar objeto completo con todas las relaciones optimizadas
        return (
            Relevamiento.objects.select_related(
                "comedor",
                "comedor__referente",
                "comedor__provincia",
                "comedor__municipio",
                "comedor__localidad",
                "prestacion",
                "espacio",
                "espacio__cocina",
                "espacio__cocina__abastecimiento_agua",
                "espacio__tipo_espacio_fisico",
                "espacio__prestacion",
                "espacio__prestacion__desague_hinodoro",
                "espacio__prestacion__gestion_quejas",
                "espacio__prestacion__frecuencia_limpieza",
                "recursos",
                "recursos__frecuencia_donaciones_particulares",
                "recursos__frecuencia_estado_nacional",
                "recursos__frecuencia_estado_provincial",
                "recursos__frecuencia_estado_municipal",
                "recursos__frecuencia_otros",
                "colaboradores",
                "colaboradores__cantidad_colaboradores",
                "compras",
                "anexo",
                "anexo__tipo_insumo",
                "anexo__frecuencia_insumo",
                "anexo__tecnologia",
                "anexo__acceso_comedor",
                "anexo__distancia_transporte",
                "punto_entregas",
                "funcionamiento",
                "funcionamiento__modalidad_prestacion",
                "responsable_relevamiento",
                "excepcion",
            )
            .prefetch_related(
                "espacio__cocina__abastecimiento_combustible",
                "recursos__recursos_donaciones_particulares",
                "recursos__recursos_estado_nacional",
                "recursos__recursos_estado_provincial",
                "recursos__recursos_estado_municipal",
                "recursos__recursos_otros",
                "punto_entregas__frecuencia_recepcion_mercaderias",
            )
            .get(pk=self.kwargs["pk"])
        )


class RelevamientoUpdateView(UpdateView):
    model = Relevamiento
    form_class = RelevamientoForm
    template_name = "relevamiento_form.html"
    success_url = reverse_lazy("relevamiento_lista")

    def get_form_kwargs(self):
        kwargs = super().get_form_kwargs()
        kwargs["comedor_pk"] = self.kwargs["comedor_pk"]
        return kwargs

    def get_context_data(self, **kwargs):
        data = super().get_context_data(**kwargs)
<<<<<<< HEAD
        instance_map = {}
        if hasattr(self, "object") and self.object:
            for name in RelevamientoFormManager.FORM_CLASSES:
                base_name = name.split("_form", maxsplit=1)[0]
                instance_map[name] = getattr(self.object, base_name, None)
            if self.object.espacio:
                instance_map["espacio_cocina_form"] = getattr(
                    self.object.espacio, "cocina", None
                )
                instance_map["espacio_prestacion_form"] = getattr(
                    self.object.espacio, "prestacion", None
                )
        forms = RelevamientoFormManager.build_forms(
            self.request.POST if self.request.method == "POST" else None,
            instance_map=instance_map,
        )
        data.update(forms)
        data["comedor"] = RelevamientoFormManager.get_comedor_context(
            self.kwargs["comedor_pk"]
        )
        data["responsable"] = getattr(self.object, "responsable", None)
        self._context_data = data
        return data

    def form_valid(self, form):
        context = getattr(self, "_context_data", None)
        if context is None:
            context = self.get_context_data()
        forms = {k: context[k] for k in RelevamientoFormManager.FORM_CLASSES}
        validation_results = RelevamientoFormManager.validate_forms(forms)
        if RelevamientoFormManager.all_valid(forms, validation_results):
            self.object = RelevamientoService.populate_relevamiento(form, forms)
=======
        forms = {
            "funcionamiento_form": FuncionamientoPrestacionForm,
            "espacio_form": EspacioForm,
            "espacio_cocina_form": EspacioCocinaForm,
            "espacio_prestacion_form": EspacioPrestacionForm,
            "colaboradores_form": ColaboradoresForm,
            "recursos_form": FuenteRecursosForm,
            "compras_form": FuenteComprasForm,
            "prestacion_form": PrestacionForm,
            "referente_form": ReferenteForm,
            "anexo_form": AnexoForm,
        }

        for form_name, form_class in forms.items():
            data[form_name] = form_class(
                self.request.POST if self.request.POST else None,
                instance=getattr(
                    self.object, form_name.split("_form", maxsplit=1)[0], None
                ),
            )

        data["comedor"] = Comedor.objects.values(
            "id",
            "nombre",
            "referente__nombre",
            "referente__apellido",
            "referente__mail",
            "referente__celular",
            "referente__documento",
        ).get(pk=self.kwargs["comedor_pk"])
        data["espacio_cocina_form"] = EspacioCocinaForm(
            self.request.POST if self.request.POST else None,
            instance=getattr(self.object.espacio, "cocina", None),
        )
        data["espacio_prestacion_form"] = EspacioPrestacionForm(
            self.request.POST if self.request.POST else None,
            instance=getattr(self.object.espacio, "prestacion", None),
        )
        data["responsable"] = self.object.responsable

        return data

    def form_valid(self, form):
        context = self.get_context_data()
        forms = {
            "funcionamiento_form": context["funcionamiento_form"],
            "espacio_form": context["espacio_form"],
            "espacio_cocina_form": context["espacio_cocina_form"],
            "espacio_prestacion_form": context["espacio_prestacion_form"],
            "colaboradores_form": context["colaboradores_form"],
            "recursos_form": context["recursos_form"],
            "compras_form": context["compras_form"],
            "prestacion_form": context["prestacion_form"],
            "referente_form": context["referente_form"],
            "anexo_form": context["anexo_form"],
        }

        if all(form.is_valid() for form in forms.values()):
            self.object = RelevamientoService.populate_relevamiento(form, forms)

>>>>>>> c88d5d26
            return redirect(
                "relevamiento_detalle",
                comedor_pk=int(self.object.comedor.id),
                pk=int(self.object.id),
            )
<<<<<<< HEAD
        RelevamientoFormManager.show_form_errors(
            self.request, forms, validation_results
        )
        return self.form_invalid(form)
=======
        else:
            self.error_message(forms)
            return self.form_invalid(form)
>>>>>>> c88d5d26

    def error_message(self, forms):
        for form_name, form_instance in forms.items():
            if not form_instance.is_valid():
                messages.error(
                    self.request, f"Errores en {form_name}: {form_instance.errors}"
                )


class RelevamientoDeleteView(DeleteView):
    model = Relevamiento
    template_name = "relevamiento_confirm_delete.html"
    context_object_name = "relevamiento"

    def get_success_url(self):
        comedor = self.object.comedor

        return reverse_lazy("comedor_detalle", kwargs={"pk": comedor.id})<|MERGE_RESOLUTION|>--- conflicted
+++ resolved
@@ -3,8 +3,6 @@
 from django.contrib import messages
 from django.shortcuts import redirect
 from django.urls import reverse_lazy
-<<<<<<< HEAD
-=======
 
 from comedores.forms.comedor_form import ReferenteForm
 from comedores.models import Comedor
@@ -23,7 +21,6 @@
 )
 from relevamientos.models import Prestacion, Relevamiento
 from relevamientos.service import RelevamientoService
->>>>>>> c88d5d26
 from django.views.generic import (
     CreateView,
     DeleteView,
@@ -204,7 +201,6 @@
             )
             if relevamiento.espacio
             else None
-<<<<<<< HEAD
         )
 
         # Optimización: Usar select_related, prestacion ya está cargada
@@ -214,16 +210,6 @@
         relevamiento_data["donaciones"] = (
             RelevamientoService.separate_string(
                 relevamiento.recursos.recursos_donaciones_particulares.all()
-=======
-        )
-
-        # Optimización: Usar select_related, prestacion ya está cargada
-        context["prestacion"] = relevamiento.prestacion
-
-        # Optimización: Todas las relaciones ya están prefetched
-        relevamiento_data["donaciones"] = (
-            RelevamientoService.separate_string(
-                relevamiento.recursos.recursos_donaciones_particulares.all()
             )
             if relevamiento.recursos
             else None
@@ -240,45 +226,19 @@
         relevamiento_data["provincial"] = (
             RelevamientoService.separate_string(
                 relevamiento.recursos.recursos_estado_provincial.all()
->>>>>>> c88d5d26
-            )
-            if relevamiento.recursos
-            else None
-        )
-
-<<<<<<< HEAD
-        relevamiento_data["nacional"] = (
-            RelevamientoService.separate_string(
-                relevamiento.recursos.recursos_estado_nacional.all()
-=======
+            )
+            if relevamiento.recursos
+            else None
+        )
+
         relevamiento_data["municipal"] = (
             RelevamientoService.separate_string(
                 relevamiento.recursos.recursos_estado_municipal.all()
->>>>>>> c88d5d26
-            )
-            if relevamiento.recursos
-            else None
-        )
-
-<<<<<<< HEAD
-        relevamiento_data["provincial"] = (
-            RelevamientoService.separate_string(
-                relevamiento.recursos.recursos_estado_provincial.all()
-            )
-            if relevamiento.recursos
-            else None
-        )
-
-        relevamiento_data["municipal"] = (
-            RelevamientoService.separate_string(
-                relevamiento.recursos.recursos_estado_municipal.all()
-            )
-            if relevamiento.recursos
-            else None
-        )
-
-=======
->>>>>>> c88d5d26
+            )
+            if relevamiento.recursos
+            else None
+        )
+
         relevamiento_data["otras"] = (
             RelevamientoService.separate_string(
                 relevamiento.recursos.recursos_otros.all()
@@ -365,7 +325,6 @@
 
     def get_context_data(self, **kwargs):
         data = super().get_context_data(**kwargs)
-<<<<<<< HEAD
         instance_map = {}
         if hasattr(self, "object") and self.object:
             for name in RelevamientoFormManager.FORM_CLASSES:
@@ -398,83 +357,15 @@
         validation_results = RelevamientoFormManager.validate_forms(forms)
         if RelevamientoFormManager.all_valid(forms, validation_results):
             self.object = RelevamientoService.populate_relevamiento(form, forms)
-=======
-        forms = {
-            "funcionamiento_form": FuncionamientoPrestacionForm,
-            "espacio_form": EspacioForm,
-            "espacio_cocina_form": EspacioCocinaForm,
-            "espacio_prestacion_form": EspacioPrestacionForm,
-            "colaboradores_form": ColaboradoresForm,
-            "recursos_form": FuenteRecursosForm,
-            "compras_form": FuenteComprasForm,
-            "prestacion_form": PrestacionForm,
-            "referente_form": ReferenteForm,
-            "anexo_form": AnexoForm,
-        }
-
-        for form_name, form_class in forms.items():
-            data[form_name] = form_class(
-                self.request.POST if self.request.POST else None,
-                instance=getattr(
-                    self.object, form_name.split("_form", maxsplit=1)[0], None
-                ),
-            )
-
-        data["comedor"] = Comedor.objects.values(
-            "id",
-            "nombre",
-            "referente__nombre",
-            "referente__apellido",
-            "referente__mail",
-            "referente__celular",
-            "referente__documento",
-        ).get(pk=self.kwargs["comedor_pk"])
-        data["espacio_cocina_form"] = EspacioCocinaForm(
-            self.request.POST if self.request.POST else None,
-            instance=getattr(self.object.espacio, "cocina", None),
-        )
-        data["espacio_prestacion_form"] = EspacioPrestacionForm(
-            self.request.POST if self.request.POST else None,
-            instance=getattr(self.object.espacio, "prestacion", None),
-        )
-        data["responsable"] = self.object.responsable
-
-        return data
-
-    def form_valid(self, form):
-        context = self.get_context_data()
-        forms = {
-            "funcionamiento_form": context["funcionamiento_form"],
-            "espacio_form": context["espacio_form"],
-            "espacio_cocina_form": context["espacio_cocina_form"],
-            "espacio_prestacion_form": context["espacio_prestacion_form"],
-            "colaboradores_form": context["colaboradores_form"],
-            "recursos_form": context["recursos_form"],
-            "compras_form": context["compras_form"],
-            "prestacion_form": context["prestacion_form"],
-            "referente_form": context["referente_form"],
-            "anexo_form": context["anexo_form"],
-        }
-
-        if all(form.is_valid() for form in forms.values()):
-            self.object = RelevamientoService.populate_relevamiento(form, forms)
-
->>>>>>> c88d5d26
             return redirect(
                 "relevamiento_detalle",
                 comedor_pk=int(self.object.comedor.id),
                 pk=int(self.object.id),
             )
-<<<<<<< HEAD
         RelevamientoFormManager.show_form_errors(
             self.request, forms, validation_results
         )
         return self.form_invalid(form)
-=======
-        else:
-            self.error_message(forms)
-            return self.form_invalid(form)
->>>>>>> c88d5d26
 
     def error_message(self, forms):
         for form_name, form_instance in forms.items():
