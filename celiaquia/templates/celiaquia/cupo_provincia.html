--- conflicted
+++ resolved
@@ -161,10 +161,9 @@
     title='Suspendidos (cupo ocupado, no activos)'
     table_id='tabla-suspendidos'
     filter_id='filtro-suspendidos'
-<<<<<<< HEAD
+
     filter_label='Filtrar suspendidos'
-=======
->>>>>>> da209527
+
     rows=suspendidos
     empty_message='No hay suspendidos.'
     estado_badge_class='bg-primary'
@@ -176,10 +175,9 @@
     title='Lista de espera (Fuera de cupo)'
     table_id='tabla-lista-espera'
     filter_id='filtro-lista-espera'
-<<<<<<< HEAD
+
     filter_label='Filtrar lista de espera'
-=======
->>>>>>> da209527
+
     rows=lista_espera
     empty_message='Sin lista de espera.'
     estado_badge_class='bg-warning text-dark'
