{% extends "includes/main.html" %}
{% load static custom_filters %}
{% block title %}Expediente{% endblock %}
{% block breadcrumb %}
    <ol class="breadcrumb float-sm-right">
        <li class="breadcrumb-item">
            <a href="{% url 'expediente_list' %}">Expedientes</a>
        </li>
        <li class="breadcrumb-item active"></li>
    </ol>
{% endblock %}
{% block content %}
    {% with
        is_tec=request.user|has_group:"TecnicoCeliaquia"
        is_coord=request.user|has_group:"CoordinadorCeliaquia"
        is_prov=request.user|has_group:"ProvinciaCeliaquia"
        %}
        <style>
    /* Extras sutiles para legajos */
    .card-dark { background-color:#1f2d3d; color:#e9eef5; border:1px solid #2a3a4f; }
    .chip { display:inline-flex; align-items:center; gap:.4rem; padding:.2rem .6rem; border-radius:999px; font-size:.75rem; }
    .chip-warning { background:#ffe08a; color:#3b2f00; }
    .badge-soft { background:rgba(255,255,255,.08); border:1px solid rgba(255,255,255,.12); }
    .file-row { display:flex; align-items:center; justify-content:space-between; gap:.75rem; padding:.35rem .6rem; border-radius:.5rem; }
    .file-row + .file-row { margin-top:.35rem; }
    .file-name { max-width: 32ch; white-space:nowrap; overflow:hidden; text-overflow:ellipsis; display:inline-block; vertical-align:bottom; }
    .muted { color:#9fb3c8!important; }
    .list-divider { border-top:1px dashed rgba(255,255,255,.12); margin:.6rem 0; }
    .btn-toolbar.flex-wrap > .btn-group { margin-bottom:.4rem; }
        </style>
        <div class="mb-3 d-flex justify-content-between align-items-center">
            <div>
                <a href="{% url 'expediente_list' %}"
                   class="btn btn-outline-secondary btn-sm">← Volver</a>
                {% if expediente.estado.nombre == 'CREADO' %}
                    <a href="{% url 'expediente_update' expediente.pk %}"
                       class="btn btn-outline-primary btn-sm ms-2">Editar Metadatos</a>
                {% endif %}
            </div>
            <div class="d-flex gap-2">
                {# Subir/Reprocesar Cruce: Técnico o Coordinador, no Provincia #}
                {% if is_tec or is_coord %}
                    {% if expediente.estado.nombre == 'ASIGNADO' or expediente.estado.nombre == 'PROCESO_DE_CRUCE' %}
                        <a href="{% url 'expediente_nomina_sintys_export' expediente.pk %}"
                           class="btn btn-outline-success btn-sm me-2">Descargar nómina Sintys</a>
                        <button type="button"
                                class="btn btn-success btn-sm me-2"
                                data-bs-toggle="modal"
                                data-bs-target="#modalCruceCuit"
                                data-mode="new">Subir Excel de CUITs (Cruce)</button>
                    {% endif %}
                    {% if expediente.cruce_excel %}
                        {% if expediente.estado.nombre == 'ASIGNADO' or expediente.estado.nombre == 'PROCESO_DE_CRUCE' %}
                            <button type="button"
                                    class="btn btn-warning btn-sm"
                                    data-bs-toggle="modal"
                                    data-bs-target="#modalCruceCuit"
                                    data-mode="reprocess">Reprocesar cruce</button>
                        {% endif %}
                    {% endif %}
                {% endif %}
            </div>
        </div>
        {% if cupo_metrics %}
            <div class="p-3 rounded shadow mb-4"
                 style="background-color:#11202e;
                        color:#e0e0e0">
                <div class="d-flex justify-content-between align-items-center">
                    <h5 class="mb-3">Provincial de {{ expediente.usuario_provincia.profile.provincia|default:"-" }}</h5>
                </div>
                <div class="row g-3">
                    <div class="col-sm-6 col-lg-3">
                        <div class="border rounded p-3 h-100" style="background:#1b2a3b;">
                            <div class="small text-muted">Total asignado</div>
                            <div class="h4 mb-0">{{ cupo_metrics.total_asignado }}</div>
                        </div>
                    </div>
                    <div class="col-sm-6 col-lg-3">
                        <div class="border rounded p-3 h-100" style="background:#1b2a3b;">
                            <div class="small text-muted">Usados</div>
                            <div class="h4 mb-0">{{ cupo_metrics.usados }}</div>
                        </div>
                    </div>
                    <div class="col-sm-6 col-lg-3">
                        <div class="border rounded p-3 h-100" style="background:#1b2a3b;">
                            <div class="small text-muted">Disponibles</div>
                            <div class="h4 mb-0">{{ cupo_metrics.disponibles }}</div>
                        </div>
                    </div>
                    <div class="col-sm-6 col-lg-3">
                        <div class="border rounded p-3 h-100" style="background:#1b2a3b;">
                            <div class="small text-muted">Fuera de cupo</div>
                            <div class="h4 mb-0">{{ fuera_count }}</div>
                        </div>
                    </div>
                </div>
            </div>
        {% endif %}
        <div id="expediente-alerts"></div>
        <div class="p-3 rounded shadow mb-4"
             style="background-color: #1c2a3a;
                    color: #e0e0e0">
            <h5 class="mb-3">Detalle del Expediente</h5>
            <div class="row">
                <div class="col-md-6">
                    <p>
                        <strong>Estado:</strong> {{ expediente.estado.display_name }}
                    </p>
                    <p>
                        <strong>Fecha de creación:</strong> {{ expediente.fecha_creacion|date:"d/m/Y" }}
                    </p>
                    {% if expediente.documento %}
                        <p class="mb-0">
                            <strong>PRD generado:</strong>
                            <a href="{{ expediente.documento.url }}"
                               target="_blank"
                               class="text-decoration-underline">ver documento</a>
                        </p>
                    {% endif %}
                </div>
                <div class="col-md-6">
                    <p>
                        <strong>Provincia:</strong> {{ expediente.usuario_provincia.profile.provincia|default:"-" }}
                    </p>
                    <p>
                        <strong>Técnico asignado:</strong>
                        {% if expediente.asignacion_tecnico %}
                            {{ expediente.asignacion_tecnico.tecnico.get_full_name|default:expediente.asignacion_tecnico.tecnico.username }}
                        {% else %}
                            <span class="text-muted">No asignado</span>
                        {% endif %}
                    </p>
                    {% if expediente.estado.id == 4 and is_coord %}
                        <a href="{% url 'expediente_asignar_tecnico' expediente.pk %}"
                           class="btn btn-outline-warning btn-sm">Cambiar Técnico</a>
                    {% endif %}
                </div>
            </div>
        </div>
        {% if is_coord %}
            <div class="p-3 rounded shadow mb-4"
                 style="background-color:#1c2a3a;
                        color:#e0e0e0">
                <h5 class="mb-3">Historial de estados</h5>
                <div class="list-group">
<<<<<<< HEAD
                    {% for h in historial_page_obj %}
=======
                    {% for h in expediente.historial.all|dictsortreversed:"fecha" %}
>>>>>>> 58645f07
                        <div class="list-group-item border-0 mb-3 rounded shadow-sm card-dark">
                            <div class="d-flex justify-content-between">
                                <div>
                                    <div class="fw-semibold">{{ h.fecha|date:"d/m/Y H:i" }}</div>
                                    <div class="small">{{ h.estado_anterior.display_name }} → {{ h.estado_nuevo.display_name }}</div>
                                </div>
                                <div class="text-end small">
                                    {% if h.usuario %}{{ h.usuario.get_full_name|default:h.usuario.username }}{% endif %}
                                    {% if h.observaciones %}<div class="text-muted mt-1">{{ h.observaciones }}</div>{% endif %}
                                </div>
                            </div>
                        </div>
                    {% empty %}
                        <p class="text-muted mb-0">Sin cambios de estado.</p>
                    {% endfor %}
                </div>
<<<<<<< HEAD
                {% if historial_page_obj.paginator.num_pages > 1 %}
                    <nav class="mt-3">
                        <ul class="pagination pagination-sm mb-0">
                            {% if historial_page_obj.has_previous %}
                                <li class="page-item">
                                    <a class="page-link"
                                       href="?{% for key, value in request.GET.items %}{% if key != 'historial_page' %}{{ key }}={{ value }}&{% endif %}{% endfor %}historial_page={{ historial_page_obj.previous_page_number }}"
                                       aria-label="Anterior">&laquo;</a>
                                </li>
                            {% else %}
                                <li class="page-item disabled">
                                    <span class="page-link">&laquo;</span>
                                </li>
                            {% endif %}
                            {% for num in historial_page_obj.paginator.page_range %}
                                {% if num == historial_page_obj.number %}
                                    <li class="page-item active">
                                        <span class="page-link">{{ num }}</span>
                                    </li>
                                {% else %}
                                    <li class="page-item">
                                        <a class="page-link"
                                           href="?{% for key, value in request.GET.items %}{% if key != 'historial_page' %}{{ key }}={{ value }}&{% endif %}{% endfor %}historial_page={{ num }}">{{ num }}</a>
                                    </li>
                                {% endif %}
                            {% endfor %}
                            {% if historial_page_obj.has_next %}
                                <li class="page-item">
                                    <a class="page-link"
                                       href="?{% for key, value in request.GET.items %}{% if key != 'historial_page' %}{{ key }}={{ value }}&{% endif %}{% endfor %}historial_page={{ historial_page_obj.next_page_number }}"
                                       aria-label="Siguiente">&raquo;</a>
                                </li>
                            {% else %}
                                <li class="page-item disabled">
                                    <span class="page-link">&raquo;</span>
                                </li>
                            {% endif %}
                        </ul>
                    </nav>
                {% endif %}
=======
>>>>>>> 58645f07
            </div>
        {% endif %}
        {% if fuera_de_cupo %}
            <div class="p-3 rounded shadow mb-4"
                 style="background-color:#1c2a3a;
                        color:#e0e0e0">
                <h5 class="mb-3">Lista de espera (Fuera de cupo)</h5>
                <div class="table-responsive">
                    <table class="table table-sm table-bordered mb-0" style="color:#fff;">
                        <thead style="background:#13212f;">
                            <tr>
                                <th>DNI</th>
                                <th>Nombre</th>
                                <th>Apellido</th>
                            </tr>
                        </thead>
                        <tbody>
                            {% for l in fuera_de_cupo %}
                                <tr>
                                    <td>{{ l.ciudadano.documento }}</td>
                                    <td>{{ l.ciudadano.nombre }}</td>
                                    <td>{{ l.ciudadano.apellido }}</td>
                                </tr>
                            {% endfor %}
                        </tbody>
                    </table>
                </div>
            </div>
        {% endif %}
        {% if preview %}
            <div class="p-3 rounded shadow mb-4"
                 style="background-color: #1c2a3a;
                        color: #e0e0e0">
                <div class="d-flex justify-content-between align-items-center">
                    <h5 class="mb-3">Vista previa del Excel</h5>
                    <div class="d-flex align-items-center gap-2">
                        <label for="preview-page-size" class="me-2 mb-0 small">Registros por página:</label>
                        <select id="preview-page-size"
                                class="form-select form-select-sm"
                                style="width: auto">
                            <option value="10">10</option>
                            <option value="25" selected>25</option>
                            <option value="50">50</option>
                            <option value="100">100</option>
                        </select>
                    </div>
                </div>
                <div id="preview-error-detail" class="text-danger mb-2"></div>
                <div class="table-responsive">
                    <table id="preview-table" class="table table-bordered table-sm">
                        <thead style="background-color: #13212f; color: #fff;">
                            <tr>
                                {% for h in preview.headers %}<th>{{ h|capfirst }}</th>{% endfor %}
                            </tr>
                        </thead>
                        <tbody id="preview-tbody">
                            {% for row in preview.rows %}
                                <tr class="preview-row">
                                    {% for h in preview.headers %}<td>{{ row|get_item:h }}</td>{% endfor %}
                                </tr>
                            {% endfor %}
                        </tbody>
                    </table>
                </div>
                <nav>
                    <ul id="preview-pagination"
                        class="pagination pagination-sm justify-content-center mb-0">
                    </ul>
                </nav>
                {% if expediente.estado.nombre == 'CREADO' %}
                    <button id="btn-process-expediente" class="btn btn-primary mt-3">Procesar Expediente</button>
                {% endif %}
            </div>
        {% elif preview_error %}
            <div class="alert alert-danger">{{ preview_error }}</div>
        {% endif %}
        <div class="p-3 rounded shadow mb-4"
             style="background-color: #1c2a3a;
                    color: #e0e0e0">
            <div class="d-flex justify-content-between align-items-center">
                <h5 class="mb-3">Legajos</h5>
                <div class="d-flex align-items-center gap-2">
                    <label for="legajos-page-size" class="me-2 mb-0 small">Registros por página:</label>
                    <select id="legajos-page-size"
                            class="form-select form-select-sm"
                            style="width: auto">
                        <option value="10" selected>10</option>
                        <option value="25">25</option>
                        <option value="50">50</option>
                        <option value="100">100</option>
                    </select>
                </div>
            </div>
            {% if legajos %}
                {% if faltan_archivos %}
                    <div class="alert alert-warning">
                        Para enviar el expediente, todos los legajos deben tener <strong>los 3 archivos</strong>.
                        <ul class="mt-2 mb-0">
                            {% for leg in legajos %}
                                {% with m1=leg.archivo1 m2=leg.archivo2 m3=leg.archivo3 %}
                                    {% if not m1 or not m2 or not m3 %}
                                        <li>
                                            {{ leg.ciudadano.apellido }}, {{ leg.ciudadano.nombre }} (DNI {{ leg.ciudadano.documento }}):
                                            {% if not m1 %}<span class="text-danger">falta archivo 1</span>{% endif %}
                                            {% if not m2 %}
                                                {% if not m1 %}—{% endif %}
                                                <span class="text-danger">falta archivo 2</span>
                                            {% endif %}
                                            {% if not m3 %}
                                                {% if not m1 or not m2 %}—{% endif %}
                                                <span class="text-danger">falta archivo 3</span>
                                            {% endif %}
                                        </li>
                                    {% endif %}
                                {% endwith %}
                            {% endfor %}
                        </ul>
                    </div>
                {% endif %}
                <div id="legajos-list" class="list-group">
                    {% for leg in legajos %}
                        <div class="list-group-item border-0 mb-3 rounded shadow-sm legajo-item card-dark"
                             data-legajo-id="{{ leg.pk }}"
                             data-revision="{{ leg.revision_tecnico }}">
                            {% if leg.revision_tecnico == 'SUBSANAR' %}
                                <div class="d-flex align-items-center justify-content-between mb-2">
                                    <span class="chip chip-warning">⚠ Requiere subsanar</span>
                                    {% if leg.subsanacion_solicitada_en %}
                                        <small class="muted">Solicitado: {{ leg.subsanacion_solicitada_en|date:"d/m/Y H:i" }}</small>
                                    {% endif %}
                                </div>
                            {% endif %}
                            <div class="row gy-3 gx-3">
                                <!-- Col 1: Datos + Revisión -->
                                <div class="col-lg-3 col-md-5">
                                    <div class="fw-semibold h6 mb-1">{{ leg.ciudadano.nombre }} {{ leg.ciudadano.apellido }}</div>
                                    <div class="muted small mb-2">DNI: {{ leg.ciudadano.documento }}</div>
                                    <div class="small">
                                        <span class="muted">Revisión:</span>
                                        {% if leg.revision_tecnico == 'APROBADO' %}
                                            <span class="badge bg-success">Aprobado</span>
                                        {% elif leg.revision_tecnico == 'RECHAZADO' %}
                                            <span class="badge bg-danger">Rechazado</span>
                                        {% elif leg.revision_tecnico == 'SUBSANAR' %}
                                            <span class="badge bg-warning text-dark">Subsanar</span>
                                        {% elif leg.revision_tecnico == 'SUBSANADO' %}
                                            <span class="badge bg-info text-dark">Subsanado</span>
                                        {% else %}
                                            <span class="badge badge-soft">Pendiente</span>
                                        {% endif %}
                                    </div>
                                </div>
                                <!-- Col 2: Observación de Subsanación -->
                                <div class="col-lg-4 col-md-7">
                                    <div class="small muted">Observación (subsanación):</div>
                                    <div class="mt-1">
                                        {% if leg.subsanacion_motivo %}
                                            <div class="p-2 rounded"
                                                 style="background:rgba(255,255,255,.04);
                                                        border:1px solid rgba(255,255,255,.08)">
                                                <span class="d-block text-break">{{ leg.subsanacion_motivo }}</span>
                                            </div>
                                        {% else %}
                                            <span class="muted">—</span>
                                        {% endif %}
                                    </div>
                                </div>
                                <!-- Col 3: Archivos -->
                                <div class="col-lg-5">
                                    <div class="small muted mb-1">Archivos del legajo</div>
                                    <!-- Archivo 1 -->
                                    <div class="file-row"
                                         style="background:rgba(255,255,255,.03);
                                                border:1px solid rgba(255,255,255,.08)">
                                        <div>
                                            <div class="muted small">DNI</div>
                                            {% if leg.archivo1 %}
                                                <a href="{{ leg.archivo1.url }}"
                                                   target="_blank"
                                                   class="text-success text-decoration-underline file-name">
                                                    ✅ {{ leg.archivo1.name }}
                                                </a>
                                            {% else %}
                                                <span class="text-warning">⚠ Pendiente</span>
                                            {% endif %}
                                        </div>
                                        {% if is_prov and expediente.estado.nombre == 'EN_ESPERA' or leg.revision_tecnico == 'SUBSANAR' %}
                                            <button type="button"
                                                    class="btn btn-outline-info btn-sm"
                                                    data-bs-toggle="modal"
                                                    data-bs-target="#modalSubirArchivo"
                                                    data-legajo-id="{{ leg.pk }}"
                                                    data-expediente-id="{{ expediente.pk }}"
                                                    data-file-field="archivo1">
                                                {% if leg.archivo1 %}
                                                    Editar
                                                {% else %}
                                                    Subir
                                                {% endif %}
                                            </button>
                                        {% endif %}
                                    </div>
                                    <!-- Archivo 2 -->
                                    <div class="file-row"
                                         style="background:rgba(255,255,255,.03);
                                                border:1px solid rgba(255,255,255,.08)">
                                        <div>
                                            <div class="muted small">Biopsia positiva y/o constancia médica</div>
                                            {% if leg.archivo2 %}
                                                <a href="{{ leg.archivo2.url }}"
                                                   target="_blank"
                                                   class="text-success text-decoration-underline file-name">
                                                    ✅ {{ leg.archivo2.name }}
                                                </a>
                                            {% else %}
                                                <span class="text-warning">⚠ Pendiente</span>
                                            {% endif %}
                                        </div>
                                        {% if is_prov and expediente.estado.nombre == 'EN_ESPERA' or leg.revision_tecnico == 'SUBSANAR' %}
                                            <button type="button"
                                                    class="btn btn-outline-info btn-sm"
                                                    data-bs-toggle="modal"
                                                    data-bs-target="#modalSubirArchivo"
                                                    data-legajo-id="{{ leg.pk }}"
                                                    data-expediente-id="{{ expediente.pk }}"
                                                    data-file-field="archivo2">
                                                {% if leg.archivo2 %}
                                                    Editar
                                                {% else %}
                                                    Subir
                                                {% endif %}
                                            </button>
                                        {% endif %}
                                    </div>
                                    <!-- Archivo 3 -->
                                    <div class="file-row"
                                         style="background:rgba(255,255,255,.03);
                                                border:1px solid rgba(255,255,255,.08)">
                                        <div>
                                            <div class="muted small">Negativa de ANSES</div>
                                            {% if leg.archivo3 %}
                                                <a href="{{ leg.archivo3.url }}"
                                                   target="_blank"
                                                   class="text-success text-decoration-underline file-name">
                                                    ✅ {{ leg.archivo3.name }}
                                                </a>
                                            {% else %}
                                                <span class="text-warning">⚠ Pendiente</span>
                                            {% endif %}
                                        </div>
                                        {% if is_prov and expediente.estado.nombre == 'EN_ESPERA' or leg.revision_tecnico == 'SUBSANAR' %}
                                            <button type="button"
                                                    class="btn btn-outline-info btn-sm"
                                                    data-bs-toggle="modal"
                                                    data-bs-target="#modalSubirArchivo"
                                                    data-legajo-id="{{ leg.pk }}"
                                                    data-expediente-id="{{ expediente.pk }}"
                                                    data-file-field="archivo3">
                                                {% if leg.archivo3 %}
                                                    Editar
                                                {% else %}
                                                    Subir
                                                {% endif %}
                                            </button>
                                        {% endif %}
                                    </div>
                                </div>
                            </div>
                            <div class="list-divider"></div>
                            <!-- Acciones (línea separada para que no se solapen con nada) -->
                            {% if is_tec and expediente.estado.nombre == 'ASIGNADO' or expediente.estado.nombre == 'PROCESO_DE_CRUCE' %}
                                {% with estado=leg.revision_tecnico %}
                                    <div class="d-flex justify-content-end">
                                        <div class="btn-toolbar flex-wrap"
                                             role="toolbar"
                                             aria-label="Acciones del legajo">
                                            <div class="btn-group btn-group-sm me-2"
                                                 role="group"
                                                 aria-label="Revisión técnico">
                                                <button type="button"
                                                        class="btn {% if estado == 'APROBADO' %}btn-success active{% else %}btn-outline-success{% endif %} btn-revision"
                                                        title="Aprobar"
                                                        data-legajo-id="{{ leg.pk }}"
                                                        data-accion="APROBAR">✅ Aprobar</button>
                                                <button type="button"
                                                        class="btn {% if estado == 'SUBSANAR' %}btn-warning active{% else %}btn-outline-warning{% endif %} btn-subsanar"
                                                        title="Pedir subsanación"
                                                        data-legajo-id="{{ leg.pk }}"
                                                        data-bs-toggle="modal"
                                                        data-bs-target="#modalSubsanar">📝 Subsanar</button>
                                                <button type="button"
                                                        class="btn {% if estado == 'RECHAZADO' %}btn-danger active{% else %}btn-outline-danger{% endif %} btn-revision"
                                                        title="Rechazar"
                                                        data-legajo-id="{{ leg.pk }}"
                                                        data-accion="RECHAZAR">❌ Rechazar</button>
                                            </div>
                                        </div>
                                    </div>
                                {% endwith %}
                            {% endif %}
                        </div>
                    {% endfor %}
                </div>
                <nav class="mt-3">
                    <ul id="legajos-pagination"
                        class="pagination pagination-sm justify-content-center mb-0">
                    </ul>
                </nav>
            {% else %}
                <p class="text-muted">No hay legajos cargados.</p>
            {% endif %}
            {# Confirmar Envío: solo Provincia en EN_ESPERA #}
            {% if legajos and is_prov and expediente.estado.nombre == 'EN_ESPERA' %}
                <div class="text-end mt-3">
                    <button id="btn-confirm" class="btn btn-success">Confirmar Envío</button>
                </div>
            {% endif %}
            {# Confirmar Subsanación: solo Provincia en ASIGNADO y si hay_subsanar #}
            {% if hay_subsanar and is_prov and expediente.estado.nombre == 'ASIGNADO' %}
                <div class="text-end mt-3">
                    <button id="btn-confirm-subs" class="btn btn-warning">Confirmar Subsanación</button>
                </div>
            {% endif %}
        </div>
        {# Asignar Técnico: solo Coordinador (según tu condición actual por id) #}
        {% if expediente.estado.id == 2 and is_coord %}
            <div class="card mb-4">
                <div class="card-header bg-light">
                    <h5 class="mb-0">Asignar Técnico</h5>
                </div>
                <div class="card-body">
                    <form method="post"
                          action="{% url 'expediente_asignar_tecnico' expediente.pk %}">
                        {% csrf_token %}
                        <div class="form-group">
                            <label for="tecnico">Seleccionar Técnico:</label>
                            <select name="tecnico_id" id="tecnico" class="form-control">
                                {% for tecnico in tecnicos %}
                                    <option value="{{ tecnico.id }}">{{ tecnico.get_full_name|default:tecnico.username }}</option>
                                {% endfor %}
                            </select>
                        </div>
                        <button type="submit" class="btn btn-primary mt-2">Asignar</button>
                    </form>
                </div>
            </div>
        {% endif %}
        <!-- Modal: subir/editar archivo de legajo (individual por campo) -->
        <div class="modal fade"
             id="modalSubirArchivo"
             tabindex="-1"
             aria-labelledby="modalSubirArchivoLabel"
             aria-hidden="true">
            <div class="modal-dialog modal-dialog-centered">
                <div class="modal-content">
                    <form id="form-subir-archivo" method="post" enctype="multipart/form-data">
                        {% csrf_token %}
                        <div class="modal-header">
                            <h5 class="modal-title" id="modalSubirArchivoLabel">Subir/Editar archivo del legajo</h5>
                            <button type="button"
                                    class="btn-close"
                                    data-bs-dismiss="modal"
                                    aria-label="Cerrar"></button>
                        </div>
                        <div class="modal-body">
                            <div id="modal-alertas" class="mb-2"></div>
                            <div class="row g-2">
                                <div class="col-12">
                                    <label class="form-label">Seleccionar archivo a actualizar</label>
                                    <select name="campo" id="campo-archivo" class="form-select" required>
                                        <option value="archivo1">DNI</option>
                                        <option value="archivo2">Biopsia positiva y/o constancia médica</option>
                                        <option value="archivo3">Negativa de ANSES</option>
                                    </select>
                                </div>
                                <div class="col-12">
                                    <label for="id_archivo" class="form-label">PDF o imagen</label>
                                    <input type="file"
                                           name="archivo"
                                           id="id_archivo"
                                           class="form-control"
                                           required
                                           accept=".pdf,.jpg,.jpeg,.png" />
                                </div>
                            </div>
                        </div>
                        <div class="modal-footer">
                            <button type="button" class="btn btn-secondary" data-bs-dismiss="modal">Cancelar</button>
                            <button type="submit" class="btn btn-primary">Guardar</button>
                        </div>
                    </form>
                </div>
            </div>
        </div>
        <!-- Modal: pedir SUBSANACIÓN -->
        <div class="modal fade"
             id="modalSubsanar"
             tabindex="-1"
             aria-labelledby="modalSubsanarLabel"
             aria-hidden="true">
            <div class="modal-dialog">
                <form class="modal-content" id="form-subsanar" method="post">
                    {% csrf_token %}
                    <div class="modal-header">
                        <h5 class="modal-title" id="modalSubsanarLabel">Solicitud de subsanación</h5>
                        <button type="button"
                                class="btn-close"
                                data-bs-dismiss="modal"
                                aria-label="Cerrar"></button>
                    </div>
                    <div class="modal-body">
                        <input type="hidden" name="accion" value="SUBSANAR" />
                        <input type="hidden" id="subsanar-legajo-id" name="legajo_id" value="" />
                        <div class="mb-2">
                            <label for="subsanar-motivo" class="form-label">Indicar el motivo</label>
                            <textarea id="subsanar-motivo"
                                      name="motivo"
                                      class="form-control"
                                      rows="3"
                                      required
                                      maxlength="500"></textarea>
                        </div>
                        <small class="text-muted d-block">
                            El legajo quedará en estado <strong>SUBSANAR</strong> y la provincia podrá actualizar los archivos.
                        </small>
                    </div>
                    <div class="modal-footer">
                        <button type="button" class="btn btn-secondary" data-bs-dismiss="modal">Cancelar</button>
                        <button type="submit" class="btn btn-warning" id="btn-confirm-subsanar">Confirmar</button>
                    </div>
                </form>
            </div>
        </div>
        <!-- Modal: cruce CUIT/DNI -->
        <div class="modal fade"
             id="modalCruceCuit"
             tabindex="-1"
             aria-labelledby="modalCruceCuitLabel"
             aria-hidden="true">
            <div class="modal-dialog modal-dialog-centered">
                <div class="modal-content">
                    <form id="form-cruce-cuit" method="post" enctype="multipart/form-data">
                        {% csrf_token %}
                        <div class="modal-header">
                            <h5 class="modal-title" id="modalCruceCuitLabel">Subir Excel de CUITs (con encabezado)</h5>
                            <button type="button"
                                    class="btn-close"
                                    data-bs-dismiss="modal"
                                    aria-label="Cerrar"></button>
                        </div>
                        <div class="modal-body">
                            <div id="cruce-alertas" class="mb-2"></div>
                            <div class="form-group">
                                <label for="id_excel_cuit">
                                    Archivo Excel (.xlsx) con columna <code>cuit</code> o <code>dni</code>
                                </label>
                                <input type="file"
                                       name="excel_cuit"
                                       id="id_excel_cuit"
                                       class="form-control"
                                       required
                                       accept=".xlsx,.xls,.csv" />
                                <small id="cruce-help" class="text-muted">
                                    Debe incluir encabezado; columnas válidas: <strong>cuit</strong> o <strong>dni</strong>.
                                </small>
                            </div>
                        </div>
                        <div class="modal-footer">
                            <button type="button" class="btn btn-secondary" data-bs-dismiss="modal">Cancelar</button>
                            <button type="submit" class="btn btn-success" id="btn-cruce-submit">Ejecutar Cruce</button>
                        </div>
                    </form>
                </div>
            </div>
        </div>
    {% endwith %}
{% endblock %}
{% block customJS %}
    <script>
    window.PROCESS_URL           = "{% url 'expediente_procesar' expediente.pk %}";
    window.CONFIRM_URL           = "{% url 'expediente_confirm' expediente.pk %}";
    window.CRUCE_URL             = "{% url 'expediente_cruce_cuit' expediente.pk %}";
    window.CSRF_TOKEN            = "{{ csrf_token }}";
    window.REVISAR_URL_TEMPLATE  = "{% url 'legajo_revisar' expediente.pk 0 %}".replace("/0/", "/{id}/");
    window.CONFIRM_SUBS_URL      = "{% url 'expediente_confirm_subsanacion' expediente.pk %}";
    </script>
    <script src="{% static 'custom/js/utils.js' %}"></script>
    <script src="{% static 'custom/js/expediente_detail.js' %}"></script>
{% endblock %}<|MERGE_RESOLUTION|>--- conflicted
+++ resolved
@@ -143,11 +143,9 @@
                         color:#e0e0e0">
                 <h5 class="mb-3">Historial de estados</h5>
                 <div class="list-group">
-<<<<<<< HEAD
+
                     {% for h in historial_page_obj %}
-=======
-                    {% for h in expediente.historial.all|dictsortreversed:"fecha" %}
->>>>>>> 58645f07
+
                         <div class="list-group-item border-0 mb-3 rounded shadow-sm card-dark">
                             <div class="d-flex justify-content-between">
                                 <div>
@@ -164,7 +162,7 @@
                         <p class="text-muted mb-0">Sin cambios de estado.</p>
                     {% endfor %}
                 </div>
-<<<<<<< HEAD
+
                 {% if historial_page_obj.paginator.num_pages > 1 %}
                     <nav class="mt-3">
                         <ul class="pagination pagination-sm mb-0">
@@ -205,8 +203,7 @@
                         </ul>
                     </nav>
                 {% endif %}
-=======
->>>>>>> 58645f07
+
             </div>
         {% endif %}
         {% if fuera_de_cupo %}
