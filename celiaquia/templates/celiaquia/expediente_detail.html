--- conflicted
+++ resolved
@@ -782,7 +782,6 @@
         <div class="card-header bg-light">
             <h5 class="mb-0">Asignar Tecnico</h5>
         </div>
-<<<<<<< HEAD
     {% endif %}
     <!-- Modal: subir/editar archivo de legajo (individual por campo) -->
     <div class="modal fade"
@@ -828,22 +827,7 @@
                     </div>
                 </form>
             </div>
-=======
-        <div class="card-body">
-            <form method="post"
-                  action="{% url 'expediente_asignar_tecnico' expediente.pk %}">
-                {% csrf_token %}
-                <div class="form-group">
-                    <label for="tecnico">Seleccionar Tecnico:</label>
-                    <select name="tecnico_id" id="tecnico" class="form-control">
-                        {% for tecnico in tecnicos %}
-                            <option value="{{ tecnico.id }}">{{ tecnico.get_full_name|default:tecnico.username }}</option>
-                        {% endfor %}
-                    </select>
-                </div>
-                <button type="submit" class="btn btn-primary mt-2">Asignar</button>
-            </form>
->>>>>>> 8329ad22
+
         </div>
     </div>
 {% endif %}
