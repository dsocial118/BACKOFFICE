--- conflicted
+++ resolved
@@ -303,10 +303,13 @@
                 </div>
             </div>
         </div>
+                </div>
+            </div>
+        </div>
 
         {% if legajos %}
+        {% if legajos %}
 
-<<<<<<< HEAD
             <div class="table-responsive">
                 <table class="table table-hover" style="color: #e0e0e0;">
                     <thead style="background: #13212f;">
@@ -336,66 +339,6 @@
                                                     {% endfor %}
                                                 </small>
                                             {% endif %}
-=======
-                <div class="table-responsive">
-                    <table class="table table-hover" style="color: #e0e0e0;">
-                        <thead style="background: #13212f;">
-                            <tr>
-                                <th width="25%">Beneficiario</th>
-                                <th width="15%">Estado</th>
-                                <th width="15%">Archivos</th>
-                                <th width="30%">Observaciones</th>
-                                <th width="15%">Acciones</th>
-                            </tr>
-                        </thead>
-                        <tbody>
-                            {% for leg in legajos %}
-                                <tr class="legajo-row {% if leg.revision_tecnico == 'RECHAZADO' %}table-danger{% elif leg.revision_tecnico == 'APROBADO' %}table-success{% endif %}" {% if leg.revision_tecnico == 'SUBSANAR' %}style="border-left: 4px solid #ffc107;"{% elif leg.revision_tecnico == 'SUBSANADO' %}style="border-left: 4px solid #17a2b8;"{% endif %} data-estado="{{ leg.revision_tecnico|default:'PENDIENTE' }}">
-                                    <td>
-                                        <div {% if not leg.es_responsable and leg.responsable_id %}style="padding-left: 2rem;"{% endif %}>
-                                            <div class="fw-semibold">
-                                                {% if leg.es_responsable %}
-                                                    👨👩👧👦 {{ leg.ciudadano.nombre }} {{ leg.ciudadano.apellido }}
-                                                {% elif leg.responsable_id %}
-                                                    └─ 👶 {{ leg.ciudadano.nombre }} {{ leg.ciudadano.apellido }}
-                                                {% else %}
-                                                    👶 {{ leg.ciudadano.nombre }} {{ leg.ciudadano.apellido }}
-                                                {% endif %}
-                                            </div>
-                                            <small class="text-muted">DNI: {{ leg.ciudadano.documento }}</small>
-                                            {% if leg.es_responsable %}
-                                                <small class="badge bg-info mt-1">Responsable</small>
-                                                {% if leg.hijos_a_cargo %}
-                                                    <small class="text-muted d-block mt-1">Tiene {{ leg.hijos_a_cargo|length }} hijo{{ leg.hijos_a_cargo|length|pluralize }} a cargo</small>
-                                                {% endif %}
-                                            {% else %}
-                                                <small class="badge bg-success mt-1">Beneficiario</small>
-                                            {% endif %}
-                                        </div>
-                                    </td>
-                                    <td>
-                                        {% if leg.revision_tecnico == 'APROBADO' %}
-                                            <span class="badge bg-success">Aprobado</span>
-                                        {% elif leg.revision_tecnico == 'RECHAZADO' %}
-                                            <span class="badge bg-danger">Rechazado</span>
-                                        {% elif leg.revision_tecnico == 'SUBSANAR' %}
-                                            <span class="badge bg-warning text-dark">Subsanar</span>
-                                        {% elif leg.revision_tecnico == 'SUBSANADO' %}
-                                            <span class="badge bg-info text-dark">Subsanado</span>
-                                        {% else %}
-                                            <span class="badge bg-secondary">Pendiente</span>
-                                        {% endif %}
-                                    </td>
-                                    <td>
-                                        <div class="d-flex gap-1">
-                                            <span class="badge {% if leg.archivo2 %}bg-success{% else %}bg-warning{% endif %}">Doc1</span>
-                                            <span class="badge {% if leg.archivo3 %}bg-success{% else %}bg-warning{% endif %}">Doc2</span>
-                                        </div>
-                                    </td>
-                                    <td>
-                                        {% if leg.subsanacion_motivo %}
-                                            <small class="text-break">{{ leg.subsanacion_motivo|truncatechars:80 }}</small>
->>>>>>> 32031af8
                                         {% else %}
                                             <small class="badge bg-success mt-1">Beneficiario</small>
                                             {% for otro_leg in legajos %}
@@ -408,7 +351,6 @@
                                                 {% endif %}
                                             {% endfor %}
                                         {% endif %}
-<<<<<<< HEAD
                                         <div class="mt-1">
                                         </td>
                                         <td>
@@ -466,52 +408,6 @@
                                                                     <span class="badge bg-info text-dark">Subsanado</span>
                                                                 {% else %}
                                                                     <span class="badge bg-secondary">Pendiente</span>
-=======
-                                    </td>
-                                    <td>
-                                        <button class="btn btn-outline-light btn-sm" data-bs-toggle="collapse" data-bs-target="#detalle-{{ leg.pk }}-{{ forloop.counter }}">
-                                            <i class="fas fa-eye"></i>
-                                        </button>
-                                    </td>
-                                </tr>
-                                <tr class="collapse" id="detalle-{{ leg.pk }}-{{ forloop.counter }}">
-                                    <td colspan="5" class="p-0">
-                                        <div class="card mt-2" style="background: #2c3e50; border-color: #495057;">
-                                            <div class="card-body">
-                                                <div class="row gy-3 gx-3">
-                                                    <!-- Col 1: Datos básicos -->
-                                                    <div class="col-lg-3 col-md-5">
-                                                        <h6 class="mb-2">{{ leg.ciudadano.nombre }} {{ leg.ciudadano.apellido }}</h6>
-                                                        <div class="small text-muted mb-2">DNI: {{ leg.ciudadano.documento }}</div>
-                                                        <div class="small">
-                                                            <span class="text-muted">Estado:</span>
-                                                            {% if leg.revision_tecnico == 'APROBADO' %}
-                                                                <span class="badge bg-success">Aprobado</span>
-                                                            {% elif leg.revision_tecnico == 'RECHAZADO' %}
-                                                                <span class="badge bg-danger">Rechazado</span>
-                                                            {% elif leg.revision_tecnico == 'SUBSANAR' %}
-                                                                <span class="badge bg-warning text-dark">Subsanar</span>
-                                                            {% elif leg.revision_tecnico == 'SUBSANADO' %}
-                                                                <span class="badge bg-info text-dark">Subsanado</span>
-                                                            {% else %}
-                                                                <span class="badge bg-secondary">Pendiente</span>
-                                                            {% endif %}
-                                                        </div>
-                                                    </div>
-                                                    <!-- Col 2: Observaciones -->
-                                                    <div class="col-lg-4 col-md-7">
-                                                        {% if is_prov %}
-                                                            <div class="small muted">Observación (subsanación):</div>
-                                                            <div class="mt-1">
-                                                                {% if leg.subsanacion_motivo %}
-                                                                    <div class="p-2 rounded"
-                                                                         style="background:rgba(255,255,255,.04);
-                                                                                border:1px solid rgba(255,255,255,.08)">
-                                                                        <span class="d-block text-break">{{ leg.subsanacion_motivo }}</span>
-                                                                    </div>
-                                                                {% else %}
-                                                                    <span class="muted">-</span>
->>>>>>> 32031af8
                                                                 {% endif %}
                                                             </div>
                                                         </div>
@@ -539,45 +435,16 @@
                                                                             <span class="d-block text-break">{{ leg.subsanacion_renaper_comentario }}</span>
                                                                         </div>
                                                                     </div>
-<<<<<<< HEAD
-=======
-                                                                {% else %}
-                                                                    <span class="muted">-</span>
->>>>>>> 32031af8
                                                                 {% endif %}
                                                             {% else %}
                                                                 <div class="small muted">Comentario enviado a provincia:</div>
                                                                 <div class="mt-1">
-<<<<<<< HEAD
                                                                     {% if leg.subsanacion_motivo %}
                                                                         <div class="p-2 rounded"
                                                                              style="background:rgba(255,255,255,.04);
                                                                                     border:1px solid rgba(255,255,255,.08)">
                                                                             <span class="d-block text-break">{{ leg.subsanacion_motivo }}</span>
                                                                         </div>
-=======
-                                                                    <div class="p-2 rounded"
-                                                                         style="background:rgba(40,167,69,.1);
-                                                                                border:1px solid rgba(40,167,69,.3)">
-                                                                        <span class="d-block text-break">{{ leg.subsanacion_renaper_comentario }}</span>
-                                                                    </div>
-                                                                </div>
-                                                            {% endif %}
-                                                        {% endif %}
-                                                    </div>
-                                                    <!-- Col 3: Archivos -->
-                                                    <div class="col-lg-5">
-                                                        {% include 'components/legajo_archivos_requeridos.html' with legajo=leg is_prov=is_prov expediente=expediente %}
-                                                        <!-- Respuesta subsanación Renaper -->
-                                                        {% if leg.revision_tecnico == 'SUBSANAR' %}
-                                                            <div class="file-row" style="background:rgba(255,193,7,.1);">
-                                                                <div class="d-flex align-items-center gap-2">
-                                                                    <span class="small muted">Respuesta subsanación:</span>
-                                                                    {% if leg.subsanacion_renaper_archivo %}
-                                                                        <a href="{{ leg.subsanacion_renaper_archivo.url }}"
-                                                                           target="_blank"
-                                                                           class="file-name text-decoration-underline">{{ leg.subsanacion_renaper_archivo.name|default:"respuesta" }}</a>
->>>>>>> 32031af8
                                                                     {% else %}
                                                                         <span class="muted">â€”</span>
                                                                     {% endif %}
@@ -609,68 +476,12 @@
                                                                         {% else %}
                                                                             <span class="text-warning small">Pendiente de respuesta</span>
                                                                         {% endif %}
-<<<<<<< HEAD
-=======
-                                                                    </button>
-                                                                {% endif %}
-                                                            </div>
-                                                        {% elif leg.revision_tecnico == 'SUBSANADO' %}
-                                                            <div class="file-row" style="background:rgba(40,167,69,.1);">
-                                                                <div class="d-flex align-items-center gap-2">
-                                                                    <span class="small muted">Respuesta subsanación:</span>
-                                                                    {% if leg.subsanacion_renaper_archivo %}
-                                                                        <a href="{{ leg.subsanacion_renaper_archivo.url }}"
-                                                                           target="_blank"
-                                                                           class="file-name text-decoration-underline">{{ leg.subsanacion_renaper_archivo.name|default:"respuesta" }}</a>
-                                                                    {% else %}
-                                                                        <span class="text-muted small">Sin archivo de respuesta</span>
-                                                                    {% endif %}
-                                                                </div>
-                                                            </div>
-                                                        {% endif %}
-                                                    </div>
-                                                </div>
-                                                <div class="list-divider"></div>
-                                                <!-- Acciones -->
-                                                {% if is_tec and expediente.estado.nombre in 'ASIGNADO,PROCESO_DE_CRUCE' %}
-                                                    <div class="d-flex justify-content-end mt-2">
-                                                        <div class="btn-toolbar flex-wrap"
-                                                             role="toolbar"
-                                                             aria-label="Acciones del legajo">
-                                                            {% with estado=leg.revision_tecnico %}
-                                                                {% if estado == 'SUBSANADO' and leg.estado_validacion_renaper != 1 %}
-                                                                    <!-- Subsanado pero sin Validacion Renaper aprobada -->
-                                                                    <div class="btn-group btn-group-sm" role="group">
-                                                                        <button type="button"
-                                                                                class="btn btn-info btn-validar-renaper"
-                                                                                data-legajo-id="{{ leg.pk }}"
-                                                                                data-bs-toggle="modal"
-                                                                                data-bs-target="#modalValidarRenaper">
-                                                                             Validar Renaper
-                                                                        </button>
->>>>>>> 32031af8
                                                                     </div>
                                                                     {% if is_prov %}
                                                                         <button type="button"
                                                                                 class="btn btn-outline-warning btn-sm"
                                                                                 data-bs-toggle="modal"
-<<<<<<< HEAD
                                                                                 data-bs-target="#modalRespuestaSubsanacionRenaper"
-=======
-                                                                                data-bs-target="#modalValidarRenaper">
-                                                                             Validar Renaper
-                                                                        </button>
-                                                                    </div>
-                                                                {% elif leg.estado_validacion_renaper == 1 %}
-                                                                    <!-- Renaper aprobado: mostrar botones de revisiÃ³n -->
-                                                                    <div class="btn-group btn-group-sm me-2" role="group">
-                                                                        <button type="button"
-                                                                                class="btn {% if estado == 'APROBADO' %}btn-success active{% else %}btn-outline-success{% endif %} btn-revision"
-                                                                                data-legajo-id="{{ leg.pk }}"
-                                                                                data-accion="APROBAR">âœ… Aprobar</button>
-                                                                        <button type="button"
-                                                                                class="btn {% if estado == 'SUBSANAR' %}btn-warning active{% else %}btn-outline-warning{% endif %} btn-subsanar"
->>>>>>> 32031af8
                                                                                 data-legajo-id="{{ leg.pk }}"
                                                                                 data-expediente-id="{{ expediente.pk }}">
                                                                             {% if leg.subsanacion_renaper_archivo %}
@@ -697,7 +508,6 @@
                                                             {% endif %}
                                                         </div>
                                                     </div>
-<<<<<<< HEAD
                                                     <div class="list-divider"></div>
                                                     <!-- Acciones -->
                                                     {% if is_tec and expediente.estado.nombre in 'ASIGNADO,PROCESO_DE_CRUCE' %}
@@ -788,89 +598,6 @@
                                                 {% else %}
                                                     <span class="badge bg-secondary">Pendiente</span>
                                                 {% endif %}
-=======
-                                                {% endif %}
-                                            </div>
-                                        </div>
-                                    </td>
-                                </tr>
-                            {% endfor %}
-                        </tbody>
-                    </table>
-                </div>
-                
-                <!-- Detalles expandibles para cada legajo -->
-                {% for leg in legajos %}
-                    <div class="collapse" id="detalle-{{ leg.pk }}">
-                        <div class="card mt-2" style="background: #2c3e50; border-color: #495057;">
-                            <div class="card-body">
-                                <div class="row gy-3 gx-3">
-                                    <!-- Col 1: Datos básicos -->
-                                    <div class="col-lg-3 col-md-5">
-                                        <h6 class="mb-2">{{ leg.ciudadano.nombre }} {{ leg.ciudadano.apellido }}</h6>
-                                        <div class="small text-muted mb-2">DNI: {{ leg.ciudadano.documento }}</div>
-                                        <div class="small">
-                                            <span class="text-muted">Estado:</span>
-                                            {% if leg.revision_tecnico == 'APROBADO' %}
-                                                <span class="badge bg-success">Aprobado</span>
-                                            {% elif leg.revision_tecnico == 'RECHAZADO' %}
-                                                <span class="badge bg-danger">Rechazado</span>
-                                            {% elif leg.revision_tecnico == 'SUBSANAR' %}
-                                                <span class="badge bg-warning text-dark">Subsanar</span>
-                                            {% elif leg.revision_tecnico == 'SUBSANADO' %}
-                                                <span class="badge bg-info text-dark">Subsanado</span>
-                                            {% else %}
-                                                <span class="badge bg-secondary">Pendiente</span>
-                                            {% endif %}
-                                        </div>
-                                    </div>
-                                    <!-- Col 2: Observaciones -->
-                                    <div class="col-lg-4 col-md-7">
-                                    {% if is_prov %}
-                                        <div class="small muted">Observación (subsanación):</div>
-                                        <div class="mt-1">
-                                            {% if leg.subsanacion_motivo %}
-                                                <div class="p-2 rounded"
-                                                     style="background:rgba(255,255,255,.04);
-                                                            border:1px solid rgba(255,255,255,.08)">
-                                                    <span class="d-block text-break">{{ leg.subsanacion_motivo }}</span>
-                                                </div>
-                                            {% else %}
-                                                <span class="muted">-</span>
-                                            {% endif %}
-                                        </div>
-                                        {% if leg.subsanacion_renaper_comentario %}
-                                            <div class="small muted mt-2">Respuesta provincia:</div>
-                                            <div class="mt-1">
-                                                <div class="p-2 rounded"
-                                                     style="background:rgba(255,193,7,.1);
-                                                            border:1px solid rgba(255,193,7,.3)">
-                                                    <span class="d-block text-break">{{ leg.subsanacion_renaper_comentario }}</span>
-                                                </div>
-                                            </div>
-                                        {% endif %}
-                                    {% else %}
-                                        <div class="small muted">Comentario enviado a provincia:</div>
-                                        <div class="mt-1">
-                                            {% if leg.subsanacion_motivo %}
-                                                <div class="p-2 rounded"
-                                                     style="background:rgba(255,255,255,.04);
-                                                            border:1px solid rgba(255,255,255,.08)">
-                                                    <span class="d-block text-break">{{ leg.subsanacion_motivo }}</span>
-                                                </div>
-                                            {% else %}
-                                                <span class="muted">-</span>
-                                            {% endif %}
-                                        </div>
-                                        {% if leg.subsanacion_renaper_comentario %}
-                                            <div class="small muted mt-2">Respuesta de provincia:</div>
-                                            <div class="mt-1">
-                                                <div class="p-2 rounded"
-                                                     style="background:rgba(40,167,69,.1);
-                                                            border:1px solid rgba(40,167,69,.3)">
-                                                    <span class="d-block text-break">{{ leg.subsanacion_renaper_comentario }}</span>
-                                                </div>
->>>>>>> 32031af8
                                             </div>
                                         </div>
                                         <!-- Col 2: Observaciones -->
@@ -911,7 +638,6 @@
                                                         <span class="muted">â€”</span>
                                                     {% endif %}
                                                 </div>
-<<<<<<< HEAD
                                                 {% if leg.subsanacion_renaper_comentario %}
                                                     <div class="small muted mt-2">Respuesta de provincia:</div>
                                                     <div class="mt-1">
@@ -939,41 +665,6 @@
                                                         {% else %}
                                                             <span class="text-warning small">Pendiente de respuesta</span>
                                                         {% endif %}
-=======
-                                            </div>
-                                        {% endif %}
-                                    </div>
-                                </div>
-                                <div class="list-divider"></div>
-                                <!-- Acciones -->
-                                {% if is_tec and expediente.estado.nombre in 'ASIGNADO,PROCESO_DE_CRUCE' %}
-                                    <div class="d-flex justify-content-end mt-2">
-                                        <div class="btn-toolbar flex-wrap"
-                                             role="toolbar"
-                                             aria-label="Acciones del legajo">
-                                            {% with estado=leg.revision_tecnico %}
-                                                {% if estado == 'SUBSANADO' and leg.estado_validacion_renaper != 1 %}
-                                                    <!-- Subsanado pero sin Validacion Renaper aprobada -->
-                                                    <div class="btn-group btn-group-sm" role="group">
-                                                        <button type="button"
-                                                                class="btn btn-info btn-validar-renaper"
-                                                                data-legajo-id="{{ leg.pk }}"
-                                                                data-bs-toggle="modal"
-                                                                data-bs-target="#modalValidarRenaper">
-                                                             Validar Renaper
-                                                        </button>
-                                                    </div>
-                                                {% elif leg.estado_validacion_renaper == 0 %}
-                                                    <!-- Sin validar Renaper -->
-                                                    <div class="btn-group btn-group-sm" role="group">
-                                                        <button type="button"
-                                                                class="btn btn-info btn-validar-renaper"
-                                                                data-legajo-id="{{ leg.pk }}"
-                                                                data-bs-toggle="modal"
-                                                                data-bs-target="#modalValidarRenaper">
-                                                             Validar Renaper
-                                                        </button>
->>>>>>> 32031af8
                                                     </div>
                                                     {% if is_prov %}
                                                         <button type="button"
@@ -1063,7 +754,6 @@
                                 </div>
                             </div>
                         </div>
-<<<<<<< HEAD
                     {% endfor %}
                 </div>
                 <nav class="mt-3">
@@ -1154,52 +844,6 @@
                         </div>
                     </form>
                 </div>
-=======
-                    </div>
-                {% endfor %}
-            </div>
-            <nav class="mt-3">
-                <ul id="legajos-pagination"
-                    class="pagination pagination-sm justify-content-center mb-0">
-                </ul>
-            </nav>
-        {% else %}
-            <p class="text-muted">No hay legajos cargados.</p>
-        {% endif %}
-        <!-- Confirmar EnvÃ­o: solo Provincia en EN_ESPERA -->
-        {% if legajos and is_prov and expediente.estado.nombre == 'EN_ESPERA' %}
-            <div class="text-end mt-3">
-                <button id="btn-confirm" class="btn btn-success">Confirmar Envi­o</button>
-            </div>
-        {% endif %}
-        <!-- Confirmar subsanación: solo Provincia en ASIGNADO y si hay_subsanar -->
-        {% if hay_subsanar and is_prov and expediente.estado.nombre == 'ASIGNADO' %}
-            <div class="text-end mt-3">
-                <button id="btn-confirm-subs" class="btn btn-warning">Confirmar subsanación</button>
-            </div>
-        {% endif %}
-    </div>
-    <!-- Asignar TÃ©cnico: solo Coordinador (segÃºn tu condiciÃ³n actual por id) -->
-    {% if expediente.estado.id == 2 and is_coord %}
-        <div class="card mb-4">
-            <div class="card-header bg-light">
-                <h5 class="mb-0">Asignar Técnico</h5>
-            </div>
-            <div class="card-body">
-                <form method="post"
-                      action="{% url 'expediente_asignar_tecnico' expediente.pk %}">
-                    {% csrf_token %}
-                    <div class="form-group">
-                        <label for="tecnico">Seleccionar Técnico:</label>
-                        <select name="tecnico_id" id="tecnico" class="form-control">
-                            {% for tecnico in tecnicos %}
-                                <option value="{{ tecnico.id }}">{{ tecnico.get_full_name|default:tecnico.username }}</option>
-                            {% endfor %}
-                        </select>
-                    </div>
-                    <button type="submit" class="btn btn-primary mt-2">Asignar</button>
-                </form>
->>>>>>> 32031af8
             </div>
         </div>
         <!-- Modal: pedir SUBSANACIÃ“N -->
@@ -1219,7 +863,6 @@
                                 aria-label="Cerrar"></button>
                     </div>
                     <div class="modal-body">
-<<<<<<< HEAD
                         <input type="hidden" name="accion" value="SUBSANAR" />
                         <input type="hidden" id="subsanar-legajo-id" name="legajo_id" value="" />
                         <div class="mb-2">
@@ -1230,26 +873,6 @@
                                       rows="3"
                                       required
                                       maxlength="500"></textarea>
-=======
-                        <div id="modal-alertas" class="mb-2"></div>
-                        <div class="row g-2">
-                            <div class="col-12">
-                                <label class="form-label">Seleccionar archivo a actualizar</label>
-                                <select name="campo" id="campo-archivo" class="form-select" required>
-                                    <option value="archivo2" id="opt-archivo2">Biopsia / Constancia médica</option>
-                                    <option value="archivo3" id="opt-archivo3">Documento</option>
-                                </select>
-                            </div>
-                            <div class="col-12">
-                                <label for="id_archivo" class="form-label">PDF o imagen</label>
-                                <input type="file"
-                                       name="archivo"
-                                       id="id_archivo"
-                                       class="form-control"
-                                       required
-                                       accept=".pdf,.jpg,.jpeg,.png" />
-                            </div>
->>>>>>> 32031af8
                         </div>
                         <small class="text-muted d-block">
                             El legajo quedara en estado <strong>SUBSANAR</strong> y la provincia podra actualizar los archivos.
@@ -1262,7 +885,6 @@
                 </form>
             </div>
         </div>
-<<<<<<< HEAD
         <!-- Modal: cruce CUIT/DNI -->
         <div class="modal fade"
              id="modalCruceCuit"
@@ -1302,44 +924,6 @@
                             <button type="submit" class="btn btn-success" id="btn-cruce-submit">Ejecutar Cruce</button>
                         </div>
                     </form>
-=======
-    </div>
-    <!-- Modal: pedir SUBSANACIÃ“N -->
-    <div class="modal fade"
-         id="modalSubsanar"
-         tabindex="-1"
-         aria-labelledby="modalSubsanarLabel"
-         aria-hidden="true">
-        <div class="modal-dialog">
-            <form class="modal-content" id="form-subsanar" method="post">
-                {% csrf_token %}
-                <div class="modal-header">
-                    <h5 class="modal-title" id="modalSubsanarLabel">Solicitud de subsanación</h5>
-                    <button type="button"
-                            class="btn-close"
-                            data-bs-dismiss="modal"
-                            aria-label="Cerrar"></button>
-                </div>
-                <div class="modal-body">
-                    <input type="hidden" name="accion" value="SUBSANAR" />
-                    <input type="hidden" id="subsanar-legajo-id" name="legajo_id" value="" />
-                    <div class="mb-2">
-                        <label for="subsanar-motivo" class="form-label">Indicar el motivo</label>
-                        <textarea id="subsanar-motivo"
-                                  name="motivo"
-                                  class="form-control"
-                                  rows="3"
-                                  required
-                                  maxlength="500"></textarea>
-                    </div>
-                    <small class="text-muted d-block">
-                        El legajo quedará en estado <strong>SUBSANAR</strong> y la provincia podrá actualizar los archivos.
-                    </small>
-                </div>
-                <div class="modal-footer">
-                    <button type="button" class="btn btn-secondary" data-bs-dismiss="modal">Cancelar</button>
-                    <button type="submit" class="btn btn-warning" id="btn-confirm-subsanar">Confirmar</button>
->>>>>>> 32031af8
                 </div>
             </div>
         </div>
@@ -1402,11 +986,7 @@
             <div class="modal-dialog modal-xl">
                 <div class="modal-content">
                     <div class="modal-header">
-<<<<<<< HEAD
                         <h5 class="modal-title" id="modalValidarRenaperLabel">Validacion Renaper</h5>
-=======
-                        <h5 class="modal-title" id="modalRespuestaSubsanacionRenaperLabel">Respuesta a subsanación Renaper</h5>
->>>>>>> 32031af8
                         <button type="button"
                                 class="btn-close"
                                 data-bs-dismiss="modal"
@@ -1420,7 +1000,6 @@
                             </div>
                             <p class="mt-2">Consultando datos en Renaper...</p>
                         </div>
-<<<<<<< HEAD
                         <div id="renaper-comparacion" style="display: none;">
                             <h6 class="mb-3">
                                 Comparacion de datos: <span id="ciudadano-nombre"></span>
@@ -1437,55 +1016,6 @@
                                                 </tbody>
                                             </table>
                                         </div>
-=======
-                    </div>
-                    <div class="modal-footer">
-                        <button type="button" class="btn btn-secondary" data-bs-dismiss="modal">Cancelar</button>
-                        <button type="submit" class="btn btn-warning">Enviar Respuesta</button>
-                    </div>
-                </form>
-            </div>
-        </div>
-    </div>
-    <!-- Modal: Validacion Renaper -->
-    <div class="modal fade"
-         id="modalValidarRenaper"
-         tabindex="-1"
-         aria-labelledby="modalValidarRenaperLabel"
-         aria-hidden="true">
-        <div class="modal-dialog modal-xl">
-            <div class="modal-content">
-                <div class="modal-header">
-                    <h5 class="modal-title" id="modalValidarRenaperLabel">Validación Renaper</h5>
-                    <button type="button"
-                            class="btn-close"
-                            data-bs-dismiss="modal"
-                            aria-label="Cerrar"></button>
-                </div>
-                <div class="modal-body">
-                    <div id="renaper-alertas" class="mb-3"></div>
-                    <div id="renaper-loading" class="text-center py-4" style="display: none;">
-                        <div class="spinner-border text-primary" role="status">
-                            <span class="visually-hidden">Consultando Renaper...</span>
-                        </div>
-                        <p class="mt-2">Consultando datos en Renaper...</p>
-                    </div>
-                    <div id="renaper-comparacion" style="display: none;">
-                        <h6 class="mb-3">
-                            Comparación de datos: <span id="ciudadano-nombre"></span>
-                        </h6>
-                        <div class="row">
-                            <div class="col-md-6">
-                                <div class="card">
-                                    <div class="card-header bg-primary text-white">
-                                        <h6 class="mb-0">Datos de la Provincia</h6>
-                                    </div>
-                                    <div class="card-body">
-                                        <table class="table table-sm mb-0">
-                                            <tbody id="datos-provincia">
-                                            </tbody>
-                                        </table>
->>>>>>> 32031af8
                                     </div>
                                 </div>
                                 <div class="col-md-6">
@@ -1657,10 +1187,65 @@
             </div>
         </div>
     {% endwith %}
+        <!-- Modal: Historial de Estados -->
+        <div class="modal fade"
+             id="modalHistorial"
+             tabindex="-1"
+             aria-labelledby="modalHistorialLabel"
+             aria-hidden="true">
+            <div class="modal-dialog modal-lg">
+                <div class="modal-content">
+                    <div class="modal-header">
+                        <h5 class="modal-title" id="modalHistorialLabel">
+                            <i class="fas fa-history"></i> Historial de Estados
+                        </h5>
+                        <button type="button"
+                                class="btn-close"
+                                data-bs-dismiss="modal"
+                                aria-label="Cerrar"></button>
+                    </div>
+                    <div class="modal-body">
+                        <div class="table-responsive">
+                            <table class="table table-sm">
+                                <thead>
+                                    <tr>
+                                        <th>Fecha</th>
+                                        <th>Estado Anterior</th>
+                                        <th>Estado Nuevo</th>
+                                        <th>Usuario</th>
+                                        <th>Observaciones</th>
+                                    </tr>
+                                </thead>
+                                <tbody>
+                                    {% for h in historial_page_obj %}
+                                        <tr>
+                                            <td>{{ h.fecha|date:"d/m/Y H:i" }}</td>
+                                            <td>{{ h.estado_anterior.display_name }}</td>
+                                            <td>{{ h.estado_nuevo.display_name }}</td>
+                                            <td>{{ h.usuario.get_full_name|default:h.usuario.username|default:"-" }}</td>
+                                            <td>{{ h.observaciones|default:"-" }}</td>
+                                        </tr>
+                                    {% empty %}
+                                        <tr>
+                                            <td colspan="5" class="text-center text-muted">Sin cambios de estado</td>
+                                        </tr>
+                                    {% endfor %}
+                                </tbody>
+                            </table>
+                        </div>
+                    </div>
+                    <div class="modal-footer">
+                        <button type="button" class="btn btn-secondary" data-bs-dismiss="modal">Cerrar</button>
+                    </div>
+                </div>
+            </div>
+        </div>
+    {% endwith %}
 {% endblock %}
 {% block customCSS %}
     <link rel="stylesheet"
           href="{% static 'custom/css/expediente_detail.css' %}" />
+    <link rel="stylesheet" href="{% static 'custom/css/familia_bubbles.css' %}" />
     <link rel="stylesheet" href="{% static 'custom/css/familia_bubbles.css' %}" />
 {% endblock %}
 {% block customJS %}
