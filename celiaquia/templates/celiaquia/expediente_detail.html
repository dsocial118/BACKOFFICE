﻿{% extends "includes/main.html" %}
{% load static custom_filters dict_extras %}
{% block title %}Expediente{% endblock %}
{% block breadcrumb %}
    <ol class="breadcrumb float-sm-right">
        <li class="breadcrumb-item">
            <a href="{% url 'expediente_list' %}">Expedientes</a>
        </li>
        <li class="breadcrumb-item active"></li>
    </ol>
{% endblock %}
{% block content %}
    {% with is_tec=request.user|has_group:"TecnicoCeliaquia" is_coord=request.user|has_group:"CoordinadorCeliaquia" is_prov=request.user|has_group:"ProvinciaCeliaquia" %}
        <div class="mb-3 d-flex justify-content-between align-items-center">
            <div>
                <a href="{% url 'expediente_list' %}"
                   class="btn btn-outline-secondary btn-sm">â† Volver</a>
                {% if expediente.estado.nombre == 'CREADO' %}
                    <a href="{% url 'expediente_update' expediente.pk %}"
                       class="btn btn-outline-primary btn-sm ms-2">Editar Metadatos</a>
                {% endif %}
            </div>
            <div class="d-flex gap-2">
                <!-- Subir/Reprocesar Cruce: Técnico o Coordinador, no Provincia -->
                {% if is_tec or is_coord %}
                    {% if expediente.estado.nombre == 'ASIGNADO' or expediente.estado.nombre == 'PROCESO_DE_CRUCE' %}
                        <a href="{% url 'expediente_nomina_sintys_export' expediente.pk %}"
                           class="btn btn-outline-success btn-sm me-2">Descargar nómina Sintys</a>
                        <button type="button"
                                class="btn btn-outline-info btn-sm me-2"
                                data-bs-toggle="modal"
                                data-bs-target="#modalHistorial">Ver Historial</button>
                        <button type="button"
                                class="btn btn-outline-secondary btn-sm me-2"
                                data-bs-toggle="modal"
                                data-bs-target="#modalEstructuraFamiliar">
                            <i class="fas fa-users"></i> Ver Familias
                        </button>
                        <button type="button"
                                class="btn btn-success btn-sm me-2"
                                data-bs-toggle="modal"
                                data-bs-target="#modalCruceCuit"
                                data-mode="new">Subir Excel de Documentos (Cruce)</button>
                    {% endif %}
                    {% if expediente.cruce_excel %}
                        {% if expediente.estado.nombre == 'ASIGNADO' or expediente.estado.nombre == 'PROCESO_DE_CRUCE' or expediente.estado.nombre == 'CRUCE_FINALIZADO' %}
                            <button type="button"
                                    class="btn btn-warning btn-sm"
                                    data-bs-toggle="modal"
                                    data-bs-target="#modalCruceCuit"
                                    data-mode="reprocess">Reprocesar cruce</button>
                        {% endif %}
                    {% endif %}
                {% endif %}
            </div>
        </div>
        {% if cupo_metrics %}
            <div class="p-3 rounded shadow mb-4"
                 style="background-color:#11202e;
                        color:#e0e0e0">
                <div class="d-flex justify-content-between align-items-center">
                    <h5 class="mb-3">Provincial de {{ expediente.usuario_provincia.profile.provincia|default:"-" }}</h5>
                </div>
                <div class="row g-3">
                    <div class="col-sm-6 col-lg-3">
                        <div class="border rounded p-3 h-100" style="background:#1b2a3b;">
                            <div class="small text-muted">Total asignado</div>
                            <div class="h4 mb-0">{{ cupo_metrics.total_asignado }}</div>
                        </div>
                    </div>
                    <div class="col-sm-6 col-lg-3">
                        <div class="border rounded p-3 h-100" style="background:#1b2a3b;">
                            <div class="small text-muted">Usados</div>
                            <div class="h4 mb-0">{{ cupo_metrics.usados }}</div>
                        </div>
                    </div>
                    <div class="col-sm-6 col-lg-3">
                        <div class="border rounded p-3 h-100" style="background:#1b2a3b;">
                            <div class="small text-muted">Disponibles</div>
                            <div class="h4 mb-0">{{ cupo_metrics.disponibles }}</div>
                        </div>
                    </div>
                    <div class="col-sm-6 col-lg-3">
                        <div class="border rounded p-3 h-100" style="background:#1b2a3b;">
                            <div class="small text-muted">Fuera de cupo</div>
                            <div class="h4 mb-0">{{ fuera_count }}</div>
                        </div>
                    </div>
                </div>
            </div>
        {% endif %}
        <div id="expediente-alerts"></div>
        <div class="p-3 rounded shadow mb-4"
             style="background-color: #1c2a3a;
                    color: #e0e0e0">
            <h5 class="mb-3">Detalle del Expediente</h5>
            <div class="row">
                <div class="col-md-6">
                    <p>
                        <strong>Numero de expediente:</strong> {{ expediente.numero_expediente|default:"-" }}
                    </p>
                    <p>
                        <strong>Estado:</strong> {{ expediente.estado.display_name }}
                    </p>
                    <p>
                        <strong>Fecha de creacion:</strong> {{ expediente.fecha_creacion|date:"d/m/Y" }}
                    </p>
                    {% if expediente.documento %}
                        <p class="mb-0">
                            <strong>PRD generado:</strong>
                            <a href="{{ expediente.documento.url }}"
                               target="_blank"
                               class="text-decoration-underline">ver documento</a>
                        </p>
                    {% endif %}
                </div>
                <div class="col-md-6">
                    <p>
                        <strong>Provincia:</strong> {{ expediente.usuario_provincia.profile.provincia|default:"-" }}
                    </p>
                    <p>
                        <strong>Técnicos asignados:</strong>
                        {% if expediente.asignaciones_tecnicos.exists %}
                            {% for asignacion in expediente.asignaciones_tecnicos.all %}
                                <span class="badge bg-info me-1">{{ asignacion.tecnico.get_full_name|default:asignacion.tecnico.username }}</span>
                            {% endfor %}
                        {% else %}
                            <span class="text-muted">No asignado</span>
                        {% endif %}
                    </p>
                </div>
            </div>
        </div>
        {% if False %}

            <div class="list-group">
                {% for h in historial_page_obj %}
                    <div class="list-group-item border-0 mb-3 rounded shadow-sm card-dark">
                        <div class="d-flex justify-content-between">
                            <div>
                                <div class="fw-semibold">{{ h.fecha|date:"d/m/Y H:i" }}</div>
                                <div class="small">{{ h.estado_anterior.display_name }} â†’ {{ h.estado_nuevo.display_name }}</div>
                            </div>
                            <div class="text-end small">
                                {% if h.usuario %}{{ h.usuario.get_full_name|default:h.usuario.username }}{% endif %}
                                {% if h.observaciones %}<div class="text-muted mt-1">{{ h.observaciones }}</div>{% endif %}
                            </div>
                        </div>
                    </div>
                {% empty %}
                    <p class="text-muted mb-0">Sin cambios de estado.</p>
                {% endfor %}
            </div>
            {% if historial_page_obj.paginator.num_pages > 1 %}
                <nav class="mt-3">
                    <ul class="pagination pagination-sm mb-0">
                        {% if historial_page_obj.has_previous %}
                            <li class="page-item">
                                <a class="page-link"
                                   href="?{% for key, value in request.GET.items %}{% if key != 'historial_page' %}{{ key }}={{ value }}&{% endif %}{% endfor %}historial_page={{ historial_page_obj.previous_page_number }}"
                                   aria-label="Anterior">&laquo;</a>
                            </li>
                        {% else %}
                            <li class="page-item disabled">
                                <span class="page-link">&laquo;</span>
                            </li>
                        {% endif %}
                        {% for num in historial_page_obj.paginator.page_range %}
                            {% if num == historial_page_obj.number %}
                                <li class="page-item active">
                                    <span class="page-link">{{ num }}</span>
                                </li>
                            {% else %}
                                <li class="page-item">
                                    <a class="page-link"
                                       href="?{% for key, value in request.GET.items %}{% if key != 'historial_page' %}{{ key }}={{ value }}&{% endif %}{% endfor %}historial_page={{ num }}">{{ num }}</a>
                                </li>
                            {% endif %}
                        {% endfor %}
                        {% if historial_page_obj.has_next %}
                            <li class="page-item">
                                <a class="page-link"
                                   href="?{% for key, value in request.GET.items %}{% if key != 'historial_page' %}{{ key }}={{ value }}&{% endif %}{% endfor %}historial_page={{ historial_page_obj.next_page_number }}"
                                   aria-label="Siguiente">&raquo;</a>
                            </li>
                        {% else %}
                            <li class="page-item disabled">
                                <span class="page-link">&raquo;</span>
                            </li>
                        {% endif %}
                    </ul>
                </nav>
            {% endif %}
        </div>
    {% endif %}
    {% if fuera_de_cupo %}
        <div class="p-3 rounded shadow mb-4"
             style="background-color:#1c2a3a;
                    color:#e0e0e0">
            <h5 class="mb-3">Lista de espera (Fuera de cupo)</h5>
            <div class="table-responsive">
                <table class="table table-sm table-bordered mb-0" style="color:#fff;">
                    <thead style="background:#13212f;">
                        <tr>
                            <th>DNI</th>
                            <th>Nombre</th>
                            <th>Apellido</th>
                        </tr>
                    </thead>
                    <tbody>
                        {% for l in fuera_de_cupo %}
                            <tr>
                                <td>{{ l.ciudadano.documento }}</td>
                                <td>{{ l.ciudadano.nombre }}</td>
                                <td>{{ l.ciudadano.apellido }}</td>
                            </tr>
                        {% endfor %}
                    </tbody>
                </table>
            </div>
        </div>
    {% endif %}
    {% if preview %}
        <div class="p-3 rounded shadow mb-4"
             style="background-color: #1c2a3a;
                    color: #e0e0e0">
            <div class="d-flex justify-content-between align-items-center">
                <h5 class="mb-3">Vista previa del Excel</h5>
                <div class="d-flex align-items-center gap-2">
                    <label for="preview-page-size" class="me-2 mb-0 small">Registros por pagina:</label>
                    <select id="preview-page-size"
                            class="form-select form-select-sm"
                            style="width: auto">
                        <option value="5">5</option>
                        <option value="10" selected>10</option>
                        <option value="15">15</option>
                        <option value="25">25</option>
                        <option value="50">50</option>
                        <option value="all">Todos</option>
                    </select>
                </div>
            </div>
            <div id="preview-error-detail" class="text-danger mb-2"></div>
            <div class="table-responsive">
                <table id="preview-table" class="table table-bordered table-sm">
                    <thead style="background-color: #13212f; color: #fff;">
                        <tr>
                            {% for h in preview.headers %}<th>{{ h|capfirst }}</th>{% endfor %}
                        </tr>
                    </thead>
                    <tbody id="preview-tbody">
                        {% for row in preview.rows %}
                            <tr class="preview-row">
                                {% for h in preview.headers %}<td>{{ row|get_item:h }}</td>{% endfor %}
                            </tr>
                        {% endfor %}
                    </tbody>
                </table>
            </div>
            <nav>
                <ul id="preview-pagination"
                    class="pagination pagination-sm justify-content-center mb-0">
                </ul>
            </nav>
            {% if expediente.estado.nombre == 'CREADO' %}
                <button id="btn-process-expediente" class="btn btn-primary mt-3">Procesar Expediente</button>
            {% endif %}
        </div>
    {% elif preview_error %}
        <div class="alert alert-danger">{{ preview_error }}</div>
    {% endif %}
    <div class="p-3 rounded shadow mb-4"
         style="background-color: #1c2a3a;
                color: #e0e0e0">
        <div class="d-flex justify-content-between align-items-center">
            <h5 class="mb-3">Legajos</h5>
            <div class="d-flex align-items-center gap-3">
                <div class="d-flex align-items-center gap-2">
                    <label for="filtro-estado" class="me-2 mb-0 small">Filtrar por estado:</label>
                    <select id="filtro-estado"
                            class="form-select form-select-sm"
                            style="width: auto">
                        <option value="">Todos</option>
                        <option value="PENDIENTE">Pendiente</option>
                        <option value="APROBADO">Aprobado</option>
                        <option value="RECHAZADO">Rechazado</option>
                        <option value="SUBSANAR">Subsanar</option>
                        <option value="SUBSANADO">Subsanado</option>
                    </select>
                </div>
                <div class="d-flex align-items-center gap-2">
                    <label for="legajos-page-size" class="me-2 mb-0 small">Registros por página:</label>
                    <select id="legajos-page-size"
                            class="form-select form-select-sm"
                            style="width: auto">
                        <option value="5">5</option>
                        <option value="10" selected>10</option>
                        <option value="15">15</option>
                        <option value="25">25</option>
                        <option value="50">50</option>
                        <option value="all">Todos</option>
                    </select>
                </div>
            </div>
        </div>

        {% if legajos %}

            <div class="table-responsive">
                <table class="table table-hover" style="color: #e0e0e0;">
                    <thead style="background: #13212f;">
                        <tr>
                            <th width="25%">Beneficiario</th>
                            <th width="15%">Estado</th>
                            <th width="15%">Archivos</th>
                            <th width="30%">Observaciones</th>
                            <th width="15%">Acciones</th>
                        </tr>
                    </thead>
                    <tbody>
                        {% for leg in legajos %}
                            <tr class="{% if leg.revision_tecnico == 'RECHAZADO' %}table-danger{% elif leg.revision_tecnico == 'APROBADO' %}table-success{% endif %}"
                                {% if leg.revision_tecnico == 'SUBSANAR' %}style="border-left: 4px solid #ffc107;"{% elif leg.revision_tecnico == 'SUBSANADO' %}style="border-left: 4px solid #17a2b8;"{% endif %}>
                                <td>
                                    <div>
                                        <div class="fw-semibold">{{ leg.ciudadano.nombre }} {{ leg.ciudadano.apellido }}</div>
                                        <small class="text-muted">DNI: {{ leg.ciudadano.documento }}</small>
                                        {% if leg.es_responsable %}
                                            <small class="badge bg-info mt-1">Responsable</small>
                                            {% if leg.hijos_a_cargo %}
                                                <small class="text-muted d-block mt-1">A cargo de:
                                                    {% for hijo in leg.hijos_a_cargo %}
                                                        {{ hijo.nombre }} {{ hijo.apellido }}
                                                        {% if not forloop.last %},{% endif %}
                                                    {% endfor %}
                                                </small>
                                            {% endif %}
                                        {% else %}
                                            <small class="badge bg-success mt-1">Beneficiario</small>
                                            {% for otro_leg in legajos %}
                                                {% if otro_leg.es_responsable %}
                                                    {% for hijo in otro_leg.hijos_a_cargo %}
                                                        {% if hijo.id == leg.ciudadano.id %}
                                                            <small class="text-muted d-block mt-1">Responsable: {{ otro_leg.ciudadano.nombre }} {{ otro_leg.ciudadano.apellido }}</small>
                                                        {% endif %}
                                                    {% endfor %}
                                                {% endif %}
                                            {% endfor %}
                                        {% endif %}
<<<<<<< HEAD
                                        <div class="mt-1">
                                        </td>
                                        <td>
                                            {% if leg.revision_tecnico == 'APROBADO' %}
                                                <span class="badge bg-success">Aprobado</span>
                                            {% elif leg.revision_tecnico == 'RECHAZADO' %}
                                                <span class="badge bg-danger">Rechazado</span>
                                            {% elif leg.revision_tecnico == 'SUBSANAR' %}
                                                <span class="badge bg-warning text-dark">Subsanar</span>
                                            {% elif leg.revision_tecnico == 'SUBSANADO' %}
                                                <span class="badge bg-info text-dark">Subsanado</span>
                                            {% else %}
                                                <span class="badge bg-secondary">Pendiente</span>
                                            {% endif %}
                                        </td>
                                        <td>
                                            <div class="d-flex gap-1">
                                                <span class="badge {% if leg.archivo2 %}bg-success{% else %}bg-warning{% endif %}">Doc1</span>
                                                <span class="badge {% if leg.archivo3 %}bg-success{% else %}bg-warning{% endif %}">Doc2</span>
                                            </div>
                                        </td>
                                        <td>
                                            {% if leg.subsanacion_motivo %}
                                                <small class="text-break">{{ leg.subsanacion_motivo|truncatechars:80 }}</small>
                                            {% else %}
                                                <span class="text-muted"></span>
                                            {% endif %}
                                        </td>
                                        <td>
                                            <button class="btn btn-outline-light btn-sm"
                                                    data-bs-toggle="collapse"
                                                    data-bs-target="#detalle-{{ leg.pk }}-{{ forloop.counter }}">
                                                <i class="fas fa-eye"></i>
                                            </button>
                                        </td>
                                    </tr>
                                    <tr class="collapse" id="detalle-{{ leg.pk }}-{{ forloop.counter }}">
                                        <td colspan="5" class="p-0">
                                            <div class="card mt-2" style="background: #2c3e50; border-color: #495057;">
                                                <div class="card-body">
                                                    <div class="row gy-3 gx-3">
                                                        <!-- Col 1: Datos bÃ¡sicos -->
                                                        <div class="col-lg-3 col-md-5">
                                                            <h6 class="mb-2">{{ leg.ciudadano.nombre }} {{ leg.ciudadano.apellido }}</h6>
                                                            <div class="small text-muted mb-2">DNI: {{ leg.ciudadano.documento }}</div>
                                                            <div class="small">
                                                                <span class="text-muted">Estado:</span>
                                                                {% if leg.revision_tecnico == 'APROBADO' %}
                                                                    <span class="badge bg-success">Aprobado</span>
                                                                {% elif leg.revision_tecnico == 'RECHAZADO' %}
                                                                    <span class="badge bg-danger">Rechazado</span>
                                                                {% elif leg.revision_tecnico == 'SUBSANAR' %}
                                                                    <span class="badge bg-warning text-dark">Subsanar</span>
                                                                {% elif leg.revision_tecnico == 'SUBSANADO' %}
                                                                    <span class="badge bg-info text-dark">Subsanado</span>
                                                                {% else %}
                                                                    <span class="badge bg-secondary">Pendiente</span>
=======
                                    </td>
                                    <td>
                                        <button class="btn btn-outline-light btn-sm" data-bs-toggle="collapse" data-bs-target="#detalle-{{ leg.pk }}-{{ forloop.counter }}">
                                            <i class="fas fa-eye"></i>
                                        </button>
                                    </td>
                                </tr>
                                <tr class="collapse" id="detalle-{{ leg.pk }}-{{ forloop.counter }}">
                                    <td colspan="5" class="p-0">
                                        <div class="card mt-2" style="background: #2c3e50; border-color: #495057;">
                                            <div class="card-body">
                                                <div class="row gy-3 gx-3">
                                                    <!-- Col 1: Datos básicos -->
                                                    <div class="col-lg-3 col-md-5">
                                                        <h6 class="mb-2">{{ leg.ciudadano.nombre }} {{ leg.ciudadano.apellido }}</h6>
                                                        <div class="small text-muted mb-2">DNI: {{ leg.ciudadano.documento }}</div>
                                                        <div class="small">
                                                            <span class="text-muted">Estado:</span>
                                                            {% if leg.revision_tecnico == 'APROBADO' %}
                                                                <span class="badge bg-success">Aprobado</span>
                                                            {% elif leg.revision_tecnico == 'RECHAZADO' %}
                                                                <span class="badge bg-danger">Rechazado</span>
                                                            {% elif leg.revision_tecnico == 'SUBSANAR' %}
                                                                <span class="badge bg-warning text-dark">Subsanar</span>
                                                            {% elif leg.revision_tecnico == 'SUBSANADO' %}
                                                                <span class="badge bg-info text-dark">Subsanado</span>
                                                            {% else %}
                                                                <span class="badge bg-secondary">Pendiente</span>
                                                            {% endif %}
                                                        </div>
                                                    </div>
                                                    <!-- Col 2: Observaciones -->
                                                    <div class="col-lg-4 col-md-7">
                                                        {% if is_prov %}
                                                            <div class="small muted">Observación (subsanación):</div>
                                                            <div class="mt-1">
                                                                {% if leg.subsanacion_motivo %}
                                                                    <div class="p-2 rounded"
                                                                         style="background:rgba(255,255,255,.04);
                                                                                border:1px solid rgba(255,255,255,.08)">
                                                                        <span class="d-block text-break">{{ leg.subsanacion_motivo }}</span>
                                                                    </div>
                                                                {% else %}
                                                                    <span class="muted">-</span>
>>>>>>> 192ea4a3
                                                                {% endif %}
                                                            </div>
                                                        </div>
                                                        <!-- Col 2: Observaciones -->
                                                        <div class="col-lg-4 col-md-7">
                                                            {% if is_prov %}
                                                                <div class="small muted">Observacion (subsanacion):</div>
                                                                <div class="mt-1">
                                                                    {% if leg.subsanacion_motivo %}
                                                                        <div class="p-2 rounded"
                                                                             style="background:rgba(255,255,255,.04);
                                                                                    border:1px solid rgba(255,255,255,.08)">
                                                                            <span class="d-block text-break">{{ leg.subsanacion_motivo }}</span>
                                                                        </div>
                                                                    {% else %}
                                                                        <span class="muted">â€”</span>
                                                                    {% endif %}
                                                                </div>
                                                                {% if leg.subsanacion_renaper_comentario %}
                                                                    <div class="small muted mt-2">Respuesta provincia:</div>
                                                                    <div class="mt-1">
                                                                        <div class="p-2 rounded"
                                                                             style="background:rgba(255,193,7,.1);
                                                                                    border:1px solid rgba(255,193,7,.3)">
                                                                            <span class="d-block text-break">{{ leg.subsanacion_renaper_comentario }}</span>
                                                                        </div>
                                                                    </div>
<<<<<<< HEAD
=======
                                                                {% else %}
                                                                    <span class="muted">-</span>
>>>>>>> 192ea4a3
                                                                {% endif %}
                                                            {% else %}
                                                                <div class="small muted">Comentario enviado a provincia:</div>
                                                                <div class="mt-1">
<<<<<<< HEAD
                                                                    {% if leg.subsanacion_motivo %}
                                                                        <div class="p-2 rounded"
                                                                             style="background:rgba(255,255,255,.04);
                                                                                    border:1px solid rgba(255,255,255,.08)">
                                                                            <span class="d-block text-break">{{ leg.subsanacion_motivo }}</span>
                                                                        </div>
=======
                                                                    <div class="p-2 rounded"
                                                                         style="background:rgba(40,167,69,.1);
                                                                                border:1px solid rgba(40,167,69,.3)">
                                                                        <span class="d-block text-break">{{ leg.subsanacion_renaper_comentario }}</span>
                                                                    </div>
                                                                </div>
                                                            {% endif %}
                                                        {% endif %}
                                                    </div>
                                                    <!-- Col 3: Archivos -->
                                                    <div class="col-lg-5">
                                                        {% include 'components/legajo_archivos_requeridos.html' with legajo=leg is_prov=is_prov expediente=expediente %}
                                                        <!-- Respuesta subsanación Renaper -->
                                                        {% if leg.revision_tecnico == 'SUBSANAR' %}
                                                            <div class="file-row" style="background:rgba(255,193,7,.1);">
                                                                <div class="d-flex align-items-center gap-2">
                                                                    <span class="small muted">Respuesta subsanación:</span>
                                                                    {% if leg.subsanacion_renaper_archivo %}
                                                                        <a href="{{ leg.subsanacion_renaper_archivo.url }}"
                                                                           target="_blank"
                                                                           class="file-name text-decoration-underline">{{ leg.subsanacion_renaper_archivo.name|default:"respuesta" }}</a>
>>>>>>> 192ea4a3
                                                                    {% else %}
                                                                        <span class="muted">â€”</span>
                                                                    {% endif %}
                                                                </div>
                                                                {% if leg.subsanacion_renaper_comentario %}
                                                                    <div class="small muted mt-2">Respuesta de provincia:</div>
                                                                    <div class="mt-1">
                                                                        <div class="p-2 rounded"
                                                                             style="background:rgba(40,167,69,.1);
                                                                                    border:1px solid rgba(40,167,69,.3)">
                                                                            <span class="d-block text-break">{{ leg.subsanacion_renaper_comentario }}</span>
                                                                        </div>
                                                                    </div>
                                                                {% endif %}
                                                            {% endif %}
                                                        </div>
                                                        <!-- Col 3: Archivos -->
                                                        <div class="col-lg-5">
                                                            {% include 'components/legajo_archivos_requeridos.html' with legajo=leg is_prov=is_prov expediente=expediente %}
                                                            <!-- Respuesta subsanacion Renaper -->
                                                            {% if leg.revision_tecnico == 'SUBSANAR' %}
                                                                <div class="file-row" style="background:rgba(255,193,7,.1);">
                                                                    <div class="d-flex align-items-center gap-2">
                                                                        <span class="small muted">Respuesta subsanacion:</span>
                                                                        {% if leg.subsanacion_renaper_archivo %}
                                                                            <a href="{{ leg.subsanacion_renaper_archivo.url }}"
                                                                               target="_blank"
                                                                               class="file-name text-decoration-underline">{{ leg.subsanacion_renaper_archivo.name|default:"respuesta" }}</a>
                                                                        {% else %}
                                                                            <span class="text-warning small">Pendiente de respuesta</span>
                                                                        {% endif %}
<<<<<<< HEAD
=======
                                                                    </button>
                                                                {% endif %}
                                                            </div>
                                                        {% elif leg.revision_tecnico == 'SUBSANADO' %}
                                                            <div class="file-row" style="background:rgba(40,167,69,.1);">
                                                                <div class="d-flex align-items-center gap-2">
                                                                    <span class="small muted">Respuesta subsanación:</span>
                                                                    {% if leg.subsanacion_renaper_archivo %}
                                                                        <a href="{{ leg.subsanacion_renaper_archivo.url }}"
                                                                           target="_blank"
                                                                           class="file-name text-decoration-underline">{{ leg.subsanacion_renaper_archivo.name|default:"respuesta" }}</a>
                                                                    {% else %}
                                                                        <span class="text-muted small">Sin archivo de respuesta</span>
                                                                    {% endif %}
                                                                </div>
                                                            </div>
                                                        {% endif %}
                                                    </div>
                                                </div>
                                                <div class="list-divider"></div>
                                                <!-- Acciones -->
                                                {% if is_tec and expediente.estado.nombre in 'ASIGNADO,PROCESO_DE_CRUCE' %}
                                                    <div class="d-flex justify-content-end mt-2">
                                                        <div class="btn-toolbar flex-wrap"
                                                             role="toolbar"
                                                             aria-label="Acciones del legajo">
                                                            {% with estado=leg.revision_tecnico %}
                                                                {% if estado == 'SUBSANADO' and leg.estado_validacion_renaper != 1 %}
                                                                    <!-- Subsanado pero sin Validacion Renaper aprobada -->
                                                                    <div class="btn-group btn-group-sm" role="group">
                                                                        <button type="button"
                                                                                class="btn btn-info btn-validar-renaper"
                                                                                data-legajo-id="{{ leg.pk }}"
                                                                                data-bs-toggle="modal"
                                                                                data-bs-target="#modalValidarRenaper">
                                                                            ðŸ” Validar Renaper
                                                                        </button>
>>>>>>> 192ea4a3
                                                                    </div>
                                                                    {% if is_prov %}
                                                                        <button type="button"
                                                                                class="btn btn-outline-warning btn-sm"
                                                                                data-bs-toggle="modal"
                                                                                data-bs-target="#modalRespuestaSubsanacionRenaper"
                                                                                data-legajo-id="{{ leg.pk }}"
                                                                                data-expediente-id="{{ expediente.pk }}">
                                                                            {% if leg.subsanacion_renaper_archivo %}
                                                                                Editar
                                                                            {% else %}
                                                                                Responder
                                                                            {% endif %}
                                                                        </button>
                                                                    {% endif %}
                                                                </div>
                                                            {% elif leg.revision_tecnico == 'SUBSANADO' %}
                                                                <div class="file-row" style="background:rgba(40,167,69,.1);">
                                                                    <div class="d-flex align-items-center gap-2">
                                                                        <span class="small muted">Respuesta subsanacion:</span>
                                                                        {% if leg.subsanacion_renaper_archivo %}
                                                                            <a href="{{ leg.subsanacion_renaper_archivo.url }}"
                                                                               target="_blank"
                                                                               class="file-name text-decoration-underline">{{ leg.subsanacion_renaper_archivo.name|default:"respuesta" }}</a>
                                                                        {% else %}
                                                                            <span class="text-muted small">Sin archivo de respuesta</span>
                                                                        {% endif %}
                                                                    </div>
                                                                </div>
                                                            {% endif %}
                                                        </div>
                                                    </div>
<<<<<<< HEAD
                                                    <div class="list-divider"></div>
                                                    <!-- Acciones -->
                                                    {% if is_tec and expediente.estado.nombre in 'ASIGNADO,PROCESO_DE_CRUCE' %}
                                                        <div class="d-flex justify-content-end mt-2">
                                                            <div class="btn-toolbar flex-wrap"
                                                                 role="toolbar"
                                                                 aria-label="Acciones del legajo">
                                                                {% with estado=leg.revision_tecnico %}
                                                                    {% if estado == 'SUBSANADO' and leg.estado_validacion_renaper != 1 %}
                                                                        <!-- Subsanado pero sin Validacion Renaper aprobada -->
                                                                        <div class="btn-group btn-group-sm" role="group">
                                                                            <button type="button"
                                                                                    class="btn btn-info btn-validar-renaper"
                                                                                    data-legajo-id="{{ leg.pk }}"
                                                                                    data-bs-toggle="modal"
                                                                                    data-bs-target="#modalValidarRenaper">
                                                                                ðŸ” Validar Renaper
                                                                            </button>
                                                                        </div>
                                                                    {% elif leg.estado_validacion_renaper == 0 %}
                                                                        <!-- Sin validar Renaper -->
                                                                        <div class="btn-group btn-group-sm" role="group">
                                                                            <button type="button"
                                                                                    class="btn btn-info btn-validar-renaper"
                                                                                    data-legajo-id="{{ leg.pk }}"
                                                                                    data-bs-toggle="modal"
                                                                                    data-bs-target="#modalValidarRenaper">
                                                                                ðŸ” Validar Renaper
                                                                            </button>
                                                                        </div>
                                                                    {% elif leg.estado_validacion_renaper == 1 %}
                                                                        <!-- Renaper aprobado: mostrar botones de revisiÃ³n -->
                                                                        <div class="btn-group btn-group-sm me-2" role="group">
                                                                            <button type="button"
                                                                                    class="btn {% if estado == 'APROBADO' %}btn-success active{% else %}btn-outline-success{% endif %} btn-revision"
                                                                                    data-legajo-id="{{ leg.pk }}"
                                                                                    data-accion="APROBAR">
                                                                                âœ… Aprobar
                                                                            </button>
                                                                            <button type="button"
                                                                                    class="btn {% if estado == 'SUBSANAR' %}btn-warning active{% else %}btn-outline-warning{% endif %} btn-subsanar"
                                                                                    data-legajo-id="{{ leg.pk }}"
                                                                                    data-bs-toggle="modal"
                                                                                    data-bs-target="#modalSubsanar">
                                                                                ðŸ“ Subsanar
                                                                            </button>
                                                                            <button type="button"
                                                                                    class="btn {% if estado == 'RECHAZADO' %}btn-danger active{% else %}btn-outline-danger{% endif %} btn-revision"
                                                                                    data-legajo-id="{{ leg.pk }}"
                                                                                    data-accion="RECHAZAR">
                                                                                âŒ Rechazar
                                                                            </button>
                                                                        </div>
                                                                    {% endif %}
                                                                {% endwith %}
                                                            </div>
                                                        </div>
                                                    {% endif %}
                                                </div>
                                            </div>
                                        </td>
                                    </tr>
                                {% endfor %}
                            </tbody>
                        </table>
                    </div>
 
                    <!-- Detalles expandibles para cada legajo -->
                    {% for leg in legajos %}
                        <div class="collapse" id="detalle-{{ leg.pk }}">
                            <div class="card mt-2" style="background: #2c3e50; border-color: #495057;">
                                <div class="card-body">
                                    <div class="row gy-3 gx-3">
                                        <!-- Col 1: Datos bÃ¡sicos -->
                                        <div class="col-lg-3 col-md-5">
                                            <h6 class="mb-2">{{ leg.ciudadano.nombre }} {{ leg.ciudadano.apellido }}</h6>
                                            <div class="small text-muted mb-2">DNI: {{ leg.ciudadano.documento }}</div>
                                            <div class="small">
                                                <span class="text-muted">Estado:</span>
                                                {% if leg.revision_tecnico == 'APROBADO' %}
                                                    <span class="badge bg-success">Aprobado</span>
                                                {% elif leg.revision_tecnico == 'RECHAZADO' %}
                                                    <span class="badge bg-danger">Rechazado</span>
                                                {% elif leg.revision_tecnico == 'SUBSANAR' %}
                                                    <span class="badge bg-warning text-dark">Subsanar</span>
                                                {% elif leg.revision_tecnico == 'SUBSANADO' %}
                                                    <span class="badge bg-info text-dark">Subsanado</span>
                                                {% else %}
                                                    <span class="badge bg-secondary">Pendiente</span>
                                                {% endif %}
=======
                                                {% endif %}
                                            </div>
                                        </div>
                                    </td>
                                </tr>
                            {% endfor %}
                        </tbody>
                    </table>
                </div>
                
                <!-- Detalles expandibles para cada legajo -->
                {% for leg in legajos %}
                    <div class="collapse" id="detalle-{{ leg.pk }}">
                        <div class="card mt-2" style="background: #2c3e50; border-color: #495057;">
                            <div class="card-body">
                                <div class="row gy-3 gx-3">
                                    <!-- Col 1: Datos básicos -->
                                    <div class="col-lg-3 col-md-5">
                                        <h6 class="mb-2">{{ leg.ciudadano.nombre }} {{ leg.ciudadano.apellido }}</h6>
                                        <div class="small text-muted mb-2">DNI: {{ leg.ciudadano.documento }}</div>
                                        <div class="small">
                                            <span class="text-muted">Estado:</span>
                                            {% if leg.revision_tecnico == 'APROBADO' %}
                                                <span class="badge bg-success">Aprobado</span>
                                            {% elif leg.revision_tecnico == 'RECHAZADO' %}
                                                <span class="badge bg-danger">Rechazado</span>
                                            {% elif leg.revision_tecnico == 'SUBSANAR' %}
                                                <span class="badge bg-warning text-dark">Subsanar</span>
                                            {% elif leg.revision_tecnico == 'SUBSANADO' %}
                                                <span class="badge bg-info text-dark">Subsanado</span>
                                            {% else %}
                                                <span class="badge bg-secondary">Pendiente</span>
                                            {% endif %}
                                        </div>
                                    </div>
                                    <!-- Col 2: Observaciones -->
                                    <div class="col-lg-4 col-md-7">
                                    {% if is_prov %}
                                        <div class="small muted">Observación (subsanación):</div>
                                        <div class="mt-1">
                                            {% if leg.subsanacion_motivo %}
                                                <div class="p-2 rounded"
                                                     style="background:rgba(255,255,255,.04);
                                                            border:1px solid rgba(255,255,255,.08)">
                                                    <span class="d-block text-break">{{ leg.subsanacion_motivo }}</span>
                                                </div>
                                            {% else %}
                                                <span class="muted">-</span>
                                            {% endif %}
                                        </div>
                                        {% if leg.subsanacion_renaper_comentario %}
                                            <div class="small muted mt-2">Respuesta provincia:</div>
                                            <div class="mt-1">
                                                <div class="p-2 rounded"
                                                     style="background:rgba(255,193,7,.1);
                                                            border:1px solid rgba(255,193,7,.3)">
                                                    <span class="d-block text-break">{{ leg.subsanacion_renaper_comentario }}</span>
                                                </div>
                                            </div>
                                        {% endif %}
                                    {% else %}
                                        <div class="small muted">Comentario enviado a provincia:</div>
                                        <div class="mt-1">
                                            {% if leg.subsanacion_motivo %}
                                                <div class="p-2 rounded"
                                                     style="background:rgba(255,255,255,.04);
                                                            border:1px solid rgba(255,255,255,.08)">
                                                    <span class="d-block text-break">{{ leg.subsanacion_motivo }}</span>
                                                </div>
                                            {% else %}
                                                <span class="muted">-</span>
                                            {% endif %}
                                        </div>
                                        {% if leg.subsanacion_renaper_comentario %}
                                            <div class="small muted mt-2">Respuesta de provincia:</div>
                                            <div class="mt-1">
                                                <div class="p-2 rounded"
                                                     style="background:rgba(40,167,69,.1);
                                                            border:1px solid rgba(40,167,69,.3)">
                                                    <span class="d-block text-break">{{ leg.subsanacion_renaper_comentario }}</span>
                                                </div>
>>>>>>> 192ea4a3
                                            </div>
                                        </div>
                                        <!-- Col 2: Observaciones -->
                                        <div class="col-lg-4 col-md-7">
                                            {% if is_prov %}
                                                <div class="small muted">Observacion (subsanacion):</div>
                                                <div class="mt-1">
                                                    {% if leg.subsanacion_motivo %}
                                                        <div class="p-2 rounded"
                                                             style="background:rgba(255,255,255,.04);
                                                                    border:1px solid rgba(255,255,255,.08)">
                                                            <span class="d-block text-break">{{ leg.subsanacion_motivo }}</span>
                                                        </div>
                                                    {% else %}
                                                        <span class="muted">â€”</span>
                                                    {% endif %}
                                                </div>
                                                {% if leg.subsanacion_renaper_comentario %}
                                                    <div class="small muted mt-2">Respuesta provincia:</div>
                                                    <div class="mt-1">
                                                        <div class="p-2 rounded"
                                                             style="background:rgba(255,193,7,.1);
                                                                    border:1px solid rgba(255,193,7,.3)">
                                                            <span class="d-block text-break">{{ leg.subsanacion_renaper_comentario }}</span>
                                                        </div>
                                                    </div>
                                                {% endif %}
                                            {% else %}
                                                <div class="small muted">Comentario enviado a provincia:</div>
                                                <div class="mt-1">
                                                    {% if leg.subsanacion_motivo %}
                                                        <div class="p-2 rounded"
                                                             style="background:rgba(255,255,255,.04);
                                                                    border:1px solid rgba(255,255,255,.08)">
                                                            <span class="d-block text-break">{{ leg.subsanacion_motivo }}</span>
                                                        </div>
                                                    {% else %}
                                                        <span class="muted">â€”</span>
                                                    {% endif %}
                                                </div>
                                                {% if leg.subsanacion_renaper_comentario %}
                                                    <div class="small muted mt-2">Respuesta de provincia:</div>
                                                    <div class="mt-1">
                                                        <div class="p-2 rounded"
                                                             style="background:rgba(40,167,69,.1);
                                                                    border:1px solid rgba(40,167,69,.3)">
                                                            <span class="d-block text-break">{{ leg.subsanacion_renaper_comentario }}</span>
                                                        </div>
                                                    </div>
                                                {% endif %}
                                            {% endif %}
                                        </div>
                                        <!-- Col 3: Archivos -->
                                        <div class="col-lg-5">
                                            {% include 'components/legajo_archivos_requeridos.html' with legajo=leg is_prov=is_prov expediente=expediente %}
                                            <!-- Respuesta subsanacion Renaper -->
                                            {% if leg.revision_tecnico == 'SUBSANAR' %}
                                                <div class="file-row" style="background:rgba(255,193,7,.1);">
                                                    <div class="d-flex align-items-center gap-2">
                                                        <span class="small muted">Respuesta subsanacion:</span>
                                                        {% if leg.subsanacion_renaper_archivo %}
                                                            <a href="{{ leg.subsanacion_renaper_archivo.url }}"
                                                               target="_blank"
                                                               class="file-name text-decoration-underline">{{ leg.subsanacion_renaper_archivo.name|default:"respuesta" }}</a>
                                                        {% else %}
                                                            <span class="text-warning small">Pendiente de respuesta</span>
                                                        {% endif %}
                                                    </div>
                                                    {% if is_prov %}
                                                        <button type="button"
                                                                class="btn btn-outline-warning btn-sm"
                                                                data-bs-toggle="modal"
                                                                data-bs-target="#modalRespuestaSubsanacionRenaper"
                                                                data-legajo-id="{{ leg.pk }}"
                                                                data-expediente-id="{{ expediente.pk }}">
                                                            {% if leg.subsanacion_renaper_archivo %}
                                                                Editar
                                                            {% else %}
                                                                Responder
                                                            {% endif %}
                                                        </button>
                                                    {% endif %}
                                                </div>
                                            {% elif leg.revision_tecnico == 'SUBSANADO' %}
                                                <div class="file-row" style="background:rgba(40,167,69,.1);">
                                                    <div class="d-flex align-items-center gap-2">
                                                        <span class="small muted">Respuesta subsanacion:</span>
                                                        {% if leg.subsanacion_renaper_archivo %}
                                                            <a href="{{ leg.subsanacion_renaper_archivo.url }}"
                                                               target="_blank"
                                                               class="file-name text-decoration-underline">{{ leg.subsanacion_renaper_archivo.name|default:"respuesta" }}</a>
                                                        {% else %}
                                                            <span class="text-muted small">Sin archivo de respuesta</span>
                                                        {% endif %}
                                                    </div>
                                                </div>
                                            {% endif %}
                                        </div>
                                    </div>
                                    <div class="list-divider"></div>
                                    <!-- Acciones -->
                                    {% if is_tec and expediente.estado.nombre in 'ASIGNADO,PROCESO_DE_CRUCE' %}
                                        <div class="d-flex justify-content-end mt-2">
                                            <div class="btn-toolbar flex-wrap"
                                                 role="toolbar"
                                                 aria-label="Acciones del legajo">
                                                {% with estado=leg.revision_tecnico %}
                                                    {% if estado == 'SUBSANADO' and leg.estado_validacion_renaper != 1 %}
                                                        <!-- Subsanado pero sin Validacion Renaper aprobada -->
                                                        <div class="btn-group btn-group-sm" role="group">
                                                            <button type="button"
                                                                    class="btn btn-info btn-validar-renaper"
                                                                    data-legajo-id="{{ leg.pk }}"
                                                                    data-bs-toggle="modal"
                                                                    data-bs-target="#modalValidarRenaper">
                                                                ðŸ” Validar Renaper
                                                            </button>
                                                        </div>
                                                    {% elif leg.estado_validacion_renaper == 0 %}
                                                        <!-- Sin validar Renaper -->
                                                        <div class="btn-group btn-group-sm" role="group">
                                                            <button type="button"
                                                                    class="btn btn-info btn-validar-renaper"
                                                                    data-legajo-id="{{ leg.pk }}"
                                                                    data-bs-toggle="modal"
                                                                    data-bs-target="#modalValidarRenaper">
                                                                ðŸ” Validar Renaper
                                                            </button>
                                                        </div>
                                                    {% elif leg.estado_validacion_renaper == 1 %}
                                                        <!-- Renaper aprobado: mostrar botones de revisiÃ³n -->
                                                        <div class="btn-group btn-group-sm me-2" role="group">
                                                            <button type="button"
                                                                    class="btn {% if estado == 'APROBADO' %}btn-success active{% else %}btn-outline-success{% endif %} btn-revision"
                                                                    data-legajo-id="{{ leg.pk }}"
                                                                    data-accion="APROBAR">âœ… Aprobar</button>
                                                            <button type="button"
                                                                    class="btn {% if estado == 'SUBSANAR' %}btn-warning active{% else %}btn-outline-warning{% endif %} btn-subsanar"
                                                                    data-legajo-id="{{ leg.pk }}"
                                                                    data-bs-toggle="modal"
                                                                    data-bs-target="#modalSubsanar">
                                                                ðŸ“ Subsanar
                                                            </button>
                                                            <button type="button"
                                                                    class="btn {% if estado == 'RECHAZADO' %}btn-danger active{% else %}btn-outline-danger{% endif %} btn-revision"
                                                                    data-legajo-id="{{ leg.pk }}"
                                                                    data-accion="RECHAZAR">âŒ Rechazar</button>
                                                        </div>
                                                    {% endif %}
                                                {% endwith %}
                                            </div>
                                        </div>
                                    {% endif %}
                                </div>
                            </div>
                        </div>
<<<<<<< HEAD
                    {% endfor %}
                </div>
                <nav class="mt-3">
                    <ul id="legajos-pagination"
                        class="pagination pagination-sm justify-content-center mb-0">
                    </ul>
                </nav>
            {% else %}
                <p class="text-muted">No hay legajos cargados.</p>
            {% endif %}
            <!-- Confirmar EnvÃ­o: solo Provincia en EN_ESPERA -->
            {% if legajos and is_prov and expediente.estado.nombre == 'EN_ESPERA' %}
                <div class="text-end mt-3">
                    <button id="btn-confirm" class="btn btn-success">Confirmar Envi­o</button>
                </div>
            {% endif %}
            <!-- Confirmar subsanacion: solo Provincia en ASIGNADO y si hay_subsanar -->
            {% if hay_subsanar and is_prov and expediente.estado.nombre == 'ASIGNADO' %}
                <div class="text-end mt-3">
                    <button id="btn-confirm-subs" class="btn btn-warning">Confirmar subsanacion</button>
                </div>
            {% endif %}
        </div>
        <!-- Asignar TÃ©cnico: solo Coordinador (segÃºn tu condiciÃ³n actual por id) -->
        {% if expediente.estado.id == 2 and is_coord %}
            <div class="card mb-4">
                <div class="card-header bg-light">
                    <h5 class="mb-0">Asignar Tecnico</h5>
                </div>
                <div class="card-body">
                    <form method="post"
                          action="{% url 'expediente_asignar_tecnico' expediente.pk %}">
                        {% csrf_token %}
                        <div class="form-group">
                            <label for="tecnico">Seleccionar Tecnico:</label>
                            <select name="tecnico_id" id="tecnico" class="form-control">
                                {% for tecnico in tecnicos %}
                                    <option value="{{ tecnico.id }}">{{ tecnico.get_full_name|default:tecnico.username }}</option>
                                {% endfor %}
                            </select>
                        </div>
                        <button type="submit" class="btn btn-primary mt-2">Asignar</button>
                    </form>
                </div>
            </div>
        {% endif %}
        <!-- Modal: subir/editar archivo de legajo (individual por campo) -->
        <div class="modal fade"
             id="modalSubirArchivo"
             tabindex="-1"
             aria-labelledby="modalSubirArchivoLabel"
             aria-hidden="true">
            <div class="modal-dialog modal-dialog-centered">
                <div class="modal-content">
                    <form id="form-subir-archivo" method="post" enctype="multipart/form-data">
                        {% csrf_token %}
                        <div class="modal-header">
                            <h5 class="modal-title" id="modalSubirArchivoLabel">Subir/Editar archivo del legajo</h5>
                            <button type="button"
                                    class="btn-close"
                                    data-bs-dismiss="modal"
                                    aria-label="Cerrar"></button>
                        </div>
                        <div class="modal-body">
                            <div id="modal-alertas" class="mb-2"></div>
                            <div class="row g-2">
                                <div class="col-12">
                                    <label class="form-label">Seleccionar archivo a actualizar</label>
                                    <select name="campo" id="campo-archivo" class="form-select" required>
                                        <option value="archivo2">Biopsia positiva y/o constancia medica</option>
                                        <option value="archivo3">Negativa de ANSES</option>
                                    </select>
                                </div>
                                <div class="col-12">
                                    <label for="id_archivo" class="form-label">PDF o imagen</label>
                                    <input type="file"
                                           name="archivo"
                                           id="id_archivo"
                                           class="form-control"
                                           required
                                           accept=".pdf,.jpg,.jpeg,.png" />
                                </div>
                            </div>
                        </div>
                        <div class="modal-footer">
                            <button type="button" class="btn btn-secondary" data-bs-dismiss="modal">Cancelar</button>
                            <button type="submit" class="btn btn-primary">Guardar</button>
                        </div>
                    </form>
                </div>
=======
                    </div>
                {% endfor %}
            </div>
            <nav class="mt-3">
                <ul id="legajos-pagination"
                    class="pagination pagination-sm justify-content-center mb-0">
                </ul>
            </nav>
        {% else %}
            <p class="text-muted">No hay legajos cargados.</p>
        {% endif %}
        <!-- Confirmar EnvÃ­o: solo Provincia en EN_ESPERA -->
        {% if legajos and is_prov and expediente.estado.nombre == 'EN_ESPERA' %}
            <div class="text-end mt-3">
                <button id="btn-confirm" class="btn btn-success">Confirmar Envi­o</button>
            </div>
        {% endif %}
        <!-- Confirmar subsanación: solo Provincia en ASIGNADO y si hay_subsanar -->
        {% if hay_subsanar and is_prov and expediente.estado.nombre == 'ASIGNADO' %}
            <div class="text-end mt-3">
                <button id="btn-confirm-subs" class="btn btn-warning">Confirmar subsanación</button>
            </div>
        {% endif %}
    </div>
    <!-- Asignar TÃ©cnico: solo Coordinador (segÃºn tu condiciÃ³n actual por id) -->
    {% if expediente.estado.id == 2 and is_coord %}
        <div class="card mb-4">
            <div class="card-header bg-light">
                <h5 class="mb-0">Asignar Técnico</h5>
            </div>
            <div class="card-body">
                <form method="post"
                      action="{% url 'expediente_asignar_tecnico' expediente.pk %}">
                    {% csrf_token %}
                    <div class="form-group">
                        <label for="tecnico">Seleccionar Técnico:</label>
                        <select name="tecnico_id" id="tecnico" class="form-control">
                            {% for tecnico in tecnicos %}
                                <option value="{{ tecnico.id }}">{{ tecnico.get_full_name|default:tecnico.username }}</option>
                            {% endfor %}
                        </select>
                    </div>
                    <button type="submit" class="btn btn-primary mt-2">Asignar</button>
                </form>
>>>>>>> 192ea4a3
            </div>
        </div>
        <!-- Modal: pedir SUBSANACIÃ“N -->
        <div class="modal fade"
             id="modalSubsanar"
             tabindex="-1"
             aria-labelledby="modalSubsanarLabel"
             aria-hidden="true">
            <div class="modal-dialog">
                <form class="modal-content" id="form-subsanar" method="post">
                    {% csrf_token %}
                    <div class="modal-header">
                        <h5 class="modal-title" id="modalSubsanarLabel">Solicitud de subsanacion</h5>
                        <button type="button"
                                class="btn-close"
                                data-bs-dismiss="modal"
                                aria-label="Cerrar"></button>
                    </div>
                    <div class="modal-body">
                        <input type="hidden" name="accion" value="SUBSANAR" />
                        <input type="hidden" id="subsanar-legajo-id" name="legajo_id" value="" />
                        <div class="mb-2">
                            <label for="subsanar-motivo" class="form-label">Indicar el motivo</label>
                            <textarea id="subsanar-motivo"
                                      name="motivo"
                                      class="form-control"
                                      rows="3"
                                      required
                                      maxlength="500"></textarea>
                        </div>
                        <small class="text-muted d-block">
                            El legajo quedara en estado <strong>SUBSANAR</strong> y la provincia podra actualizar los archivos.
                        </small>
                    </div>
                    <div class="modal-footer">
                        <button type="button" class="btn btn-secondary" data-bs-dismiss="modal">Cancelar</button>
                        <button type="submit" class="btn btn-warning" id="btn-confirm-subsanar">Confirmar</button>
                    </div>
                </form>
            </div>
        </div>
<<<<<<< HEAD
        <!-- Modal: cruce CUIT/DNI -->
        <div class="modal fade"
             id="modalCruceCuit"
             tabindex="-1"
             aria-labelledby="modalCruceCuitLabel"
             aria-hidden="true">
            <div class="modal-dialog modal-dialog-centered">
                <div class="modal-content">
                    <form id="form-cruce-cuit" method="post" enctype="multipart/form-data">
                        {% csrf_token %}
                        <div class="modal-header">
                            <h5 class="modal-title" id="modalCruceCuitLabel">Subir Excel de Documentos (con encabezado)</h5>
                            <button type="button"
                                    class="btn-close"
                                    data-bs-dismiss="modal"
                                    aria-label="Cerrar"></button>
                        </div>
                        <div class="modal-body">
                            <div id="cruce-alertas" class="mb-2"></div>
                            <div class="form-group">
                                <label for="id_excel_cuit">
                                    Archivo Excel (.xlsx) con columna <code>documento</code>
                                </label>
                                <input type="file"
                                       name="excel_cuit"
                                       id="id_excel_cuit"
                                       class="form-control"
                                       required
                                       accept=".xlsx,.xls,.csv" />
                                <small id="cruce-help" class="text-muted">
                                    Debe incluir encabezado; columna valida: <strong>documento</strong>.
                                </small>
                            </div>
                        </div>
                        <div class="modal-footer">
                            <button type="button" class="btn btn-secondary" data-bs-dismiss="modal">Cancelar</button>
                            <button type="submit" class="btn btn-success" id="btn-cruce-submit">Ejecutar Cruce</button>
                        </div>
                    </form>
=======
    </div>
    <!-- Modal: pedir SUBSANACIÃ“N -->
    <div class="modal fade"
         id="modalSubsanar"
         tabindex="-1"
         aria-labelledby="modalSubsanarLabel"
         aria-hidden="true">
        <div class="modal-dialog">
            <form class="modal-content" id="form-subsanar" method="post">
                {% csrf_token %}
                <div class="modal-header">
                    <h5 class="modal-title" id="modalSubsanarLabel">Solicitud de subsanación</h5>
                    <button type="button"
                            class="btn-close"
                            data-bs-dismiss="modal"
                            aria-label="Cerrar"></button>
                </div>
                <div class="modal-body">
                    <input type="hidden" name="accion" value="SUBSANAR" />
                    <input type="hidden" id="subsanar-legajo-id" name="legajo_id" value="" />
                    <div class="mb-2">
                        <label for="subsanar-motivo" class="form-label">Indicar el motivo</label>
                        <textarea id="subsanar-motivo"
                                  name="motivo"
                                  class="form-control"
                                  rows="3"
                                  required
                                  maxlength="500"></textarea>
                    </div>
                    <small class="text-muted d-block">
                        El legajo quedará en estado <strong>SUBSANAR</strong> y la provincia podrá actualizar los archivos.
                    </small>
                </div>
                <div class="modal-footer">
                    <button type="button" class="btn btn-secondary" data-bs-dismiss="modal">Cancelar</button>
                    <button type="submit" class="btn btn-warning" id="btn-confirm-subsanar">Confirmar</button>
>>>>>>> 192ea4a3
                </div>
            </div>
        </div>
        <!-- Modal: Respuesta subsanacion Renaper -->
        <div class="modal fade"
             id="modalRespuestaSubsanacionRenaper"
             tabindex="-1"
             aria-labelledby="modalRespuestaSubsanacionRenaperLabel"
             aria-hidden="true">
            <div class="modal-dialog modal-dialog-centered">
                <div class="modal-content">
                    <form id="form-respuesta-subsanacion-renaper"
                          method="post"
                          enctype="multipart/form-data">
                        {% csrf_token %}
                        <div class="modal-header">
                            <h5 class="modal-title" id="modalRespuestaSubsanacionRenaperLabel">Respuesta a subsanacion Renaper</h5>
                            <button type="button"
                                    class="btn-close"
                                    data-bs-dismiss="modal"
                                    aria-label="Cerrar"></button>
                        </div>
                        <div class="modal-body">
                            <div id="modal-alertas-renaper" class="mb-2"></div>
                            <div class="row g-2">
                                <div class="col-12">
                                    <label for="comentario-respuesta-renaper" class="form-label">Comentario de respuesta</label>
                                    <textarea id="comentario-respuesta-renaper"
                                              name="comentario"
                                              class="form-control"
                                              rows="3"
                                              placeholder="Explique las correcciones realizadas..."
                                              required></textarea>
                                </div>
                                <div class="col-12">
                                    <label for="archivo-respuesta-renaper" class="form-label">Archivo de respuesta *</label>
                                    <input type="file"
                                           name="archivo"
                                           id="archivo-respuesta-renaper"
                                           class="form-control"
                                           required
                                           accept=".pdf,.jpg,.jpeg,.png" />
                                </div>
                            </div>
                        </div>
                        <div class="modal-footer">
                            <button type="button" class="btn btn-secondary" data-bs-dismiss="modal">Cancelar</button>
                            <button type="submit" class="btn btn-warning">Enviar Respuesta</button>
                        </div>
                    </form>
                </div>
            </div>
        </div>
        <!-- Modal: Validacion Renaper -->
        <div class="modal fade"
             id="modalValidarRenaper"
             tabindex="-1"
             aria-labelledby="modalValidarRenaperLabel"
             aria-hidden="true">
            <div class="modal-dialog modal-xl">
                <div class="modal-content">
                    <div class="modal-header">
<<<<<<< HEAD
                        <h5 class="modal-title" id="modalValidarRenaperLabel">Validacion Renaper</h5>
=======
                        <h5 class="modal-title" id="modalRespuestaSubsanacionRenaperLabel">Respuesta a subsanación Renaper</h5>
>>>>>>> 192ea4a3
                        <button type="button"
                                class="btn-close"
                                data-bs-dismiss="modal"
                                aria-label="Cerrar"></button>
                    </div>
                    <div class="modal-body">
                        <div id="renaper-alertas" class="mb-3"></div>
                        <div id="renaper-loading" class="text-center py-4" style="display: none;">
                            <div class="spinner-border text-primary" role="status">
                                <span class="visually-hidden">Consultando Renaper...</span>
                            </div>
                            <p class="mt-2">Consultando datos en Renaper...</p>
                        </div>
<<<<<<< HEAD
                        <div id="renaper-comparacion" style="display: none;">
                            <h6 class="mb-3">
                                Comparacion de datos: <span id="ciudadano-nombre"></span>
                            </h6>
                            <div class="row">
                                <div class="col-md-6">
                                    <div class="card">
                                        <div class="card-header bg-primary text-white">
                                            <h6 class="mb-0">Datos de la Provincia</h6>
                                        </div>
                                        <div class="card-body">
                                            <table class="table table-sm mb-0">
                                                <tbody id="datos-provincia">
                                                </tbody>
                                            </table>
                                        </div>
=======
                    </div>
                    <div class="modal-footer">
                        <button type="button" class="btn btn-secondary" data-bs-dismiss="modal">Cancelar</button>
                        <button type="submit" class="btn btn-warning">Enviar Respuesta</button>
                    </div>
                </form>
            </div>
        </div>
    </div>
    <!-- Modal: Validacion Renaper -->
    <div class="modal fade"
         id="modalValidarRenaper"
         tabindex="-1"
         aria-labelledby="modalValidarRenaperLabel"
         aria-hidden="true">
        <div class="modal-dialog modal-xl">
            <div class="modal-content">
                <div class="modal-header">
                    <h5 class="modal-title" id="modalValidarRenaperLabel">Validación Renaper</h5>
                    <button type="button"
                            class="btn-close"
                            data-bs-dismiss="modal"
                            aria-label="Cerrar"></button>
                </div>
                <div class="modal-body">
                    <div id="renaper-alertas" class="mb-3"></div>
                    <div id="renaper-loading" class="text-center py-4" style="display: none;">
                        <div class="spinner-border text-primary" role="status">
                            <span class="visually-hidden">Consultando Renaper...</span>
                        </div>
                        <p class="mt-2">Consultando datos en Renaper...</p>
                    </div>
                    <div id="renaper-comparacion" style="display: none;">
                        <h6 class="mb-3">
                            Comparación de datos: <span id="ciudadano-nombre"></span>
                        </h6>
                        <div class="row">
                            <div class="col-md-6">
                                <div class="card">
                                    <div class="card-header bg-primary text-white">
                                        <h6 class="mb-0">Datos de la Provincia</h6>
                                    </div>
                                    <div class="card-body">
                                        <table class="table table-sm mb-0">
                                            <tbody id="datos-provincia">
                                            </tbody>
                                        </table>
>>>>>>> 192ea4a3
                                    </div>
                                </div>
                                <div class="col-md-6">
                                    <div class="card">
                                        <div class="card-header bg-success text-white">
                                            <h6 class="mb-0">Datos de Renaper</h6>
                                        </div>
                                        <div class="card-body">
                                            <table class="table table-sm mb-0">
                                                <tbody id="datos-renaper">
                                                </tbody>
                                            </table>
                                        </div>
                                    </div>
                                </div>
                            </div>
                        </div>
                    </div>
                    <div class="modal-footer">
                        <button type="button" class="btn btn-secondary" data-bs-dismiss="modal">Cerrar</button>
                    </div>
                </div>
            </div>
        </div>
 
        <!-- Modal: Estructura Familiar -->
        <div class="modal fade"
             id="modalEstructuraFamiliar"
             tabindex="-1"
             aria-labelledby="modalEstructuraFamiliarLabel"
             aria-hidden="true">
            <div class="modal-dialog modal-lg">
                <div class="modal-content"
                     style="background-color: #2c3e50;
                            color: #e0e0e0">
                    <div class="modal-header" style="border-bottom: 1px solid #495057;">
                        <h5 class="modal-title" id="modalEstructuraFamiliarLabel">
                            <i class="fas fa-users"></i> Estructura Familiar
                        </h5>
                        <button type="button"
                                class="btn-close btn-close-white"
                                data-bs-dismiss="modal"
                                aria-label="Cerrar"></button>
                    </div>
                    <div class="modal-body">
                        <div class="table-responsive">
                            <table class="table table-dark table-hover">
                                <thead>
                                    <tr>
                                        <th>Nombre</th>
                                        <th>DNI</th>
                                        <th>Rol</th>
                                        <th>Relación</th>
                                        <th>Estado</th>
                                    </tr>
                                </thead>
                                <tbody>
                                    {% for leg in legajos %}
                                        <tr>
                                            <td class="fw-semibold">{{ leg.ciudadano.nombre }} {{ leg.ciudadano.apellido }}</td>
                                            <td>{{ leg.ciudadano.documento }}</td>
                                            <td>
                                                {% if leg.es_responsable %}
                                                    <span class="badge bg-info">👨👩👧👦 Responsable</span>
                                                {% else %}
                                                    <span class="badge bg-success">👶 Beneficiario</span>
                                                {% endif %}
                                            </td>
                                            <td>
                                                {% if leg.es_responsable %}
                                                    {% if leg.hijos_a_cargo %}
                                                        A cargo de:
                                                        {% for hijo in leg.hijos_a_cargo %}
                                                            {{ hijo.nombre }} {{ hijo.apellido }}
                                                            {% if not forloop.last %},{% endif %}
                                                        {% endfor %}
                                                    {% else %}
                                                        Sin hijos a cargo
                                                    {% endif %}
                                                {% else %}
                                                    {% for otro_leg in legajos %}
                                                        {% if otro_leg.es_responsable %}
                                                            {% for hijo in otro_leg.hijos_a_cargo %}
                                                                {% if hijo.id == leg.ciudadano.id %}
                                                                    Responsable: {{ otro_leg.ciudadano.nombre }} {{ otro_leg.ciudadano.apellido }}
                                                                {% endif %}
                                                            {% endfor %}
                                                        {% endif %}
                                                    {% endfor %}
                                                {% endif %}
                                            </td>
                                            <td>
                                                {% if leg.revision_tecnico == 'APROBADO' %}
                                                    <span class="badge bg-success">Aprobado</span>
                                                {% elif leg.revision_tecnico == 'RECHAZADO' %}
                                                    <span class="badge bg-danger">Rechazado</span>
                                                {% elif leg.revision_tecnico == 'SUBSANAR' %}
                                                    <span class="badge bg-warning text-dark">Subsanar</span>
                                                {% elif leg.revision_tecnico == 'SUBSANADO' %}
                                                    <span class="badge bg-info text-dark">Subsanado</span>
                                                {% else %}
                                                    <span class="badge bg-secondary">Pendiente</span>
                                                {% endif %}
                                            </td>
                                        </tr>
                                    {% endfor %}
                                </tbody>
                            </table>
                        </div>
                    </div>
                    <div class="modal-footer" style="border-top: 1px solid #495057;">
                        <button type="button" class="btn btn-secondary" data-bs-dismiss="modal">Cerrar</button>
                    </div>
                </div>
            </div>
        </div>

        <!-- Modal: Historial de Estados -->
        <div class="modal fade"
             id="modalHistorial"
             tabindex="-1"
             aria-labelledby="modalHistorialLabel"
             aria-hidden="true">
            <div class="modal-dialog modal-lg">
                <div class="modal-content">
                    <div class="modal-header">
                        <h5 class="modal-title" id="modalHistorialLabel">
                            <i class="fas fa-history"></i> Historial de Estados
                        </h5>
                        <button type="button"
                                class="btn-close"
                                data-bs-dismiss="modal"
                                aria-label="Cerrar"></button>
                    </div>
                    <div class="modal-body">
                        <div class="table-responsive">
                            <table class="table table-sm">
                                <thead>
                                    <tr>
                                        <th>Fecha</th>
                                        <th>Estado Anterior</th>
                                        <th>Estado Nuevo</th>
                                        <th>Usuario</th>
                                        <th>Observaciones</th>
                                    </tr>
                                </thead>
                                <tbody>
                                    {% for h in historial_page_obj %}
                                        <tr>
                                            <td>{{ h.fecha|date:"d/m/Y H:i" }}</td>
                                            <td>{{ h.estado_anterior.display_name }}</td>
                                            <td>{{ h.estado_nuevo.display_name }}</td>
                                            <td>{{ h.usuario.get_full_name|default:h.usuario.username|default:"-" }}</td>
                                            <td>{{ h.observaciones|default:"-" }}</td>
                                        </tr>
                                    {% empty %}
                                        <tr>
                                            <td colspan="5" class="text-center text-muted">Sin cambios de estado</td>
                                        </tr>
                                    {% endfor %}
                                </tbody>
                            </table>
                        </div>
                    </div>
                    <div class="modal-footer">
                        <button type="button" class="btn btn-secondary" data-bs-dismiss="modal">Cerrar</button>
                    </div>
                </div>
            </div>
        </div>
    {% endwith %}
{% endblock %}
{% block customCSS %}
    <link rel="stylesheet"
          href="{% static 'custom/css/expediente_detail.css' %}" />
    <link rel="stylesheet" href="{% static 'custom/css/familia_bubbles.css' %}" />
{% endblock %}
{% block customJS %}
    <!-- Meta tags para configuraciÃ³n -->
    <meta name="process-url"
          content="{% url 'expediente_procesar' expediente.pk %}" />
    <meta name="confirm-url"
          content="{% url 'expediente_confirm' expediente.pk %}" />
    <meta name="cruce-url"
          content="{% url 'expediente_cruce_cuit' expediente.pk %}" />
    <meta name="csrf-token" content="{{ csrf_token }}" />
    <meta name="revisar-url-template"
          content="{% url 'legajo_revisar' expediente.pk 0 %}" />
    <meta name="confirm-subs-url"
          content="{% url 'expediente_confirm_subsanacion' expediente.pk %}" />
    <meta name="validar-renaper-url-template"
          content="{% url 'legajo_validar_renaper' expediente.pk 0 %}" />
    <script src="{% static 'custom/js/expediente_detail_config.js' %}"></script>
    <script src="{% static 'custom/js/utils.js' %}"></script>
    <script src="{% static 'custom/js/expediente_detail.js' %}"></script>
    <script src="{% static 'custom/js/global_pagination.js' %}"></script>
{% endblock %}<|MERGE_RESOLUTION|>--- conflicted
+++ resolved
@@ -1,4 +1,4 @@
-﻿{% extends "includes/main.html" %}
+{% extends "includes/main.html" %}
 {% load static custom_filters dict_extras %}
 {% block title %}Expediente{% endblock %}
 {% block breadcrumb %}
@@ -14,7 +14,7 @@
         <div class="mb-3 d-flex justify-content-between align-items-center">
             <div>
                 <a href="{% url 'expediente_list' %}"
-                   class="btn btn-outline-secondary btn-sm">â† Volver</a>
+                   class="btn btn-outline-secondary btn-sm">← Volver</a>
                 {% if expediente.estado.nombre == 'CREADO' %}
                     <a href="{% url 'expediente_update' expediente.pk %}"
                        class="btn btn-outline-primary btn-sm ms-2">Editar Metadatos</a>
@@ -139,7 +139,7 @@
                         <div class="d-flex justify-content-between">
                             <div>
                                 <div class="fw-semibold">{{ h.fecha|date:"d/m/Y H:i" }}</div>
-                                <div class="small">{{ h.estado_anterior.display_name }} â†’ {{ h.estado_nuevo.display_name }}</div>
+                                <div class="small">{{ h.estado_anterior.display_name }} → {{ h.estado_nuevo.display_name }}</div>
                             </div>
                             <div class="text-end small">
                                 {% if h.usuario %}{{ h.usuario.get_full_name|default:h.usuario.username }}{% endif %}
@@ -347,7 +347,6 @@
                                                 {% endif %}
                                             {% endfor %}
                                         {% endif %}
-<<<<<<< HEAD
                                         <div class="mt-1">
                                         </td>
                                         <td>
@@ -389,7 +388,7 @@
                                             <div class="card mt-2" style="background: #2c3e50; border-color: #495057;">
                                                 <div class="card-body">
                                                     <div class="row gy-3 gx-3">
-                                                        <!-- Col 1: Datos bÃ¡sicos -->
+                                                        <!-- Col 1: Datos básicos -->
                                                         <div class="col-lg-3 col-md-5">
                                                             <h6 class="mb-2">{{ leg.ciudadano.nombre }} {{ leg.ciudadano.apellido }}</h6>
                                                             <div class="small text-muted mb-2">DNI: {{ leg.ciudadano.documento }}</div>
@@ -405,52 +404,6 @@
                                                                     <span class="badge bg-info text-dark">Subsanado</span>
                                                                 {% else %}
                                                                     <span class="badge bg-secondary">Pendiente</span>
-=======
-                                    </td>
-                                    <td>
-                                        <button class="btn btn-outline-light btn-sm" data-bs-toggle="collapse" data-bs-target="#detalle-{{ leg.pk }}-{{ forloop.counter }}">
-                                            <i class="fas fa-eye"></i>
-                                        </button>
-                                    </td>
-                                </tr>
-                                <tr class="collapse" id="detalle-{{ leg.pk }}-{{ forloop.counter }}">
-                                    <td colspan="5" class="p-0">
-                                        <div class="card mt-2" style="background: #2c3e50; border-color: #495057;">
-                                            <div class="card-body">
-                                                <div class="row gy-3 gx-3">
-                                                    <!-- Col 1: Datos básicos -->
-                                                    <div class="col-lg-3 col-md-5">
-                                                        <h6 class="mb-2">{{ leg.ciudadano.nombre }} {{ leg.ciudadano.apellido }}</h6>
-                                                        <div class="small text-muted mb-2">DNI: {{ leg.ciudadano.documento }}</div>
-                                                        <div class="small">
-                                                            <span class="text-muted">Estado:</span>
-                                                            {% if leg.revision_tecnico == 'APROBADO' %}
-                                                                <span class="badge bg-success">Aprobado</span>
-                                                            {% elif leg.revision_tecnico == 'RECHAZADO' %}
-                                                                <span class="badge bg-danger">Rechazado</span>
-                                                            {% elif leg.revision_tecnico == 'SUBSANAR' %}
-                                                                <span class="badge bg-warning text-dark">Subsanar</span>
-                                                            {% elif leg.revision_tecnico == 'SUBSANADO' %}
-                                                                <span class="badge bg-info text-dark">Subsanado</span>
-                                                            {% else %}
-                                                                <span class="badge bg-secondary">Pendiente</span>
-                                                            {% endif %}
-                                                        </div>
-                                                    </div>
-                                                    <!-- Col 2: Observaciones -->
-                                                    <div class="col-lg-4 col-md-7">
-                                                        {% if is_prov %}
-                                                            <div class="small muted">Observación (subsanación):</div>
-                                                            <div class="mt-1">
-                                                                {% if leg.subsanacion_motivo %}
-                                                                    <div class="p-2 rounded"
-                                                                         style="background:rgba(255,255,255,.04);
-                                                                                border:1px solid rgba(255,255,255,.08)">
-                                                                        <span class="d-block text-break">{{ leg.subsanacion_motivo }}</span>
-                                                                    </div>
-                                                                {% else %}
-                                                                    <span class="muted">-</span>
->>>>>>> 192ea4a3
                                                                 {% endif %}
                                                             </div>
                                                         </div>
@@ -466,7 +419,7 @@
                                                                             <span class="d-block text-break">{{ leg.subsanacion_motivo }}</span>
                                                                         </div>
                                                                     {% else %}
-                                                                        <span class="muted">â€”</span>
+                                                                        <span class="muted">—</span>
                                                                     {% endif %}
                                                                 </div>
                                                                 {% if leg.subsanacion_renaper_comentario %}
@@ -478,47 +431,18 @@
                                                                             <span class="d-block text-break">{{ leg.subsanacion_renaper_comentario }}</span>
                                                                         </div>
                                                                     </div>
-<<<<<<< HEAD
-=======
-                                                                {% else %}
-                                                                    <span class="muted">-</span>
->>>>>>> 192ea4a3
                                                                 {% endif %}
                                                             {% else %}
                                                                 <div class="small muted">Comentario enviado a provincia:</div>
                                                                 <div class="mt-1">
-<<<<<<< HEAD
                                                                     {% if leg.subsanacion_motivo %}
                                                                         <div class="p-2 rounded"
                                                                              style="background:rgba(255,255,255,.04);
                                                                                     border:1px solid rgba(255,255,255,.08)">
                                                                             <span class="d-block text-break">{{ leg.subsanacion_motivo }}</span>
                                                                         </div>
-=======
-                                                                    <div class="p-2 rounded"
-                                                                         style="background:rgba(40,167,69,.1);
-                                                                                border:1px solid rgba(40,167,69,.3)">
-                                                                        <span class="d-block text-break">{{ leg.subsanacion_renaper_comentario }}</span>
-                                                                    </div>
-                                                                </div>
-                                                            {% endif %}
-                                                        {% endif %}
-                                                    </div>
-                                                    <!-- Col 3: Archivos -->
-                                                    <div class="col-lg-5">
-                                                        {% include 'components/legajo_archivos_requeridos.html' with legajo=leg is_prov=is_prov expediente=expediente %}
-                                                        <!-- Respuesta subsanación Renaper -->
-                                                        {% if leg.revision_tecnico == 'SUBSANAR' %}
-                                                            <div class="file-row" style="background:rgba(255,193,7,.1);">
-                                                                <div class="d-flex align-items-center gap-2">
-                                                                    <span class="small muted">Respuesta subsanación:</span>
-                                                                    {% if leg.subsanacion_renaper_archivo %}
-                                                                        <a href="{{ leg.subsanacion_renaper_archivo.url }}"
-                                                                           target="_blank"
-                                                                           class="file-name text-decoration-underline">{{ leg.subsanacion_renaper_archivo.name|default:"respuesta" }}</a>
->>>>>>> 192ea4a3
                                                                     {% else %}
-                                                                        <span class="muted">â€”</span>
+                                                                        <span class="muted">—</span>
                                                                     {% endif %}
                                                                 </div>
                                                                 {% if leg.subsanacion_renaper_comentario %}
@@ -548,46 +472,6 @@
                                                                         {% else %}
                                                                             <span class="text-warning small">Pendiente de respuesta</span>
                                                                         {% endif %}
-<<<<<<< HEAD
-=======
-                                                                    </button>
-                                                                {% endif %}
-                                                            </div>
-                                                        {% elif leg.revision_tecnico == 'SUBSANADO' %}
-                                                            <div class="file-row" style="background:rgba(40,167,69,.1);">
-                                                                <div class="d-flex align-items-center gap-2">
-                                                                    <span class="small muted">Respuesta subsanación:</span>
-                                                                    {% if leg.subsanacion_renaper_archivo %}
-                                                                        <a href="{{ leg.subsanacion_renaper_archivo.url }}"
-                                                                           target="_blank"
-                                                                           class="file-name text-decoration-underline">{{ leg.subsanacion_renaper_archivo.name|default:"respuesta" }}</a>
-                                                                    {% else %}
-                                                                        <span class="text-muted small">Sin archivo de respuesta</span>
-                                                                    {% endif %}
-                                                                </div>
-                                                            </div>
-                                                        {% endif %}
-                                                    </div>
-                                                </div>
-                                                <div class="list-divider"></div>
-                                                <!-- Acciones -->
-                                                {% if is_tec and expediente.estado.nombre in 'ASIGNADO,PROCESO_DE_CRUCE' %}
-                                                    <div class="d-flex justify-content-end mt-2">
-                                                        <div class="btn-toolbar flex-wrap"
-                                                             role="toolbar"
-                                                             aria-label="Acciones del legajo">
-                                                            {% with estado=leg.revision_tecnico %}
-                                                                {% if estado == 'SUBSANADO' and leg.estado_validacion_renaper != 1 %}
-                                                                    <!-- Subsanado pero sin Validacion Renaper aprobada -->
-                                                                    <div class="btn-group btn-group-sm" role="group">
-                                                                        <button type="button"
-                                                                                class="btn btn-info btn-validar-renaper"
-                                                                                data-legajo-id="{{ leg.pk }}"
-                                                                                data-bs-toggle="modal"
-                                                                                data-bs-target="#modalValidarRenaper">
-                                                                            ðŸ” Validar Renaper
-                                                                        </button>
->>>>>>> 192ea4a3
                                                                     </div>
                                                                     {% if is_prov %}
                                                                         <button type="button"
@@ -620,7 +504,6 @@
                                                             {% endif %}
                                                         </div>
                                                     </div>
-<<<<<<< HEAD
                                                     <div class="list-divider"></div>
                                                     <!-- Acciones -->
                                                     {% if is_tec and expediente.estado.nombre in 'ASIGNADO,PROCESO_DE_CRUCE' %}
@@ -637,7 +520,7 @@
                                                                                     data-legajo-id="{{ leg.pk }}"
                                                                                     data-bs-toggle="modal"
                                                                                     data-bs-target="#modalValidarRenaper">
-                                                                                ðŸ” Validar Renaper
+                                                                                🔍 Validar Renaper
                                                                             </button>
                                                                         </div>
                                                                     {% elif leg.estado_validacion_renaper == 0 %}
@@ -648,30 +531,30 @@
                                                                                     data-legajo-id="{{ leg.pk }}"
                                                                                     data-bs-toggle="modal"
                                                                                     data-bs-target="#modalValidarRenaper">
-                                                                                ðŸ” Validar Renaper
+                                                                                🔍 Validar Renaper
                                                                             </button>
                                                                         </div>
                                                                     {% elif leg.estado_validacion_renaper == 1 %}
-                                                                        <!-- Renaper aprobado: mostrar botones de revisiÃ³n -->
+                                                                        <!-- Renaper aprobado: mostrar botones de revisión -->
                                                                         <div class="btn-group btn-group-sm me-2" role="group">
                                                                             <button type="button"
                                                                                     class="btn {% if estado == 'APROBADO' %}btn-success active{% else %}btn-outline-success{% endif %} btn-revision"
                                                                                     data-legajo-id="{{ leg.pk }}"
                                                                                     data-accion="APROBAR">
-                                                                                âœ… Aprobar
+                                                                                ✅ Aprobar
                                                                             </button>
                                                                             <button type="button"
                                                                                     class="btn {% if estado == 'SUBSANAR' %}btn-warning active{% else %}btn-outline-warning{% endif %} btn-subsanar"
                                                                                     data-legajo-id="{{ leg.pk }}"
                                                                                     data-bs-toggle="modal"
                                                                                     data-bs-target="#modalSubsanar">
-                                                                                ðŸ“ Subsanar
+                                                                                📝 Subsanar
                                                                             </button>
                                                                             <button type="button"
                                                                                     class="btn {% if estado == 'RECHAZADO' %}btn-danger active{% else %}btn-outline-danger{% endif %} btn-revision"
                                                                                     data-legajo-id="{{ leg.pk }}"
                                                                                     data-accion="RECHAZAR">
-                                                                                âŒ Rechazar
+                                                                                ❌ Rechazar
                                                                             </button>
                                                                         </div>
                                                                     {% endif %}
@@ -694,7 +577,7 @@
                             <div class="card mt-2" style="background: #2c3e50; border-color: #495057;">
                                 <div class="card-body">
                                     <div class="row gy-3 gx-3">
-                                        <!-- Col 1: Datos bÃ¡sicos -->
+                                        <!-- Col 1: Datos básicos -->
                                         <div class="col-lg-3 col-md-5">
                                             <h6 class="mb-2">{{ leg.ciudadano.nombre }} {{ leg.ciudadano.apellido }}</h6>
                                             <div class="small text-muted mb-2">DNI: {{ leg.ciudadano.documento }}</div>
@@ -711,89 +594,6 @@
                                                 {% else %}
                                                     <span class="badge bg-secondary">Pendiente</span>
                                                 {% endif %}
-=======
-                                                {% endif %}
-                                            </div>
-                                        </div>
-                                    </td>
-                                </tr>
-                            {% endfor %}
-                        </tbody>
-                    </table>
-                </div>
-                
-                <!-- Detalles expandibles para cada legajo -->
-                {% for leg in legajos %}
-                    <div class="collapse" id="detalle-{{ leg.pk }}">
-                        <div class="card mt-2" style="background: #2c3e50; border-color: #495057;">
-                            <div class="card-body">
-                                <div class="row gy-3 gx-3">
-                                    <!-- Col 1: Datos básicos -->
-                                    <div class="col-lg-3 col-md-5">
-                                        <h6 class="mb-2">{{ leg.ciudadano.nombre }} {{ leg.ciudadano.apellido }}</h6>
-                                        <div class="small text-muted mb-2">DNI: {{ leg.ciudadano.documento }}</div>
-                                        <div class="small">
-                                            <span class="text-muted">Estado:</span>
-                                            {% if leg.revision_tecnico == 'APROBADO' %}
-                                                <span class="badge bg-success">Aprobado</span>
-                                            {% elif leg.revision_tecnico == 'RECHAZADO' %}
-                                                <span class="badge bg-danger">Rechazado</span>
-                                            {% elif leg.revision_tecnico == 'SUBSANAR' %}
-                                                <span class="badge bg-warning text-dark">Subsanar</span>
-                                            {% elif leg.revision_tecnico == 'SUBSANADO' %}
-                                                <span class="badge bg-info text-dark">Subsanado</span>
-                                            {% else %}
-                                                <span class="badge bg-secondary">Pendiente</span>
-                                            {% endif %}
-                                        </div>
-                                    </div>
-                                    <!-- Col 2: Observaciones -->
-                                    <div class="col-lg-4 col-md-7">
-                                    {% if is_prov %}
-                                        <div class="small muted">Observación (subsanación):</div>
-                                        <div class="mt-1">
-                                            {% if leg.subsanacion_motivo %}
-                                                <div class="p-2 rounded"
-                                                     style="background:rgba(255,255,255,.04);
-                                                            border:1px solid rgba(255,255,255,.08)">
-                                                    <span class="d-block text-break">{{ leg.subsanacion_motivo }}</span>
-                                                </div>
-                                            {% else %}
-                                                <span class="muted">-</span>
-                                            {% endif %}
-                                        </div>
-                                        {% if leg.subsanacion_renaper_comentario %}
-                                            <div class="small muted mt-2">Respuesta provincia:</div>
-                                            <div class="mt-1">
-                                                <div class="p-2 rounded"
-                                                     style="background:rgba(255,193,7,.1);
-                                                            border:1px solid rgba(255,193,7,.3)">
-                                                    <span class="d-block text-break">{{ leg.subsanacion_renaper_comentario }}</span>
-                                                </div>
-                                            </div>
-                                        {% endif %}
-                                    {% else %}
-                                        <div class="small muted">Comentario enviado a provincia:</div>
-                                        <div class="mt-1">
-                                            {% if leg.subsanacion_motivo %}
-                                                <div class="p-2 rounded"
-                                                     style="background:rgba(255,255,255,.04);
-                                                            border:1px solid rgba(255,255,255,.08)">
-                                                    <span class="d-block text-break">{{ leg.subsanacion_motivo }}</span>
-                                                </div>
-                                            {% else %}
-                                                <span class="muted">-</span>
-                                            {% endif %}
-                                        </div>
-                                        {% if leg.subsanacion_renaper_comentario %}
-                                            <div class="small muted mt-2">Respuesta de provincia:</div>
-                                            <div class="mt-1">
-                                                <div class="p-2 rounded"
-                                                     style="background:rgba(40,167,69,.1);
-                                                            border:1px solid rgba(40,167,69,.3)">
-                                                    <span class="d-block text-break">{{ leg.subsanacion_renaper_comentario }}</span>
-                                                </div>
->>>>>>> 192ea4a3
                                             </div>
                                         </div>
                                         <!-- Col 2: Observaciones -->
@@ -808,7 +608,7 @@
                                                             <span class="d-block text-break">{{ leg.subsanacion_motivo }}</span>
                                                         </div>
                                                     {% else %}
-                                                        <span class="muted">â€”</span>
+                                                        <span class="muted">—</span>
                                                     {% endif %}
                                                 </div>
                                                 {% if leg.subsanacion_renaper_comentario %}
@@ -831,7 +631,7 @@
                                                             <span class="d-block text-break">{{ leg.subsanacion_motivo }}</span>
                                                         </div>
                                                     {% else %}
-                                                        <span class="muted">â€”</span>
+                                                        <span class="muted">—</span>
                                                     {% endif %}
                                                 </div>
                                                 {% if leg.subsanacion_renaper_comentario %}
@@ -909,7 +709,7 @@
                                                                     data-legajo-id="{{ leg.pk }}"
                                                                     data-bs-toggle="modal"
                                                                     data-bs-target="#modalValidarRenaper">
-                                                                ðŸ” Validar Renaper
+                                                                🔍 Validar Renaper
                                                             </button>
                                                         </div>
                                                     {% elif leg.estado_validacion_renaper == 0 %}
@@ -920,27 +720,27 @@
                                                                     data-legajo-id="{{ leg.pk }}"
                                                                     data-bs-toggle="modal"
                                                                     data-bs-target="#modalValidarRenaper">
-                                                                ðŸ” Validar Renaper
+                                                                🔍 Validar Renaper
                                                             </button>
                                                         </div>
                                                     {% elif leg.estado_validacion_renaper == 1 %}
-                                                        <!-- Renaper aprobado: mostrar botones de revisiÃ³n -->
+                                                        <!-- Renaper aprobado: mostrar botones de revisión -->
                                                         <div class="btn-group btn-group-sm me-2" role="group">
                                                             <button type="button"
                                                                     class="btn {% if estado == 'APROBADO' %}btn-success active{% else %}btn-outline-success{% endif %} btn-revision"
                                                                     data-legajo-id="{{ leg.pk }}"
-                                                                    data-accion="APROBAR">âœ… Aprobar</button>
+                                                                    data-accion="APROBAR">✅ Aprobar</button>
                                                             <button type="button"
                                                                     class="btn {% if estado == 'SUBSANAR' %}btn-warning active{% else %}btn-outline-warning{% endif %} btn-subsanar"
                                                                     data-legajo-id="{{ leg.pk }}"
                                                                     data-bs-toggle="modal"
                                                                     data-bs-target="#modalSubsanar">
-                                                                ðŸ“ Subsanar
+                                                                📝 Subsanar
                                                             </button>
                                                             <button type="button"
                                                                     class="btn {% if estado == 'RECHAZADO' %}btn-danger active{% else %}btn-outline-danger{% endif %} btn-revision"
                                                                     data-legajo-id="{{ leg.pk }}"
-                                                                    data-accion="RECHAZAR">âŒ Rechazar</button>
+                                                                    data-accion="RECHAZAR">❌ Rechazar</button>
                                                         </div>
                                                     {% endif %}
                                                 {% endwith %}
@@ -950,7 +750,6 @@
                                 </div>
                             </div>
                         </div>
-<<<<<<< HEAD
                     {% endfor %}
                 </div>
                 <nav class="mt-3">
@@ -961,10 +760,10 @@
             {% else %}
                 <p class="text-muted">No hay legajos cargados.</p>
             {% endif %}
-            <!-- Confirmar EnvÃ­o: solo Provincia en EN_ESPERA -->
+            <!-- Confirmar Envío: solo Provincia en EN_ESPERA -->
             {% if legajos and is_prov and expediente.estado.nombre == 'EN_ESPERA' %}
                 <div class="text-end mt-3">
-                    <button id="btn-confirm" class="btn btn-success">Confirmar Envi­o</button>
+                    <button id="btn-confirm" class="btn btn-success">Confirmar Envío</button>
                 </div>
             {% endif %}
             <!-- Confirmar subsanacion: solo Provincia en ASIGNADO y si hay_subsanar -->
@@ -974,7 +773,7 @@
                 </div>
             {% endif %}
         </div>
-        <!-- Asignar TÃ©cnico: solo Coordinador (segÃºn tu condiciÃ³n actual por id) -->
+        <!-- Asignar Técnico: solo Coordinador (según tu condición actual por id) -->
         {% if expediente.estado.id == 2 and is_coord %}
             <div class="card mb-4">
                 <div class="card-header bg-light">
@@ -1041,55 +840,9 @@
                         </div>
                     </form>
                 </div>
-=======
-                    </div>
-                {% endfor %}
-            </div>
-            <nav class="mt-3">
-                <ul id="legajos-pagination"
-                    class="pagination pagination-sm justify-content-center mb-0">
-                </ul>
-            </nav>
-        {% else %}
-            <p class="text-muted">No hay legajos cargados.</p>
-        {% endif %}
-        <!-- Confirmar EnvÃ­o: solo Provincia en EN_ESPERA -->
-        {% if legajos and is_prov and expediente.estado.nombre == 'EN_ESPERA' %}
-            <div class="text-end mt-3">
-                <button id="btn-confirm" class="btn btn-success">Confirmar Envi­o</button>
-            </div>
-        {% endif %}
-        <!-- Confirmar subsanación: solo Provincia en ASIGNADO y si hay_subsanar -->
-        {% if hay_subsanar and is_prov and expediente.estado.nombre == 'ASIGNADO' %}
-            <div class="text-end mt-3">
-                <button id="btn-confirm-subs" class="btn btn-warning">Confirmar subsanación</button>
-            </div>
-        {% endif %}
-    </div>
-    <!-- Asignar TÃ©cnico: solo Coordinador (segÃºn tu condiciÃ³n actual por id) -->
-    {% if expediente.estado.id == 2 and is_coord %}
-        <div class="card mb-4">
-            <div class="card-header bg-light">
-                <h5 class="mb-0">Asignar Técnico</h5>
-            </div>
-            <div class="card-body">
-                <form method="post"
-                      action="{% url 'expediente_asignar_tecnico' expediente.pk %}">
-                    {% csrf_token %}
-                    <div class="form-group">
-                        <label for="tecnico">Seleccionar Técnico:</label>
-                        <select name="tecnico_id" id="tecnico" class="form-control">
-                            {% for tecnico in tecnicos %}
-                                <option value="{{ tecnico.id }}">{{ tecnico.get_full_name|default:tecnico.username }}</option>
-                            {% endfor %}
-                        </select>
-                    </div>
-                    <button type="submit" class="btn btn-primary mt-2">Asignar</button>
-                </form>
->>>>>>> 192ea4a3
-            </div>
-        </div>
-        <!-- Modal: pedir SUBSANACIÃ“N -->
+            </div>
+        </div>
+        <!-- Modal: pedir SUBSANACIÓN -->
         <div class="modal fade"
              id="modalSubsanar"
              tabindex="-1"
@@ -1128,7 +881,6 @@
                 </form>
             </div>
         </div>
-<<<<<<< HEAD
         <!-- Modal: cruce CUIT/DNI -->
         <div class="modal fade"
              id="modalCruceCuit"
@@ -1168,44 +920,6 @@
                             <button type="submit" class="btn btn-success" id="btn-cruce-submit">Ejecutar Cruce</button>
                         </div>
                     </form>
-=======
-    </div>
-    <!-- Modal: pedir SUBSANACIÃ“N -->
-    <div class="modal fade"
-         id="modalSubsanar"
-         tabindex="-1"
-         aria-labelledby="modalSubsanarLabel"
-         aria-hidden="true">
-        <div class="modal-dialog">
-            <form class="modal-content" id="form-subsanar" method="post">
-                {% csrf_token %}
-                <div class="modal-header">
-                    <h5 class="modal-title" id="modalSubsanarLabel">Solicitud de subsanación</h5>
-                    <button type="button"
-                            class="btn-close"
-                            data-bs-dismiss="modal"
-                            aria-label="Cerrar"></button>
-                </div>
-                <div class="modal-body">
-                    <input type="hidden" name="accion" value="SUBSANAR" />
-                    <input type="hidden" id="subsanar-legajo-id" name="legajo_id" value="" />
-                    <div class="mb-2">
-                        <label for="subsanar-motivo" class="form-label">Indicar el motivo</label>
-                        <textarea id="subsanar-motivo"
-                                  name="motivo"
-                                  class="form-control"
-                                  rows="3"
-                                  required
-                                  maxlength="500"></textarea>
-                    </div>
-                    <small class="text-muted d-block">
-                        El legajo quedará en estado <strong>SUBSANAR</strong> y la provincia podrá actualizar los archivos.
-                    </small>
-                </div>
-                <div class="modal-footer">
-                    <button type="button" class="btn btn-secondary" data-bs-dismiss="modal">Cancelar</button>
-                    <button type="submit" class="btn btn-warning" id="btn-confirm-subsanar">Confirmar</button>
->>>>>>> 192ea4a3
                 </div>
             </div>
         </div>
@@ -1268,11 +982,7 @@
             <div class="modal-dialog modal-xl">
                 <div class="modal-content">
                     <div class="modal-header">
-<<<<<<< HEAD
                         <h5 class="modal-title" id="modalValidarRenaperLabel">Validacion Renaper</h5>
-=======
-                        <h5 class="modal-title" id="modalRespuestaSubsanacionRenaperLabel">Respuesta a subsanación Renaper</h5>
->>>>>>> 192ea4a3
                         <button type="button"
                                 class="btn-close"
                                 data-bs-dismiss="modal"
@@ -1286,7 +996,6 @@
                             </div>
                             <p class="mt-2">Consultando datos en Renaper...</p>
                         </div>
-<<<<<<< HEAD
                         <div id="renaper-comparacion" style="display: none;">
                             <h6 class="mb-3">
                                 Comparacion de datos: <span id="ciudadano-nombre"></span>
@@ -1303,55 +1012,6 @@
                                                 </tbody>
                                             </table>
                                         </div>
-=======
-                    </div>
-                    <div class="modal-footer">
-                        <button type="button" class="btn btn-secondary" data-bs-dismiss="modal">Cancelar</button>
-                        <button type="submit" class="btn btn-warning">Enviar Respuesta</button>
-                    </div>
-                </form>
-            </div>
-        </div>
-    </div>
-    <!-- Modal: Validacion Renaper -->
-    <div class="modal fade"
-         id="modalValidarRenaper"
-         tabindex="-1"
-         aria-labelledby="modalValidarRenaperLabel"
-         aria-hidden="true">
-        <div class="modal-dialog modal-xl">
-            <div class="modal-content">
-                <div class="modal-header">
-                    <h5 class="modal-title" id="modalValidarRenaperLabel">Validación Renaper</h5>
-                    <button type="button"
-                            class="btn-close"
-                            data-bs-dismiss="modal"
-                            aria-label="Cerrar"></button>
-                </div>
-                <div class="modal-body">
-                    <div id="renaper-alertas" class="mb-3"></div>
-                    <div id="renaper-loading" class="text-center py-4" style="display: none;">
-                        <div class="spinner-border text-primary" role="status">
-                            <span class="visually-hidden">Consultando Renaper...</span>
-                        </div>
-                        <p class="mt-2">Consultando datos en Renaper...</p>
-                    </div>
-                    <div id="renaper-comparacion" style="display: none;">
-                        <h6 class="mb-3">
-                            Comparación de datos: <span id="ciudadano-nombre"></span>
-                        </h6>
-                        <div class="row">
-                            <div class="col-md-6">
-                                <div class="card">
-                                    <div class="card-header bg-primary text-white">
-                                        <h6 class="mb-0">Datos de la Provincia</h6>
-                                    </div>
-                                    <div class="card-body">
-                                        <table class="table table-sm mb-0">
-                                            <tbody id="datos-provincia">
-                                            </tbody>
-                                        </table>
->>>>>>> 192ea4a3
                                     </div>
                                 </div>
                                 <div class="col-md-6">
@@ -1530,7 +1190,7 @@
     <link rel="stylesheet" href="{% static 'custom/css/familia_bubbles.css' %}" />
 {% endblock %}
 {% block customJS %}
-    <!-- Meta tags para configuraciÃ³n -->
+    <!-- Meta tags para configuración -->
     <meta name="process-url"
           content="{% url 'expediente_procesar' expediente.pk %}" />
     <meta name="confirm-url"
