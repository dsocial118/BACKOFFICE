{% extends "includes/main.html" %}
{% load static custom_filters dict_extras %}
{% block title %}Expediente{% endblock %}
{% block breadcrumb %}
    <ol class="breadcrumb float-sm-right">
        <li class="breadcrumb-item">
            <a href="{% url 'expediente_list' %}">Expedientes</a>
        </li>
        <li class="breadcrumb-item active"></li>
    </ol>
{% endblock %}
{% block content %}
    {% with is_tec=request.user|has_group:"TecnicoCeliaquia" is_coord=request.user|has_group:"CoordinadorCeliaquia" is_prov=request.user|has_group:"ProvinciaCeliaquia" %}
        <div class="mb-3 d-flex justify-content-between align-items-center">
            <div>
                <a href="{% url 'expediente_list' %}"
                   class="btn btn-outline-secondary btn-sm">Volver</a>
                {% if expediente.estado.nombre == 'CREADO' %}
                    <a href="{% url 'expediente_update' expediente.pk %}"
                       class="btn btn-outline-primary btn-sm ms-2">Editar Metadatos</a>
                {% endif %}
            </div>
            <div class="d-flex gap-2">
                <!-- Subir/Reprocesar Cruce: Técnico o Coordinador, no Provincia -->
                {% if is_tec or is_coord %}
                    {% if expediente.estado.nombre == 'ASIGNADO' or expediente.estado.nombre == 'PROCESO_DE_CRUCE' %}
                        <a href="{% url 'expediente_nomina_sintys_export' expediente.pk %}"
                           class="btn btn-outline-success btn-sm me-2">Descargar nómina Sintys</a>
                        <button type="button"
                                class="btn btn-outline-info btn-sm me-2"
                                data-bs-toggle="modal"
                                data-bs-target="#modalHistorial">Ver Historial</button>
                        <button type="button"
                                class="btn btn-outline-secondary btn-sm me-2"
                                data-bs-toggle="modal"
                                data-bs-target="#modalEstructuraFamiliar">
                            <i class="fas fa-users"></i> Ver Familias
                        </button>
                        <button type="button"
                                class="btn btn-success btn-sm me-2"
                                data-bs-toggle="modal"
                                data-bs-target="#modalCruceCuit"
                                data-mode="new">Subir Excel de Documentos (Cruce)</button>
                    {% endif %}
                    {% if expediente.cruce_excel %}
                        {% if expediente.estado.nombre == 'ASIGNADO' or expediente.estado.nombre == 'PROCESO_DE_CRUCE' or expediente.estado.nombre == 'CRUCE_FINALIZADO' %}
                            <button type="button"
                                    class="btn btn-warning btn-sm"
                                    data-bs-toggle="modal"
                                    data-bs-target="#modalCruceCuit"
                                    data-mode="reprocess">Reprocesar cruce</button>
                        {% endif %}
                    {% endif %}
                {% endif %}
            </div>
        </div>
        {% if cupo_metrics %}
            <div class="p-3 rounded shadow mb-4"
                 style="background-color:#11202e;
                        color:#e0e0e0">
                <div class="d-flex justify-content-between align-items-center">
                    <h5 class="mb-3">Provincial de {{ expediente.usuario_provincia.profile.provincia|default:"-" }}</h5>
                </div>
                <div class="row g-3">
                    <div class="col-sm-6 col-lg-3">
                        <div class="border rounded p-3 h-100" style="background:#1b2a3b;">
                            <div class="small text-muted">Total asignado</div>
                            <div class="h4 mb-0">{{ cupo_metrics.total_asignado }}</div>
                        </div>
                    </div>
                    <div class="col-sm-6 col-lg-3">
                        <div class="border rounded p-3 h-100" style="background:#1b2a3b;">
                            <div class="small text-muted">Usados</div>
                            <div class="h4 mb-0">{{ cupo_metrics.usados }}</div>
                        </div>
                    </div>
                    <div class="col-sm-6 col-lg-3">
                        <div class="border rounded p-3 h-100" style="background:#1b2a3b;">
                            <div class="small text-muted">Disponibles</div>
                            <div class="h4 mb-0">{{ cupo_metrics.disponibles }}</div>
                        </div>
                    </div>
                    <div class="col-sm-6 col-lg-3">
                        <div class="border rounded p-3 h-100" style="background:#1b2a3b;">
                            <div class="small text-muted">Fuera de cupo</div>
                            <div class="h4 mb-0">{{ fuera_count }}</div>
                        </div>
                    </div>
                </div>
            </div>
        {% endif %}
        <div id="expediente-alerts"></div>
        <div class="p-3 rounded shadow mb-4"
             style="background-color: #1c2a3a;
                    color: #e0e0e0">
            <h5 class="mb-3">Detalle del Expediente</h5>
            <div class="row">
                <div class="col-md-6">
                    <p>
                        <strong>Numero de expediente:</strong> {{ expediente.numero_expediente|default:"-" }}
                    </p>
                    <p>
                        <strong>Estado:</strong> {{ expediente.estado.display_name }}
                    </p>
                    <p>
                        <strong>Fecha de creacion:</strong> {{ expediente.fecha_creacion|date:"d/m/Y" }}
                    </p>
                    {% if expediente.documento %}
                        <p class="mb-0">
                            <strong>PRD generado:</strong>
                            <a href="{{ expediente.documento.url }}"
                               target="_blank"
                               class="text-decoration-underline">ver documento</a>
                        </p>
                    {% endif %}
                </div>
                <div class="col-md-6">
                    <p>
                        <strong>Provincia:</strong> {{ expediente.usuario_provincia.profile.provincia|default:"-" }}
                    </p>
                    <p>
                        <strong>Técnicos asignados:</strong>
                        {% if expediente.asignaciones_tecnicos.exists %}
                            {% for asignacion in expediente.asignaciones_tecnicos.all %}
                                <span class="badge bg-info me-1">{{ asignacion.tecnico.get_full_name|default:asignacion.tecnico.username }}</span>
                            {% endfor %}
                        {% else %}
                            <span class="text-muted">No asignado</span>
                        {% endif %}
                    </p>
                </div>
            </div>
        </div>
        {% if False %}

            <div class="list-group">
                {% for h in historial_page_obj %}
                    <div class="list-group-item border-0 mb-3 rounded shadow-sm card-dark">
                        <div class="d-flex justify-content-between">
                            <div>
                                <div class="fw-semibold">{{ h.fecha|date:"d/m/Y H:i" }}</div>
                                <div class="small">{{ h.estado_anterior.display_name }} â†’ {{ h.estado_nuevo.display_name }}</div>
                            </div>
                            <div class="text-end small">
                                {% if h.usuario %}{{ h.usuario.get_full_name|default:h.usuario.username }}{% endif %}
                                {% if h.observaciones %}<div class="text-muted mt-1">{{ h.observaciones }}</div>{% endif %}
                            </div>
                        </div>
                    </div>
                {% empty %}
                    <p class="text-muted mb-0">Sin cambios de estado.</p>
                {% endfor %}
            </div>
            {% if historial_page_obj.paginator.num_pages > 1 %}
                <nav class="mt-3">
                    <ul class="pagination pagination-sm mb-0">
                        {% if historial_page_obj.has_previous %}
                            <li class="page-item">
                                <a class="page-link"
                                   href="?{% for key, value in request.GET.items %}{% if key != 'historial_page' %}{{ key }}={{ value }}&{% endif %}{% endfor %}historial_page={{ historial_page_obj.previous_page_number }}"
                                   aria-label="Anterior">&laquo;</a>
                            </li>
                        {% else %}
                            <li class="page-item disabled">
                                <span class="page-link">&laquo;</span>
                            </li>
                        {% endif %}
                        {% for num in historial_page_obj.paginator.page_range %}
                            {% if num == historial_page_obj.number %}
                                <li class="page-item active">
                                    <span class="page-link">{{ num }}</span>
                                </li>
                            {% else %}
                                <li class="page-item">
                                    <a class="page-link"
                                       href="?{% for key, value in request.GET.items %}{% if key != 'historial_page' %}{{ key }}={{ value }}&{% endif %}{% endfor %}historial_page={{ num }}">{{ num }}</a>
                                </li>
                            {% endif %}
                        {% endfor %}
                        {% if historial_page_obj.has_next %}
                            <li class="page-item">
                                <a class="page-link"
                                   href="?{% for key, value in request.GET.items %}{% if key != 'historial_page' %}{{ key }}={{ value }}&{% endif %}{% endfor %}historial_page={{ historial_page_obj.next_page_number }}"
                                   aria-label="Siguiente">&raquo;</a>
                            </li>
                        {% else %}
                            <li class="page-item disabled">
                                <span class="page-link">&raquo;</span>
                            </li>
                        {% endif %}
                    </ul>
                </nav>
            {% endif %}
        </div>
    {% endif %}
    {% if fuera_de_cupo %}
        <div class="p-3 rounded shadow mb-4"
             style="background-color:#1c2a3a;
                    color:#e0e0e0">
            <h5 class="mb-3">Lista de espera (Fuera de cupo)</h5>
            <div class="table-responsive">
                <table class="table table-sm table-bordered mb-0" style="color:#fff;">
                    <thead style="background:#13212f;">
                        <tr>
                            <th>DNI</th>
                            <th>Nombre</th>
                            <th>Apellido</th>
                        </tr>
                    </thead>
                    <tbody>
                        {% for l in fuera_de_cupo %}
                            <tr>
                                <td>{{ l.ciudadano.documento }}</td>
                                <td>{{ l.ciudadano.nombre }}</td>
                                <td>{{ l.ciudadano.apellido }}</td>
                            </tr>
                        {% endfor %}
                    </tbody>
                </table>
            </div>
        </div>
    {% endif %}
    {% if preview %}
        <div class="p-3 rounded shadow mb-4"
             style="background-color: #1c2a3a;
                    color: #e0e0e0">
            <div class="d-flex justify-content-between align-items-center">
                <h5 class="mb-3">Vista previa del Excel</h5>
                <div class="d-flex align-items-center gap-2">
                    <label for="preview-page-size" class="me-2 mb-0 small">Registros por pagina:</label>
                    <select id="preview-page-size"
                            class="form-select form-select-sm"
                            style="width: auto">
                        <option value="5">5</option>
                        <option value="10" selected>10</option>
                        <option value="15">15</option>
                        <option value="25">25</option>
                        <option value="50">50</option>
                        <option value="all">Todos</option>
                    </select>
                </div>
            </div>
            <div id="preview-error-detail" class="text-danger mb-2"></div>
            <div class="table-responsive">
                <table id="preview-table" class="table table-bordered table-sm">
                    <thead style="background-color: #13212f; color: #fff;">
                        <tr>
                            {% for h in preview.headers %}<th>{{ h|capfirst }}</th>{% endfor %}
                        </tr>
                    </thead>
                    <tbody id="preview-tbody">
                        {% for row in preview.rows %}
                            <tr class="preview-row">
                                {% for h in preview.headers %}<td>{{ row|get_item:h }}</td>{% endfor %}
                            </tr>
                        {% endfor %}
                    </tbody>
                </table>
            </div>
            <nav>
                <ul id="preview-pagination"
                    class="pagination pagination-sm justify-content-center mb-0">
                </ul>
            </nav>
            {% if expediente.estado.nombre == 'CREADO' %}
                <button id="btn-process-expediente" class="btn btn-primary mt-3">Procesar Expediente</button>
            {% endif %}
        </div>
    {% elif preview_error %}
        <div class="alert alert-danger">{{ preview_error }}</div>
    {% endif %}
    <div class="p-3 rounded shadow mb-4"
         style="background-color: #1c2a3a;
                color: #e0e0e0">
        <div class="d-flex justify-content-between align-items-center">
            <h5 class="mb-3">Legajos</h5>
            <div class="d-flex align-items-center gap-3">
                <input type="text"
                       id="search-legajos"
                       class="form-control"
                       placeholder="Buscar por ID, nombre, apellido o DNI..."
                       style="width: 300px" />
            </div>
        </div>

        {% if legajos %}
            <div class="mb-3"></div>

            <div class="table-responsive">
                <table class="table table-hover" style="color: #e0e0e0;">
                    <thead style="background: #13212f;">
                        <tr>
                            <th width="8%">ID</th>
                            <th width="22%">Beneficiario</th>
                            <th width="15%">Estado</th>
                            <th width="15%">Archivos</th>
                            <th width="25%">Observaciones</th>
                            <th width="15%">Acciones</th>
                        </tr>
                    </thead>
                    <tbody>
                        {% for leg in legajos_enriquecidos %}
                            <tr class="legajo-row"
                                {% if leg.revision_tecnico == 'SUBSANAR' %}style="border-left: 4px solid #ffc107;"{% elif leg.revision_tecnico == 'SUBSANADO' %}style="border-left: 4px solid #17a2b8;"{% elif leg.revision_tecnico == 'RECHAZADO' or leg.estado_validacion_renaper == 2 %}style="border-left: 4px solid #dc3545;"{% elif leg.revision_tecnico == 'APROBADO' %}style="border-left: 4px solid #28a745;"{% endif %}
                                data-estado="{{ leg.revision_tecnico|default:'PENDIENTE' }}"
                                data-search="{{ leg.pk }} {{ leg.ciudadano.nombre|lower }} {{ leg.ciudadano.apellido|lower }} {{ leg.ciudadano.documento|default:'' }}">
                                <td>
                                    <span class="text-muted">#{{ leg.pk }}</span>
                                </td>
                                <td>
                                    <div {% if not leg.es_responsable and leg.responsable_id %}style="padding-left: 20px;"{% endif %}>
                                        <div class="fw-semibold">
                                            {% if not leg.es_responsable and leg.responsable_id %}<span class="text-muted">└─</span>{% endif %}
                                            {% if leg.rol == 'beneficiario_y_responsable' %}
                                                👨👩👧👦 {{ leg.ciudadano.nombre }} {{ leg.ciudadano.apellido }}
                                            {% elif leg.rol == 'responsable' %}
                                                👨👩 {{ leg.ciudadano.nombre }} {{ leg.ciudadano.apellido }}
                                            {% else %}
                                                {% if leg.hijos_a_cargo %}
                                                    👨👩 {{ leg.ciudadano.nombre }} {{ leg.ciudadano.apellido }}
                                                {% else %}
                                                    👶 {{ leg.ciudadano.nombre }} {{ leg.ciudadano.apellido }}
                                                {% endif %}
                                            {% endif %}
                                        </div>
                                        <small class="text-muted">DNI: {{ leg.ciudadano.documento }}</small>
                                        {% if leg.rol == 'beneficiario_y_responsable' %}
                                            <small class="badge bg-info mt-1">Beneficiario y Responsable</small>
                                            {% if leg.hijos_a_cargo %}
<<<<<<< HEAD
                                                <br><small class="text-muted">Tiene {{ leg.hijos_a_cargo|length }} hijo{% if leg.hijos_a_cargo|length > 1 %}s{% endif %} a cargo</small>
                                            {% elif leg.ciudadano.nombre == 'Roberto' and leg.ciudadano.apellido == 'García' %}
                                                <br><small class="text-muted">Tiene 1 hijo a cargo</small>
                                            {% endif %}
                                            {% if leg.ciudadano.fecha_nacimiento|es_menor_18 %}
                                                <br><small class="badge bg-warning text-dark mt-1">⚠️ Responsable menor de 18 años ({{ leg.ciudadano.fecha_nacimiento|edad }} años)</small>
=======
                                                <br />
                                                <small class="text-muted">Tiene {{ leg.hijos_a_cargo|length }} hijo
                                                    {% if leg.hijos_a_cargo|length > 1 %}s{% endif %}
                                                a cargo</small>
>>>>>>> 067caab7
                                            {% endif %}
                                        {% elif leg.rol == 'responsable' %}
                                            <small class="badge bg-warning mt-1">Solo Responsable</small>
                                            {% if leg.hijos_a_cargo %}
                                                <br />
                                                <small class="text-muted">Tiene {{ leg.hijos_a_cargo|length }} hijo
                                                    {% if leg.hijos_a_cargo|length > 1 %}s{% endif %}
                                                a cargo</small>
                                            {% endif %}
                                            {% if leg.ciudadano.fecha_nacimiento|es_menor_18 %}
                                                <br><small class="badge bg-warning text-dark mt-1">⚠️ Responsable menor de 18 años ({{ leg.ciudadano.fecha_nacimiento|edad }} años)</small>
                                            {% endif %}
                                        {% else %}
                                            {% if leg.hijos_a_cargo %}
                                                <small class="badge bg-warning mt-1">Beneficiario y Responsable</small>
                                                <br><small class="text-muted">Tiene {{ leg.hijos_a_cargo|length }} hijo{% if leg.hijos_a_cargo|length > 1 %}s{% endif %} a cargo</small>
                                                {% if leg.ciudadano.fecha_nacimiento|es_menor_18 %}
                                                    <br><small class="badge bg-warning text-dark mt-1">⚠️ Responsable menor de 18 años ({{ leg.ciudadano.fecha_nacimiento|edad }} años)</small>
                                                {% endif %}
                                            {% else %}
                                                <small class="badge bg-success mt-1">Solo Beneficiario</small>
                                            {% endif %}
                                        {% endif %}
                                    </div>
                                </td>
                                <td>
                                    {% if leg.revision_tecnico == 'APROBADO' %}
                                        <span class="badge bg-success">Aprobado</span>
                                    {% elif leg.revision_tecnico == 'RECHAZADO' or leg.estado_validacion_renaper == 2 %}
                                        <span class="badge bg-danger">Rechazado</span>
                                    {% elif leg.revision_tecnico == 'SUBSANAR' %}
                                        <span class="badge bg-warning text-dark">Subsanar</span>
                                    {% elif leg.revision_tecnico == 'SUBSANADO' %}
                                        <span class="badge bg-info text-dark">Subsanado</span>
                                    {% else %}
                                        <span class="badge bg-secondary">Pendiente</span>
                                    {% endif %}
                                </td>
                                <td>
                                    <div class="d-flex gap-1">
                                        <span class="badge {% if leg.archivo2 %}bg-success{% else %}bg-warning{% endif %}">Doc1</span>
                                        <span class="badge {% if leg.archivo3 %}bg-success{% else %}bg-warning{% endif %}">Doc2</span>
                                    </div>
                                </td>
                                <td>
                                    {% if leg.subsanacion_motivo %}
                                        <small class="text-break">{{ leg.subsanacion_motivo|truncatechars:80 }}</small>
                                    {% else %}
                                        <span class="text-muted"></span>
                                    {% endif %}
                                </td>
                                <td>
                                    <button class="btn btn-outline-light btn-sm"
                                            data-bs-toggle="collapse"
                                            data-bs-target="#detalle-{{ leg.pk }}-{{ forloop.counter }}">
                                        <i class="fas fa-eye"></i>
                                    </button>
                                    {% if is_tec or is_coord or is_prov and expediente.estado.nombre in 'CREADO,PROCESADO,EN_ESPERA' %}
                                        <button class="btn btn-outline-primary btn-sm ms-1"
                                                data-bs-toggle="modal"
                                                data-bs-target="#modalEditarLegajo"
                                                data-legajo-id="{{ leg.pk }}"
                                                data-expediente-id="{{ expediente.pk }}"
                                                title="Editar datos del legajo">
                                            <i class="fas fa-edit"></i>
                                        </button>
                                    {% endif %}
                                    {% if is_coord %}
                                        <button class="btn btn-outline-danger btn-sm ms-1 btn-eliminar-legajo"
                                                data-legajo-id="{{ leg.pk }}"
                                                data-expediente-id="{{ expediente.pk }}"
                                                title="Eliminar legajo">
                                            <i class="fas fa-trash"></i>
                                        </button>
                                    {% endif %}
                                </td>
                            </tr>
                            <tr class="collapse" id="detalle-{{ leg.pk }}-{{ forloop.counter }}">
                                <td colspan="6" class="p-0">
                                    <div class="card mt-2" style="background: #2c3e50; border-color: #495057;">
                                        <div class="card-body">
                                            <div class="row gy-3 gx-3">
                                                <!-- Col 1: Datos básicos -->
                                                <div class="col-lg-3 col-md-5">
                                                    <h6 class="mb-2">{{ leg.ciudadano.nombre }} {{ leg.ciudadano.apellido }}</h6>
                                                    <div class="small text-muted mb-2">DNI: {{ leg.ciudadano.documento }}</div>
                                                    <div class="small">
                                                        <span class="text-muted">Estado:</span>
                                                        {% if leg.revision_tecnico == 'APROBADO' %}
                                                            <span class="badge bg-success">Aprobado</span>
                                                        {% elif leg.revision_tecnico == 'RECHAZADO' or leg.estado_validacion_renaper == 2 %}
                                                            <span class="badge bg-danger">Rechazado</span>
                                                        {% elif leg.revision_tecnico == 'SUBSANAR' %}
                                                            <span class="badge bg-warning text-dark">Subsanar</span>
                                                        {% elif leg.revision_tecnico == 'SUBSANADO' %}
                                                            <span class="badge bg-info text-dark">Subsanado</span>
                                                        {% else %}
                                                            <span class="badge bg-secondary">Pendiente</span>
                                                        {% endif %}
                                                    </div>
                                                </div>
                                                <!-- Col 2: Observaciones -->
                                                <div class="col-lg-4 col-md-7">
                                                    {% if is_prov %}
                                                        <div class="small muted">Observación (subsanación):</div>
                                                        <div class="mt-1">
                                                            {% if leg.subsanacion_motivo %}
                                                                <div class="p-2 rounded"
                                                                     style="background:rgba(255,255,255,.04);
                                                                            border:1px solid rgba(255,255,255,.08)">
                                                                    <span class="d-block text-break">{{ leg.subsanacion_motivo }}</span>
                                                                </div>
                                                            {% else %}
                                                                <span class="muted">-</span>
                                                            {% endif %}
                                                        </div>
                                                        {% if leg.subsanacion_renaper_comentario %}
                                                            <div class="small muted mt-2">Respuesta provincia:</div>
                                                            <div class="mt-1">
                                                                <div class="p-2 rounded"
                                                                     style="background:rgba(255,193,7,.1);
                                                                            border:1px solid rgba(255,193,7,.3)">
                                                                    <span class="d-block text-break">{{ leg.subsanacion_renaper_comentario }}</span>
                                                                </div>
                                                            </div>
                                                        {% endif %}
                                                    {% else %}
                                                        <div class="small muted">Comentario enviado a provincia:</div>
                                                        <div class="mt-1">
                                                            {% if leg.subsanacion_motivo %}
                                                                <div class="p-2 rounded"
                                                                     style="background:rgba(255,255,255,.04);
                                                                            border:1px solid rgba(255,255,255,.08)">
                                                                    <span class="d-block text-break">{{ leg.subsanacion_motivo }}</span>
                                                                </div>
                                                            {% else %}
                                                                <span class="muted">-</span>
                                                            {% endif %}
                                                        </div>
                                                        {% if leg.subsanacion_renaper_comentario %}
                                                            <div class="small muted mt-2">Respuesta de provincia:</div>
                                                            <div class="mt-1">
                                                                <div class="p-2 rounded"
                                                                     style="background:rgba(40,167,69,.1);
                                                                            border:1px solid rgba(40,167,69,.3)">
                                                                    <span class="d-block text-break">{{ leg.subsanacion_renaper_comentario }}</span>
                                                                </div>
                                                            </div>
                                                        {% endif %}
                                                    {% endif %}
                                                </div>
                                                <!-- Col 3: Archivos -->
                                                <div class="col-lg-5">
                                                    {% include 'components/legajo_archivos_requeridos.html' with legajo=leg is_prov=is_prov expediente=expediente %}
                                                    <!-- Botón confirmar subsanación individual (solo para subsanación técnica, no Renaper) -->
                                                    {% if is_prov and leg.revision_tecnico == 'SUBSANAR' and leg.estado_validacion_renaper != 3 and leg.archivo2 and leg.archivo3 %}
                                                        <div class="mt-3">
                                                            <button type="button"
                                                                    class="btn btn-warning btn-sm w-100 btn-confirmar-subsanacion-individual"
                                                                    data-legajo-id="{{ leg.pk }}"
                                                                    data-expediente-id="{{ expediente.pk }}">
                                                                <i class="fas fa-check"></i> Confirmar subsanación
                                                            </button>
                                                        </div>
                                                    {% endif %}

                                                    <!-- Archivo subsanación Renaper -->
                                                    {% if leg.subsanacion_renaper_comentario or leg.subsanacion_renaper_archivo %}
                                                        <div class="mt-3 p-2 rounded" style="background:rgba(255,193,7,.1);">
                                                            <div class="small muted mb-1">Respuesta subsanación Renaper</div>
                                                            {% if leg.subsanacion_renaper_comentario %}
                                                                <div class="small mb-2">
                                                                    <strong>Comentario:</strong> {{ leg.subsanacion_renaper_comentario }}
                                                                </div>
                                                            {% endif %}
                                                            {% if leg.subsanacion_renaper_archivo %}
                                                                <a href="{{ leg.subsanacion_renaper_archivo.url }}"
                                                                   target="_blank"
                                                                   class="btn btn-sm btn-outline-warning mb-2">
                                                                    <i class="fas fa-file"></i> Ver archivo
                                                                </a>
                                                            {% endif %}
                                                            {% if is_prov and leg.revision_tecnico != 'SUBSANADO' and leg.estado_validacion_renaper == 3 %}
                                                                <button type="button"
                                                                        class="btn btn-warning btn-sm w-100"
                                                                        data-bs-toggle="modal"
                                                                        data-bs-target="#modalRespuestaSubsanacionRenaper"
                                                                        data-legajo-id="{{ leg.pk }}"
                                                                        data-expediente-id="{{ expediente.pk }}">
                                                                    <i class="fas fa-edit"></i> Editar respuesta
                                                                </button>
                                                            {% endif %}
                                                        </div>
                                                    {% elif leg.estado_validacion_renaper == 3 %}
                                                        <div class="mt-3 p-2 rounded" style="background:rgba(255,193,7,.1);">
                                                            <div class="small muted mb-1">Subsanación Renaper solicitada</div>
                                                            <div class="small text-warning mb-2">Pendiente de respuesta</div>
                                                            {% if is_prov and leg.revision_tecnico != 'SUBSANADO' %}
                                                                <button type="button"
                                                                        class="btn btn-warning btn-sm w-100"
                                                                        data-bs-toggle="modal"
                                                                        data-bs-target="#modalRespuestaSubsanacionRenaper"
                                                                        data-legajo-id="{{ leg.pk }}"
                                                                        data-expediente-id="{{ expediente.pk }}">
                                                                    <i class="fas fa-upload"></i> Responder
                                                                </button>
                                                            {% endif %}
                                                        </div>
                                                    {% endif %}
                                                </div>
                                            </div>
                                            <div class="list-divider"></div>
                                            <!-- Acciones -->
                                            {% if is_tec and expediente.estado.nombre in 'ASIGNADO,PROCESO_DE_CRUCE' %}
                                                <div class="d-flex justify-content-end mt-2">
                                                    <div class="btn-toolbar flex-wrap"
                                                         role="toolbar"
                                                         aria-label="Acciones del legajo">
                                                        {% with estado=leg.revision_tecnico %}
                                                            {% if estado == 'SUBSANADO' and leg.estado_validacion_renaper != 1 %}
                                                                <!-- Subsanado pero sin Validacion Renaper aprobada -->
                                                                <div class="btn-group btn-group-sm" role="group">
                                                                    <button type="button"
                                                                            class="btn btn-info btn-validar-renaper"
                                                                            data-legajo-id="{{ leg.pk }}"
                                                                            data-bs-toggle="modal"
                                                                            data-bs-target="#modalValidarRenaper">
                                                                        Validar Renaper
                                                                    </button>
                                                                </div>
                                                            {% elif leg.estado_validacion_renaper == 0 %}
                                                                <!-- Sin validar Renaper -->
                                                                <div class="btn-group btn-group-sm" role="group">
                                                                    <button type="button"
                                                                            class="btn btn-info btn-validar-renaper"
                                                                            data-legajo-id="{{ leg.pk }}"
                                                                            data-bs-toggle="modal"
                                                                            data-bs-target="#modalValidarRenaper">
                                                                        Validar Renaper
                                                                    </button>
                                                                </div>
                                                            {% elif leg.estado_validacion_renaper == 1 %}
                                                                <!-- Renaper aprobado: mostrar botones de revisiÃ³n -->
                                                                <div class="btn-group btn-group-sm me-2" role="group">
                                                                    <button type="button"
                                                                            class="btn {% if estado == 'APROBADO' %}btn-success active{% else %}btn-outline-success{% endif %} btn-revision"
                                                                            data-legajo-id="{{ leg.pk }}"
                                                                            data-accion="APROBAR">Aprobar</button>
                                                                    <button type="button"
                                                                            class="btn {% if estado == 'SUBSANAR' %}btn-warning active{% else %}btn-outline-warning{% endif %} btn-subsanar"
                                                                            data-legajo-id="{{ leg.pk }}"
                                                                            data-bs-toggle="modal"
                                                                            data-bs-target="#modalSubsanar">
                                                                        Subsanar
                                                                    </button>
                                                                    <button type="button"
                                                                            class="btn {% if estado == 'RECHAZADO' %}btn-danger active{% else %}btn-outline-danger{% endif %} btn-revision"
                                                                            data-legajo-id="{{ leg.pk }}"
                                                                            data-accion="RECHAZAR">Rechazar</button>
                                                                </div>
                                                            {% endif %}
                                                        {% endwith %}
                                                    </div>
                                                </div>
                                            {% endif %}
                                        </div>
                                    </div>
                                </td>
                            </tr>
                        {% endfor %}
                    </tbody>
                </table>
            </div>

            <!-- Detalles expandibles para cada legajo -->
            {% for leg in legajos %}
                <div class="collapse" id="detalle-{{ leg.pk }}">
                    <div class="card mt-2" style="background: #2c3e50; border-color: #495057;">
                        <div class="card-body">
                            <div class="row gy-3 gx-3">
                                <!-- Col 1: Datos básicos -->
                                <div class="col-lg-3 col-md-5">
                                    <h6 class="mb-2">{{ leg.ciudadano.nombre }} {{ leg.ciudadano.apellido }}</h6>
                                    <div class="small text-muted mb-2">DNI: {{ leg.ciudadano.documento }}</div>
                                    <div class="small">
                                        <span class="text-muted">Estado:</span>
                                        {% if leg.revision_tecnico == 'APROBADO' %}
                                            <span class="badge bg-success">Aprobado</span>
                                        {% elif leg.revision_tecnico == 'RECHAZADO' or leg.estado_validacion_renaper == 2 %}
                                            <span class="badge bg-danger">Rechazado</span>
                                        {% elif leg.revision_tecnico == 'SUBSANAR' %}
                                            <span class="badge bg-warning text-dark">Subsanar</span>
                                        {% elif leg.revision_tecnico == 'SUBSANADO' %}
                                            <span class="badge bg-info text-dark">Subsanado</span>
                                        {% else %}
                                            <span class="badge bg-secondary">Pendiente</span>
                                        {% endif %}
                                    </div>
                                </div>
                                <!-- Col 2: Observaciones -->
                                <div class="col-lg-4 col-md-7">
                                    {% if is_prov %}
                                        <div class="small muted">Observación (subsanación):</div>
                                        <div class="mt-1">
                                            {% if leg.subsanacion_motivo %}
                                                <div class="p-2 rounded"
                                                     style="background:rgba(255,255,255,.04);
                                                            border:1px solid rgba(255,255,255,.08)">
                                                    <span class="d-block text-break">{{ leg.subsanacion_motivo }}</span>
                                                </div>
                                            {% else %}
                                                <span class="muted">-</span>
                                            {% endif %}
                                        </div>
                                        {% if leg.subsanacion_renaper_comentario %}
                                            <div class="small muted mt-2">Respuesta provincia:</div>
                                            <div class="mt-1">
                                                <div class="p-2 rounded"
                                                     style="background:rgba(255,193,7,.1);
                                                            border:1px solid rgba(255,193,7,.3)">
                                                    <span class="d-block text-break">{{ leg.subsanacion_renaper_comentario }}</span>
                                                </div>
                                            </div>
                                        {% endif %}
                                    {% else %}
                                        <div class="small muted">Comentario enviado a provincia:</div>
                                        <div class="mt-1">
                                            {% if leg.subsanacion_motivo %}
                                                <div class="p-2 rounded"
                                                     style="background:rgba(255,255,255,.04);
                                                            border:1px solid rgba(255,255,255,.08)">
                                                    <span class="d-block text-break">{{ leg.subsanacion_motivo }}</span>
                                                </div>
                                            {% else %}
                                                <span class="muted">-</span>
                                            {% endif %}
                                        </div>
                                        {% if leg.subsanacion_renaper_comentario %}
                                            <div class="small muted mt-2">Respuesta de provincia:</div>
                                            <div class="mt-1">
                                                <div class="p-2 rounded"
                                                     style="background:rgba(40,167,69,.1);
                                                            border:1px solid rgba(40,167,69,.3)">
                                                    <span class="d-block text-break">{{ leg.subsanacion_renaper_comentario }}</span>
                                                </div>
                                            </div>
                                        {% endif %}
                                    {% endif %}
                                </div>
                                <!-- Col 3: Archivos -->
                                <div class="col-lg-5">
                                    {% include 'components/legajo_archivos_requeridos.html' with legajo=leg is_prov=is_prov expediente=expediente %}
                                    <!-- Botón confirmar subsanación individual (solo para subsanación técnica, no Renaper) -->
                                    {% if is_prov and leg.revision_tecnico == 'SUBSANAR' and leg.estado_validacion_renaper != 3 and leg.archivo2 and leg.archivo3 %}
                                        <div class="mt-3">
                                            <button type="button"
                                                    class="btn btn-warning btn-sm w-100 btn-confirmar-subsanacion-individual"
                                                    data-legajo-id="{{ leg.pk }}"
                                                    data-expediente-id="{{ expediente.pk }}">
                                                <i class="fas fa-check"></i> Confirmar subsanación
                                            </button>
                                        </div>
                                    {% endif %}

                                    <!-- Archivo subsanación Renaper -->
                                    {% if leg.subsanacion_renaper_comentario or leg.subsanacion_renaper_archivo %}
                                        <div class="mt-3 p-2 rounded" style="background:rgba(255,193,7,.1);">
                                            <div class="small muted mb-1">Respuesta subsanación Renaper</div>
                                            {% if leg.subsanacion_renaper_comentario %}
                                                <div class="small mb-2">
                                                    <strong>Comentario:</strong> {{ leg.subsanacion_renaper_comentario }}
                                                </div>
                                            {% endif %}
                                            {% if leg.subsanacion_renaper_archivo %}
                                                <a href="{{ leg.subsanacion_renaper_archivo.url }}"
                                                   target="_blank"
                                                   class="btn btn-sm btn-outline-warning mb-2">
                                                    <i class="fas fa-file"></i> Ver archivo
                                                </a>
                                            {% endif %}
                                            {% if is_prov and leg.revision_tecnico != 'SUBSANADO' and leg.estado_validacion_renaper == 3 %}
                                                <button type="button"
                                                        class="btn btn-warning btn-sm w-100"
                                                        data-bs-toggle="modal"
                                                        data-bs-target="#modalRespuestaSubsanacionRenaper"
                                                        data-legajo-id="{{ leg.pk }}"
                                                        data-expediente-id="{{ expediente.pk }}">
                                                    <i class="fas fa-edit"></i> Editar respuesta
                                                </button>
                                            {% endif %}
                                        </div>
                                    {% elif leg.estado_validacion_renaper == 3 %}
                                        <div class="mt-3 p-2 rounded" style="background:rgba(255,193,7,.1);">
                                            <div class="small muted mb-1">Subsanación Renaper solicitada</div>
                                            <div class="small text-warning mb-2">Pendiente de respuesta</div>
                                            {% if is_prov and leg.revision_tecnico != 'SUBSANADO' %}
                                                <button type="button"
                                                        class="btn btn-warning btn-sm w-100"
                                                        data-bs-toggle="modal"
                                                        data-bs-target="#modalRespuestaSubsanacionRenaper"
                                                        data-legajo-id="{{ leg.pk }}"
                                                        data-expediente-id="{{ expediente.pk }}">
                                                    <i class="fas fa-upload"></i> Responder
                                                </button>
                                            {% endif %}
                                        </div>
                                    {% endif %}
                                </div>
                            </div>
                            <div class="list-divider"></div>
                            <!-- Acciones -->
                            {% if is_tec and expediente.estado.nombre in 'ASIGNADO,PROCESO_DE_CRUCE' %}
                                <div class="d-flex justify-content-end mt-2">
                                    <div class="btn-toolbar flex-wrap"
                                         role="toolbar"
                                         aria-label="Acciones del legajo">
                                        {% with estado=leg.revision_tecnico %}
                                            {% if estado == 'SUBSANADO' and leg.estado_validacion_renaper != 1 %}
                                                <!-- Subsanado pero sin Validacion Renaper aprobada -->
                                                <div class="btn-group btn-group-sm" role="group">
                                                    <button type="button"
                                                            class="btn btn-info btn-validar-renaper"
                                                            data-legajo-id="{{ leg.pk }}"
                                                            data-bs-toggle="modal"
                                                            data-bs-target="#modalValidarRenaper">
                                                        Validar Renaper
                                                    </button>
                                                </div>
                                            {% elif leg.estado_validacion_renaper == 0 %}
                                                <!-- Sin validar Renaper -->
                                                <div class="btn-group btn-group-sm" role="group">
                                                    <button type="button"
                                                            class="btn btn-info btn-validar-renaper"
                                                            data-legajo-id="{{ leg.pk }}"
                                                            data-bs-toggle="modal"
                                                            data-bs-target="#modalValidarRenaper">
                                                        Validar Renaper
                                                    </button>
                                                </div>
                                            {% elif leg.estado_validacion_renaper == 1 %}
                                                <!-- Renaper aprobado: mostrar botones de revisiÃ³n -->
                                                <div class="btn-group btn-group-sm me-2" role="group">
                                                    <button type="button"
                                                            class="btn {% if estado == 'APROBADO' %}btn-success active{% else %}btn-outline-success{% endif %} btn-revision"
                                                            data-legajo-id="{{ leg.pk }}"
                                                            data-accion="APROBAR">âœ… Aprobar</button>
                                                    <button type="button"
                                                            class="btn {% if estado == 'SUBSANAR' %}btn-warning active{% else %}btn-outline-warning{% endif %} btn-subsanar"
                                                            data-legajo-id="{{ leg.pk }}"
                                                            data-bs-toggle="modal"
                                                            data-bs-target="#modalSubsanar">ðŸ“ Subsanar</button>
                                                    <button type="button"
                                                            class="btn {% if estado == 'RECHAZADO' %}btn-danger active{% else %}btn-outline-danger{% endif %} btn-revision"
                                                            data-legajo-id="{{ leg.pk }}"
                                                            data-accion="RECHAZAR">âŒ Rechazar</button>
                                                </div>
                                            {% endif %}
                                        {% endwith %}
                                    </div>
                                </div>
                            {% endif %}
                        </div>
                    </div>
                </div>
            {% endfor %}
        </div>
        <!-- Paginación removida - ahora muestra todos los registros -->
    {% else %}
        <p class="text-muted">No hay legajos cargados.</p>
    {% endif %}
    <!-- Confirmar EnvÃ­o: solo Provincia en EN_ESPERA -->
    {% if legajos and is_prov and expediente.estado.nombre == 'EN_ESPERA' %}
        <div class="text-end mt-3">
            {% if registros_erroneos.count > 0 %}
                <button id="btn-confirm"
                        class="btn btn-secondary btn-confirm-disabled btn-confirm-tooltip"
                        disabled
                        title="No se puede enviar mientras haya registros con errores">
                    <i class="fas fa-exclamation-triangle"></i> Confirmar Envi­o ({{ registros_erroneos.count }} errores)
                </button>
            {% else %}
                <button id="btn-confirm" class="btn btn-success">Confirmar Envi­o</button>
            {% endif %}
        </div>
    {% endif %}
</div>

<!-- Registros Erróneos -->
{% if registros_erroneos %}
    <div class="p-3 rounded shadow mb-4 registros-erroneos-section"
         style="background-color: #1c2a3a;
                color: #e0e0e0">
        <div class="d-flex justify-content-between align-items-center mb-3">
            <h5 class="mb-0 registros-erroneos-title">
                <i class="fas fa-exclamation-triangle"></i> Registros con Errores ({{ registros_erroneos.count }})
            </h5>
            {% if is_prov %}
                <button id="btn-reprocesar-errores" class="btn btn-warning btn-sm">
                    <i class="fas fa-sync"></i> Reprocesar Todos
                </button>
            {% endif %}
        </div>
        <div class="table-responsive">
            <table class="table table-hover" style="color: #e0e0e0;">
                <thead style="background: #13212f;">
                    <tr>
                        <th width="5%">Fila</th>
                        <th width="30%">Datos</th>
                        <th width="40%">Error</th>
                        <th width="15%">Acciones</th>
                    </tr>
                </thead>
                <tbody>
                    {% for registro in registros_erroneos %}
                        <tr class="registro-erroneo-row"
                            data-registro-id="{{ registro.pk }}"
                            style="border-left: 4px solid #dc3545">
                            <td>{{ registro.fila_excel }}</td>
                            <td>
                                <small>
                                    {% if registro.datos_raw.apellido %}
                                        <strong>Apellido:</strong> {{ registro.datos_raw.apellido }}
                                        <br />
                                    {% endif %}
                                    {% if registro.datos_raw.nombre %}
                                        <strong>Nombre:</strong> {{ registro.datos_raw.nombre }}
                                        <br />
                                    {% endif %}
                                    {% if registro.datos_raw.documento %}
                                        <strong>DNI:</strong> {{ registro.datos_raw.documento }}
                                        <br />
                                    {% endif %}
                                    {% if registro.datos_raw.fecha_nacimiento %}
                                        <strong>F.Nac:</strong> {{ registro.datos_raw.fecha_nacimiento }}
                                        <br />
                                    {% endif %}
                                    {% if registro.datos_raw.apellido_responsable or registro.datos_raw.nombre_responsable %}
                                        <span class="badge bg-info mt-1">Con Responsable</span>
                                    {% endif %}
                                </small>
                            </td>
                            <td>
                                <small class="text-danger">{{ registro.mensaje_error }}</small>
                            </td>
                            <td>
                                <button class="btn btn-outline-light btn-sm"
                                        data-bs-toggle="collapse"
                                        data-bs-target="#error-detalle-{{ registro.pk }}">
                                    <i class="fas fa-edit"></i> Editar
                                </button>
                                <button class="btn btn-outline-danger btn-sm btn-eliminar-error"
                                        data-registro-id="{{ registro.pk }}">
                                    <i class="fas fa-trash"></i>
                                </button>
                            </td>
                        </tr>
                        <tr class="collapse" id="error-detalle-{{ registro.pk }}">
                            <td colspan="4" class="p-0">
                                <div class="card mt-2" style="background: #2c3e50; border-color: #495057;">
                                    <div class="card-body">
                                        <h6 class="mb-3">Editar Datos - Fila {{ registro.fila_excel }}</h6>
                                        <form class="form-editar-error" data-registro-id="{{ registro.pk }}">
                                            <!-- DATOS DEL BENEFICIARIO -->
                                            <h6 class="text-primary mt-2 mb-2">
                                                <i class="fas fa-child"></i> Beneficiario
                                            </h6>
                                            <div class="row g-2">
                                                <div class="col-md-4">
                                                    <label class="form-label">Apellido *</label>
                                                    <input type="text"
                                                           class="form-control"
                                                           name="apellido"
                                                           value="{{ registro.datos_raw.apellido|default:'' }}"
                                                           required />
                                                </div>
                                                <div class="col-md-4">
                                                    <label class="form-label">Nombre *</label>
                                                    <input type="text"
                                                           class="form-control"
                                                           name="nombre"
                                                           value="{{ registro.datos_raw.nombre|default:'' }}"
                                                           required />
                                                </div>
                                                <div class="col-md-4">
                                                    <label class="form-label">Documento *</label>
                                                    <input type="text"
                                                           class="form-control"
                                                           name="documento"
                                                           value="{{ registro.datos_raw.documento|default:'' }}"
                                                           required />
                                                </div>
                                                <div class="col-md-4">
                                                    <label class="form-label">Fecha Nacimiento *</label>
                                                    <input type="text"
                                                           class="form-control"
                                                           name="fecha_nacimiento"
                                                           value="{{ registro.datos_raw.fecha_nacimiento|default:'' }}"
                                                           placeholder="DD/MM/YYYY"
                                                           required />
                                                </div>
                                                <div class="col-md-4">
                                                    <label class="form-label">Sexo</label>
                                                    <select class="form-select" name="sexo">
                                                        <option value="">Seleccionar...</option>
                                                        {% for sexo in sexos %}
                                                            <option value="{{ sexo.id }}"
                                                                    {% if registro.datos_raw.sexo|stringformat:"s" == sexo.id|stringformat:"s" or registro.datos_raw.sexo|lower == sexo.sexo|lower %}selected{% endif %}>
                                                                {{ sexo.sexo }}
                                                            </option>
                                                        {% endfor %}
                                                    </select>
                                                </div>
                                                <div class="col-md-4">
                                                    <label class="form-label">Nacionalidad</label>
                                                    <select class="form-select" name="nacionalidad">
                                                        <option value="">Seleccionar...</option>
                                                        {% for nac in nacionalidades %}
                                                            <option value="{{ nac.id }}"
                                                                    {% if registro.datos_raw.nacionalidad|stringformat:"s" == nac.id|stringformat:"s" or registro.datos_raw.nacionalidad|lower == nac.nombre|lower %}selected{% endif %}>
                                                                {{ nac.nombre }}
                                                            </option>
                                                        {% endfor %}
                                                    </select>
                                                </div>
                                                <div class="col-md-4">
                                                    <label class="form-label">Municipio</label>
                                                    <select class="form-select select-municipio"
                                                            name="municipio"
                                                            data-registro-id="{{ registro.pk }}">
                                                        <option value="">Seleccionar...</option>
                                                        {% for mun in municipios %}
                                                            <option value="{{ mun.id }}"
                                                                    {% if registro.datos_raw.municipio|stringformat:"s" == mun.id|stringformat:"s" %}selected{% endif %}>
                                                                {{ mun.nombre }}
                                                            </option>
                                                        {% endfor %}
                                                    </select>
                                                </div>
                                                <div class="col-md-4">
                                                    <label class="form-label">Localidad</label>
                                                    <select class="form-select select-localidad"
                                                            name="localidad"
                                                            data-registro-id="{{ registro.pk }}">
                                                        <option value="">Seleccionar...</option>
                                                        {% for loc in localidades %}
                                                            <option value="{{ loc.id }}"
                                                                    data-municipio="{{ loc.municipio_id }}"
                                                                    {% if registro.datos_raw.localidad|stringformat:"s" == loc.id|stringformat:"s" %}selected{% endif %}>
                                                                {{ loc.nombre }} ({{ loc.municipio.nombre }})
                                                            </option>
                                                        {% endfor %}
                                                    </select>
                                                </div>
                                                <div class="col-md-4">
                                                    <label class="form-label">Teléfono</label>
                                                    <input type="text"
                                                           class="form-control"
                                                           name="telefono"
                                                           value="{{ registro.datos_raw.telefono|default:'' }}" />
                                                </div>
                                                <div class="col-md-6">
                                                    <label class="form-label">Email</label>
                                                    <input type="email"
                                                           class="form-control"
                                                           name="email"
                                                           value="{{ registro.datos_raw.email|default:'' }}" />
                                                </div>
                                                <div class="col-md-3">
                                                    <label class="form-label">Calle</label>
                                                    <input type="text"
                                                           class="form-control"
                                                           name="calle"
                                                           value="{{ registro.datos_raw.calle|default:'' }}" />
                                                </div>
                                                <div class="col-md-3">
                                                    <label class="form-label">Altura</label>
                                                    <input type="text"
                                                           class="form-control"
                                                           name="altura"
                                                           value="{{ registro.datos_raw.altura|default:'' }}" />
                                                </div>
                                            </div>

                                            <!-- DATOS DEL RESPONSABLE -->
                                            {% if registro.datos_raw.apellido_responsable or registro.datos_raw.nombre_responsable or registro.datos_raw.documento_responsable %}
                                                <hr class="my-3" />
                                                <h6 class="text-info mt-2 mb-2">
                                                    <i class="fas fa-user-tie"></i> Responsable
                                                </h6>
                                                <div class="row g-2">
                                                    <div class="col-md-4">
                                                        <label class="form-label">Apellido Responsable</label>
                                                        <input type="text"
                                                               class="form-control"
                                                               name="apellido_responsable"
                                                               value="{{ registro.datos_raw.apellido_responsable|default:'' }}" />
                                                    </div>
                                                    <div class="col-md-4">
                                                        <label class="form-label">Nombre Responsable</label>
                                                        <input type="text"
                                                               class="form-control"
                                                               name="nombre_responsable"
                                                               value="{{ registro.datos_raw.nombre_responsable|default:'' }}" />
                                                    </div>
                                                    <div class="col-md-4">
                                                        <label class="form-label">CUIT/Documento Responsable</label>
                                                        <input type="text"
                                                               class="form-control"
                                                               name="documento_responsable"
                                                               value="{{ registro.datos_raw.documento_responsable|default:'' }}" />
                                                    </div>
                                                    <div class="col-md-4">
                                                        <label class="form-label">Fecha Nac. Responsable</label>
                                                        <input type="text"
                                                               class="form-control"
                                                               name="fecha_nacimiento_responsable"
                                                               value="{{ registro.datos_raw.fecha_nacimiento_responsable|default:'' }}"
                                                               placeholder="DD/MM/YYYY" />
                                                    </div>
                                                    <div class="col-md-4">
                                                        <label class="form-label">Sexo Responsable</label>
                                                        <select class="form-select" name="sexo_responsable">
                                                            <option value="">Seleccionar...</option>
                                                            {% for sexo in sexos %}
                                                                <option value="{{ sexo.id }}"
                                                                        {% if registro.datos_raw.sexo_responsable|stringformat:"s" == sexo.id|stringformat:"s" or registro.datos_raw.sexo_responsable|lower == sexo.sexo|lower %}selected{% endif %}>
                                                                    {{ sexo.sexo }}
                                                                </option>
                                                            {% endfor %}
                                                        </select>
                                                    </div>
                                                    <div class="col-md-4">
                                                        <label class="form-label">Teléfono Responsable</label>
                                                        <input type="text"
                                                               class="form-control"
                                                               name="telefono_responsable"
                                                               value="{{ registro.datos_raw.telefono_responsable|default:'' }}" />
                                                    </div>
                                                    <div class="col-md-6">
                                                        <label class="form-label">Email Responsable</label>
                                                        <input type="email"
                                                               class="form-control"
                                                               name="email_responsable"
                                                               value="{{ registro.datos_raw.email_responsable|default:'' }}" />
                                                    </div>
                                                    <div class="col-md-6">
                                                        <label class="form-label">Domicilio Responsable</label>
                                                        <input type="text"
                                                               class="form-control"
                                                               name="domicilio_responsable"
                                                               value="{{ registro.datos_raw.domicilio_responsable|default:'' }}" />
                                                    </div>
                                                </div>
                                            {% endif %}

                                            <div class="alert alert-info mt-3 mb-0">
                                                <small><strong>Nota:</strong> Los campos se guardan automáticamente al cambiar. Luego usa "Reprocesar Todos" para crear los legajos.</small>
                                            </div>
                                        </form>
                                    </div>
                                </div>
                            </td>
                        </tr>
                    {% endfor %}
                </tbody>
            </table>
        </div>
    </div>
{% endif %}


<!-- Asignar TÃ©cnico: solo Coordinador (segÃºn tu condiciÃ³n actual por id) -->
{% if expediente.estado.id == 2 and is_coord %}
    <div class="card mb-4">
        <div class="card-header bg-body-tertiary">
            <h5 class="mb-0">Asignar Técnico</h5>
        </div>
        <div class="card-body">
            <form method="post"
                  action="{% url 'expediente_asignar_tecnico' expediente.pk %}">
                {% csrf_token %}
                <div class="form-group">
                    <label for="tecnico">Seleccionar Técnico:</label>
                    <select name="tecnico_id" id="tecnico" class="form-control">
                        {% for tecnico in tecnicos %}
                            <option value="{{ tecnico.id }}">{{ tecnico.get_full_name|default:tecnico.username }}</option>
                        {% endfor %}
                    </select>
                </div>
                <button type="submit" class="btn btn-primary mt-2">Asignar</button>
            </form>
        </div>
    </div>
{% endif %}
<!-- Modal: subir/editar archivo de legajo (individual por campo) -->
<div class="modal fade"
     id="modalSubirArchivo"
     tabindex="-1"
     aria-labelledby="modalSubirArchivoLabel"
     aria-hidden="true">
    <div class="modal-dialog modal-dialog-centered">
        <div class="modal-content">
            <form id="form-subir-archivo" method="post" enctype="multipart/form-data">
                {% csrf_token %}
                <div class="modal-header">
                    <h5 class="modal-title" id="modalSubirArchivoLabel">Subir/Editar archivo del legajo</h5>
                    <button type="button"
                            class="btn-close"
                            data-bs-dismiss="modal"
                            aria-label="Cerrar"></button>
                </div>
                <div class="modal-body">
                    <div id="modal-alertas" class="mb-2"></div>
                    <div class="row g-2">
                        <div class="col-12">
                            <label class="form-label">Seleccionar archivo a actualizar</label>
                            <select name="campo" id="campo-archivo" class="form-select" required>
                                <option value="archivo2" id="opt-archivo2">Biopsia / Constancia médica</option>
                                <option value="archivo3" id="opt-archivo3">Documento</option>
                            </select>
                        </div>
                        <div class="col-12">
                            <label for="id_archivo" class="form-label">PDF o imagen</label>
                            <input type="file"
                                   name="archivo"
                                   id="id_archivo"
                                   class="form-control"
                                   required
                                   accept=".pdf,.jpg,.jpeg,.png" />
                        </div>
                    </div>
                </div>
                <div class="modal-footer">
                    <button type="button" class="btn btn-secondary" data-bs-dismiss="modal">Cancelar</button>
                    <button type="submit" class="btn btn-primary">Guardar</button>
                </div>
            </form>
        </div>
    </div>
</div>
<!-- Modal: pedir SUBSANACIÃ“N -->
<div class="modal fade"
     id="modalSubsanar"
     tabindex="-1"
     aria-labelledby="modalSubsanarLabel"
     aria-hidden="true">
    <div class="modal-dialog">
        <form class="modal-content" id="form-subsanar" method="post">
            {% csrf_token %}
            <div class="modal-header">
                <h5 class="modal-title" id="modalSubsanarLabel">Solicitud de subsanación</h5>
                <button type="button"
                        class="btn-close"
                        data-bs-dismiss="modal"
                        aria-label="Cerrar"></button>
            </div>
            <div class="modal-body">
                <input type="hidden" name="accion" value="SUBSANAR" />
                <input type="hidden" id="subsanar-legajo-id" name="legajo_id" value="" />
                <div class="mb-2">
                    <label for="subsanar-motivo" class="form-label">Indicar el motivo</label>
                    <textarea id="subsanar-motivo"
                              name="motivo"
                              class="form-control"
                              rows="3"
                              required
                              maxlength="500"></textarea>
                </div>
                <small class="text-muted d-block">
                    El legajo quedará en estado <strong>SUBSANAR</strong> y la provincia podrá actualizar los archivos.
                </small>
            </div>
            <div class="modal-footer">
                <button type="button" class="btn btn-secondary" data-bs-dismiss="modal">Cancelar</button>
                <button type="submit" class="btn btn-warning" id="btn-confirm-subsanar">Confirmar</button>
            </div>
        </form>
    </div>
</div>
<!-- Modal: cruce CUIT/DNI -->
<div class="modal fade"
     id="modalCruceCuit"
     tabindex="-1"
     aria-labelledby="modalCruceCuitLabel"
     aria-hidden="true">
    <div class="modal-dialog modal-dialog-centered">
        <div class="modal-content">
            <form id="form-cruce-cuit" method="post" enctype="multipart/form-data">
                {% csrf_token %}
                <div class="modal-header">
                    <h5 class="modal-title" id="modalCruceCuitLabel">Subir Excel de Documentos (con encabezado)</h5>
                    <button type="button"
                            class="btn-close"
                            data-bs-dismiss="modal"
                            aria-label="Cerrar"></button>
                </div>
                <div class="modal-body">
                    <div id="cruce-alertas" class="mb-2"></div>
                    <div class="form-group">
                        <label for="id_excel_cuit">
                            Archivo Excel (.xlsx) con columna <code>documento</code>
                        </label>
                        <input type="file"
                               name="excel_cuit"
                               id="id_excel_cuit"
                               class="form-control"
                               required
                               accept=".xlsx,.xls,.csv" />
                        <small id="cruce-help" class="text-muted">
                            Debe incluir encabezado; columna valida: <strong>documento</strong>.
                        </small>
                    </div>
                </div>
                <div class="modal-footer">
                    <button type="button" class="btn btn-secondary" data-bs-dismiss="modal">Cancelar</button>
                    <button type="submit" class="btn btn-success" id="btn-cruce-submit">Ejecutar Cruce</button>
                </div>
            </form>
        </div>
    </div>
</div>
<!-- Modal: Respuesta subsanacion Renaper -->
<div class="modal fade"
     id="modalRespuestaSubsanacionRenaper"
     tabindex="-1"
     aria-labelledby="modalRespuestaSubsanacionRenaperLabel"
     aria-hidden="true">
    <div class="modal-dialog modal-dialog-centered">
        <div class="modal-content">
            <form id="form-respuesta-subsanacion-renaper"
                  method="post"
                  enctype="multipart/form-data">
                {% csrf_token %}
                <div class="modal-header">
                    <h5 class="modal-title" id="modalRespuestaSubsanacionRenaperLabel">Respuesta a subsanación</h5>
                    <button type="button"
                            class="btn-close"
                            data-bs-dismiss="modal"
                            aria-label="Cerrar"></button>
                </div>
                <div class="modal-body">
                    <div id="modal-alertas-renaper" class="mb-2"></div>
                    <div class="row g-2">
                        <div class="col-12">
                            <label for="comentario-respuesta-renaper" class="form-label">Comentario de respuesta</label>
                            <textarea id="comentario-respuesta-renaper"
                                      name="comentario"
                                      class="form-control"
                                      rows="3"
                                      placeholder="Explique las correcciones realizadas..."
                                      required></textarea>
                        </div>
                        <div class="col-12">
                            <label for="archivo-respuesta-renaper" class="form-label">Archivo de respuesta *</label>
                            <input type="file"
                                   name="archivo"
                                   id="archivo-respuesta-renaper"
                                   class="form-control"
                                   required
                                   accept=".pdf,.jpg,.jpeg,.png" />
                        </div>
                    </div>
                </div>
                <div class="modal-footer">
                    <button type="button" class="btn btn-secondary" data-bs-dismiss="modal">Cancelar</button>
                    <button type="submit" class="btn btn-warning">Enviar Respuesta</button>
                </div>
            </form>
        </div>
    </div>
</div>
<!-- Modal: Validacion Renaper -->
<div class="modal fade"
     id="modalValidarRenaper"
     tabindex="-1"
     aria-labelledby="modalValidarRenaperLabel"
     aria-hidden="true">
    <div class="modal-dialog modal-xl">
        <div class="modal-content">
            <div class="modal-header">
                <h5 class="modal-title" id="modalValidarRenaperLabel">Validación Renaper</h5>
                <button type="button"
                        class="btn-close"
                        data-bs-dismiss="modal"
                        aria-label="Cerrar"></button>
            </div>
            <div class="modal-body">
                <div id="renaper-alertas" class="mb-3"></div>
                <div id="renaper-loading" class="text-center py-4" style="display: none;">
                    <div class="spinner-border text-primary" role="status">
                        <span class="visually-hidden">Consultando Renaper...</span>
                    </div>
                    <p class="mt-2">Consultando datos en Renaper...</p>
                </div>
                <div id="renaper-comparacion" style="display: none;">
                    <h6 class="mb-3">
                        Comparación de datos: <span id="ciudadano-nombre"></span>
                    </h6>
                    <div class="row">
                        <div class="col-md-6">
                            <div class="card">
                                <div class="card-header bg-primary text-white">
                                    <h6 class="mb-0">Datos de la Provincia</h6>
                                </div>
                                <div class="card-body">
                                    <table class="table table-sm mb-0">
                                        <tbody id="datos-provincia">
                                        </tbody>
                                    </table>
                                </div>
                            </div>
                        </div>
                        <div class="col-md-6">
                            <div class="card">
                                <div class="card-header bg-success text-white">
                                    <h6 class="mb-0">Datos de Renaper</h6>
                                </div>
                                <div class="card-body">
                                    <table class="table table-sm mb-0">
                                        <tbody id="datos-renaper">
                                        </tbody>
                                    </table>
                                </div>
                            </div>
                        </div>
                    </div>
                </div>
            </div>
            <div class="modal-footer">
                <button type="button" class="btn btn-secondary" data-bs-dismiss="modal">Cerrar</button>
            </div>
        </div>
    </div>
</div>

<!-- Modal: Estructura Familiar -->
<div class="modal fade"
     id="modalEstructuraFamiliar"
     tabindex="-1"
     aria-labelledby="modalEstructuraFamiliarLabel"
     aria-hidden="true">
    <div class="modal-dialog modal-lg">
        <div class="modal-content"
             style="background-color: #2c3e50;
                    color: #e0e0e0">
            <div class="modal-header" style="border-bottom: 1px solid #495057;">
                <h5 class="modal-title" id="modalEstructuraFamiliarLabel">
                    <i class="fas fa-users"></i> Estructura Familiar
                </h5>
                <button type="button"
                        class="btn-close btn-close-white"
                        data-bs-dismiss="modal"
                        aria-label="Cerrar"></button>
            </div>
            <div class="modal-body">
                <div class="table-responsive">
                    <table class="table table-dark table-hover">
                        <thead>
                            <tr>
                                <th>Nombre</th>
                                <th>DNI</th>
                                <th>Rol</th>
                                <th>Relación</th>
                                <th>Estado</th>
                            </tr>
                        </thead>
                        <tbody>
                            {% for leg in legajos %}
                                <tr>
                                    <td class="fw-semibold">{{ leg.ciudadano.nombre }} {{ leg.ciudadano.apellido }}</td>
                                    <td>{{ leg.ciudadano.documento }}</td>
                                    <td>
                                        {% if leg.es_responsable %}
                                            <span class="badge bg-info">👨👩👧👦 Responsable</span>
                                        {% else %}
                                            <span class="badge bg-success">👶 Beneficiario</span>
                                        {% endif %}
                                    </td>
                                    <td>
                                        {% if leg.es_responsable %}
                                            {% if leg.hijos_a_cargo %}
                                                A cargo de:
                                                {% for hijo in leg.hijos_a_cargo %}
                                                    {{ hijo.nombre }} {{ hijo.apellido }}
                                                    {% if not forloop.last %},{% endif %}
                                                {% endfor %}
                                            {% else %}
                                                Sin hijos a cargo
                                            {% endif %}
                                        {% else %}
                                            {% for otro_leg in legajos %}
                                                {% if otro_leg.es_responsable %}
                                                    {% for hijo in otro_leg.hijos_a_cargo %}
                                                        {% if hijo.id == leg.ciudadano.id %}
                                                            Responsable: {{ otro_leg.ciudadano.nombre }} {{ otro_leg.ciudadano.apellido }}
                                                        {% endif %}
                                                    {% endfor %}
                                                {% endif %}
                                            {% endfor %}
                                        {% endif %}
                                    </td>
                                    <td>
                                        {% if leg.revision_tecnico == 'APROBADO' %}
                                            <span class="badge bg-success">Aprobado</span>
                                        {% elif leg.revision_tecnico == 'RECHAZADO' or leg.estado_validacion_renaper == 2 %}
                                            <span class="badge bg-danger">Rechazado</span>
                                        {% elif leg.revision_tecnico == 'SUBSANAR' %}
                                            <span class="badge bg-warning text-dark">Subsanar</span>
                                        {% elif leg.revision_tecnico == 'SUBSANADO' %}
                                            <span class="badge bg-info text-dark">Subsanado</span>
                                        {% else %}
                                            <span class="badge bg-secondary">Pendiente</span>
                                        {% endif %}
                                    </td>
                                </tr>
                            {% endfor %}
                        </tbody>
                    </table>
                </div>
            </div>
            <div class="modal-footer" style="border-top: 1px solid #495057;">
                <button type="button" class="btn btn-secondary" data-bs-dismiss="modal">Cerrar</button>
            </div>
        </div>
    </div>
</div>

<!-- Modal: Confirmar Reprocesar Errores -->
<div class="modal fade"
     id="modalConfirmarReprocesar"
     tabindex="-1"
     aria-labelledby="modalConfirmarReprocesarLabel"
     aria-hidden="true">
    <div class="modal-dialog modal-dialog-centered">
        <div class="modal-content">
            <div class="modal-header">
                <h5 class="modal-title" id="modalConfirmarReprocesarLabel">
                    <i class="fas fa-exclamation-triangle text-warning"></i> Confirmar Reprocesamiento
                </h5>
                <button type="button"
                        class="btn-close"
                        data-bs-dismiss="modal"
                        aria-label="Cerrar"></button>
            </div>
            <div class="modal-body">
                <p>¿Está seguro de reprocesar todos los registros erróneos?</p>
                <p class="text-muted mb-0">Esta acción intentará crear los legajos con los datos corregidos.</p>
            </div>
            <div class="modal-footer">
                <button type="button" class="btn btn-secondary" data-bs-dismiss="modal">Cancelar</button>
                <button type="button" class="btn btn-warning" id="btn-confirmar-reprocesar">
                    <i class="fas fa-sync"></i> Reprocesar
                </button>
            </div>
        </div>
    </div>
</div>

<!-- Modal: Historial de Estados -->
<div class="modal fade"
     id="modalHistorial"
     tabindex="-1"
     aria-labelledby="modalHistorialLabel"
     aria-hidden="true">
    <div class="modal-dialog modal-lg">
        <div class="modal-content">
            <div class="modal-header">
                <h5 class="modal-title" id="modalHistorialLabel">
                    <i class="fas fa-history"></i> Historial de Estados
                </h5>
                <button type="button"
                        class="btn-close"
                        data-bs-dismiss="modal"
                        aria-label="Cerrar"></button>
            </div>
            <div class="modal-body">
                <div class="table-responsive">
                    <table class="table table-sm">
                        <thead>
                            <tr>
                                <th>Fecha</th>
                                <th>Estado Anterior</th>
                                <th>Estado Nuevo</th>
                                <th>Usuario</th>
                                <th>Observaciones</th>
                            </tr>
                        </thead>
                        <tbody>
                            {% for h in historial_page_obj %}
                                <tr>
                                    <td>{{ h.fecha|date:"d/m/Y H:i" }}</td>
                                    <td>{{ h.estado_anterior.display_name }}</td>
                                    <td>{{ h.estado_nuevo.display_name }}</td>
                                    <td>{{ h.usuario.get_full_name|default:h.usuario.username|default:"-" }}</td>
                                    <td>{{ h.observaciones|default:"-" }}</td>
                                </tr>
                            {% empty %}
                                <tr>
                                    <td colspan="5" class="text-center text-muted">Sin cambios de estado</td>
                                </tr>
                            {% endfor %}
                        </tbody>
                    </table>
                </div>
            </div>
            <div class="modal-footer">
                <button type="button" class="btn btn-secondary" data-bs-dismiss="modal">Cerrar</button>
            </div>
        </div>
    </div>
</div>

<!-- Modal: Editar Legajo -->
<div class="modal fade"
     id="modalEditarLegajo"
     tabindex="-1"
     aria-labelledby="modalEditarLegajoLabel"
     aria-hidden="true">
    <div class="modal-dialog modal-lg">
        <div class="modal-content">
            <form id="form-editar-legajo" method="post">
                {% csrf_token %}
                <div class="modal-header">
                    <h5 class="modal-title" id="modalEditarLegajoLabel">
                        <i class="fas fa-edit"></i> Editar Datos del Legajo
                    </h5>
                    <button type="button"
                            class="btn-close"
                            data-bs-dismiss="modal"
                            aria-label="Cerrar"></button>
                </div>
                <div class="modal-body">
                    <div id="modal-alertas-editar" class="mb-3"></div>
                    <div class="row g-3">
                        <div class="col-md-6">
                            <label for="editar-apellido" class="form-label">Apellido *</label>
                            <input type="text"
                                   class="form-control"
                                   id="editar-apellido"
                                   name="apellido"
                                   required />
                        </div>
                        <div class="col-md-6">
                            <label for="editar-nombre" class="form-label">Nombre *</label>
                            <input type="text"
                                   class="form-control"
                                   id="editar-nombre"
                                   name="nombre"
                                   required />
                        </div>
                        <div class="col-md-6">
                            <label for="editar-documento" class="form-label">Documento *</label>
                            <input type="text"
                                   class="form-control"
                                   id="editar-documento"
                                   name="documento"
                                   required />
                        </div>
                        <div class="col-md-6">
                            <label for="editar-fecha-nacimiento" class="form-label">Fecha de Nacimiento *</label>
                            <input type="date"
                                   class="form-control"
                                   id="editar-fecha-nacimiento"
                                   name="fecha_nacimiento"
                                   required />
                        </div>
                        <div class="col-md-6">
                            <label for="editar-sexo" class="form-label">Sexo</label>
                            <select class="form-select" id="editar-sexo" name="sexo">
                                <option value="">Seleccionar...</option>
                                {% for sexo in sexos %}<option value="{{ sexo.id }}">{{ sexo.sexo }}</option>{% endfor %}
                            </select>
                        </div>
                        <div class="col-md-6">
                            <label for="editar-nacionalidad" class="form-label">Nacionalidad</label>
                            <select class="form-select" id="editar-nacionalidad" name="nacionalidad">
                                <option value="">Seleccionar...</option>
                                {% for nac in nacionalidades %}<option value="{{ nac.id }}">{{ nac.nacionalidad }}</option>{% endfor %}
                            </select>
                        </div>
                        <div class="col-md-6">
                            <label for="editar-telefono" class="form-label">Teléfono</label>
                            <input type="text" class="form-control" id="editar-telefono" name="telefono" />
                        </div>
                        <div class="col-md-6">
                            <label for="editar-email" class="form-label">Email</label>
                            <input type="email" class="form-control" id="editar-email" name="email" />
                        </div>
                        <div class="col-md-4">
                            <label for="editar-calle" class="form-label">Calle</label>
                            <input type="text" class="form-control" id="editar-calle" name="calle" />
                        </div>
                        <div class="col-md-4">
                            <label for="editar-altura" class="form-label">Altura</label>
                            <input type="text" class="form-control" id="editar-altura" name="altura" />
                        </div>
                        <div class="col-md-4">
                            <label for="editar-codigo-postal" class="form-label">Código Postal</label>
                            <input type="text"
                                   class="form-control"
                                   id="editar-codigo-postal"
                                   name="codigo_postal" />
                        </div>
                    </div>
                </div>
                <div class="modal-footer">
                    <button type="button" class="btn btn-secondary" data-bs-dismiss="modal">Cancelar</button>
                    <button type="submit" class="btn btn-primary">
                        <i class="fas fa-save"></i> Guardar Cambios
                    </button>
                </div>
            </form>
        </div>
    </div>
</div>
{% endwith %}
{% endblock %}
{% block customCSS %}
    <link rel="stylesheet"
          href="{% static 'custom/css/expediente_detail.css' %}" />
    <link rel="stylesheet" href="{% static 'custom/css/familia_bubbles.css' %}" />
    <link rel="stylesheet"
          href="{% static 'custom/css/registros_erroneos.css' %}" />
{% endblock %}
{% block customJS %}
    <!-- Meta tags para configuración -->
    <meta name="process-url"
          content="{% url 'expediente_procesar' expediente.pk %}" />
    <meta name="confirm-url"
          content="{% url 'expediente_confirm' expediente.pk %}" />
    <meta name="cruce-url"
          content="{% url 'expediente_cruce_cuit' expediente.pk %}" />
    <meta name="csrf-token" content="{{ csrf_token }}" />
    <meta name="revisar-url-template"
          content="{% url 'legajo_revisar' expediente.pk 0 %}" />
    <meta name="confirm-subs-url"
          content="{% url 'expediente_confirm_subsanacion' expediente.pk %}" />
    <meta name="validar-renaper-url-template"
          content="{% url 'legajo_validar_renaper' expediente.pk 0 %}" />
    <meta name="reprocesar-errores-url"
          content="{% url 'registros_erroneos_reprocesar' expediente.pk %}" />
    <meta name="actualizar-error-url-template"
          content="{% url 'registro_erroneo_actualizar' expediente.pk 0 %}" />
    <meta name="eliminar-error-url-template"
          content="{% url 'registro_erroneo_eliminar' expediente.pk 0 %}" />
    <meta name="editar-legajo-url-template"
          content="{% url 'legajo_editar' expediente.pk 0 %}" />
    <script src="{% static 'custom/js/expediente_detail_config.js' %}"></script>
    <script src="{% static 'custom/js/registros_erroneos.js' %}"></script>
    <script src="{% static 'custom/js/utils.js' %}"></script>
    <script src="{% static 'custom/js/expediente_detail.js' %}"></script>
    <script src="{% static 'custom/js/global_pagination.js' %}"></script>
    <script src="{% static 'custom/js/pagination_fix.js' %}"></script>
{% endblock %}<|MERGE_RESOLUTION|>--- conflicted
+++ resolved
@@ -327,19 +327,12 @@
                                         {% if leg.rol == 'beneficiario_y_responsable' %}
                                             <small class="badge bg-info mt-1">Beneficiario y Responsable</small>
                                             {% if leg.hijos_a_cargo %}
-<<<<<<< HEAD
-                                                <br><small class="text-muted">Tiene {{ leg.hijos_a_cargo|length }} hijo{% if leg.hijos_a_cargo|length > 1 %}s{% endif %} a cargo</small>
-                                            {% elif leg.ciudadano.nombre == 'Roberto' and leg.ciudadano.apellido == 'García' %}
-                                                <br><small class="text-muted">Tiene 1 hijo a cargo</small>
-                                            {% endif %}
-                                            {% if leg.ciudadano.fecha_nacimiento|es_menor_18 %}
-                                                <br><small class="badge bg-warning text-dark mt-1">⚠️ Responsable menor de 18 años ({{ leg.ciudadano.fecha_nacimiento|edad }} años)</small>
-=======
+
                                                 <br />
                                                 <small class="text-muted">Tiene {{ leg.hijos_a_cargo|length }} hijo
                                                     {% if leg.hijos_a_cargo|length > 1 %}s{% endif %}
                                                 a cargo</small>
->>>>>>> 067caab7
+
                                             {% endif %}
                                         {% elif leg.rol == 'responsable' %}
                                             <small class="badge bg-warning mt-1">Solo Responsable</small>
