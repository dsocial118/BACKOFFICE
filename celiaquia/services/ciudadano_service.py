import logging
from datetime import datetime, date
from functools import lru_cache

from django.core.exceptions import ValidationError
from django.contrib.auth import get_user_model
from django.db import transaction, IntegrityError
from django.db.models import Q

from ciudadanos.models import (
    Ciudadano,
    CiudadanoPrograma,
    HistorialCiudadanoProgramas,
    TipoDocumento,
    Sexo,
    Nacionalidad,
    Provincia,
    Municipio,
    Localidad,
    DimensionEconomia,
    DimensionEducacion,
    DimensionFamilia,
    DimensionSalud,
    DimensionTrabajo,
    DimensionVivienda,
)

from celiaquia.models import ExpedienteCiudadano

logger = logging.getLogger(__name__)


@lru_cache(maxsize=1)
def _tipo_doc_por_defecto():
    """Retorna el TipoDocumento por defecto (DNI).

    Se cachea para evitar consultas repetidas. Si el registro no existe
    se lanza un ValidationError.
    """

    try:
        return TipoDocumento.objects.get(nombre__iexact="DNI")
    except TipoDocumento.DoesNotExist as exc:
        raise ValidationError("Falta TipoDocumento por defecto (DNI)") from exc


class CiudadanoService:
    @staticmethod
    def _to_date(value):
        if value in (None, ""):
            return None
        if isinstance(value, date):
            return value
        # datetime -> date
        if hasattr(value, "date"):
            try:
                return value.date()
            except Exception:
                pass
        s = str(value).strip()
        # cortar hora si viene "YYYY-MM-DD HH:MM:SS"
        if " " in s:
            s = s.split(" ")[0]
        s = s.replace("/", "-")
        for fmt in ("%Y-%m-%d", "%d-%m-%Y"):
            try:
                return datetime.strptime(s, fmt).date()
            except Exception:
                continue
        try:
            return datetime.fromisoformat(s).date()
        except Exception:
            raise ValidationError(f"Fecha de nacimiento inválida: {value}")

    @staticmethod
    def _tipo_doc_por_defecto() -> TipoDocumento:
        td = TipoDocumento.objects.filter(tipo__iexact="DNI").first()
        if td is None:
            raise ValidationError("No se encontró tipo de documento por defecto.")
        return td

    @staticmethod
    def get_or_create_ciudadano(
        datos: dict, usuario=None, expediente=None, programa_id=3
    ) -> Ciudadano:
        """
        - Busca o crea un Ciudadano usando la clave real (tipo_documento + documento).
        - Inicializa dimensiones si es nuevo.
        - Si se pasa `expediente`, primero valida si existe el legajo (ExpedienteCiudadano);
          si existe, asegura el registro en CiudadanoPrograma (lo crea si no está).
        - Si NO se pasa `expediente`, mantiene la lógica previa: intenta asignar programa.
        """
        # 1) Resolver FK TipoDocumento
        raw_td = datos.get("tipo_documento")
        if raw_td in (None, ""):
            td = CiudadanoService._tipo_doc_por_defecto()
        else:
            td = None
            raw_td_str = str(raw_td).strip()
            try:
                td = TipoDocumento.objects.get(pk=int(raw_td_str))
            except (TipoDocumento.DoesNotExist, ValueError):
                filtro = {"tipo__iexact": raw_td_str}
                if hasattr(TipoDocumento, "codigo"):
                    td = TipoDocumento.objects.filter(
                        Q(**filtro) | Q(codigo__iexact=raw_td_str)
                    ).first()
                else:
                    td = TipoDocumento.objects.filter(**filtro).first()
            if td is None:
                raise ValidationError(f"Tipo de documento inválido: {raw_td}")

        # 2) Resolver FK Sexo
        raw_sex = datos.get("sexo")
        sx = None
        if raw_sex not in (None, ""):
            raw_sex_str = str(raw_sex).strip()
            try:
                sx = Sexo.objects.get(pk=int(raw_sex_str))
            except (Sexo.DoesNotExist, ValueError):
                sx = Sexo.objects.filter(sexo__iexact=raw_sex_str).first()

        # 3) Resolver FK Nacionalidad
        raw_nat = datos.get("nacionalidad")
        nac = None
        if raw_nat not in (None, ""):
            raw_nat_str = str(raw_nat).strip()
            try:
                nac = Nacionalidad.objects.get(pk=int(raw_nat_str))
            except (Nacionalidad.DoesNotExist, ValueError):
                nac = Nacionalidad.objects.filter(
                    nacionalidad__iexact=raw_nat_str
                ).first()

        # 4) Resolver FK Provincia
        raw_prov = datos.get("provincia")
        prov = None
        if raw_prov not in (None, ""):
            raw_prov_str = str(raw_prov).strip()
            try:
                prov = Provincia.objects.get(pk=int(raw_prov_str))
            except (Provincia.DoesNotExist, ValueError):
                prov = Provincia.objects.filter(nombre__iexact=raw_prov_str).first()

        # 5) Resolver FK Municipio restringido por provincia
        raw_mun = datos.get("municipio")
        mun = None
        if raw_mun not in (None, ""):
            raw_mun_str = str(raw_mun).strip()
            qs_mun = Municipio.objects.all()
            if prov:
                qs_mun = qs_mun.filter(provincia=prov)
            try:
                mun = qs_mun.get(pk=int(raw_mun_str))
            except (Municipio.DoesNotExist, ValueError):
                mun = qs_mun.filter(nombre__iexact=raw_mun_str).first()

        # 6) Resolver FK Localidad restringido por municipio
        raw_loc = datos.get("localidad")
        loc = None
        if raw_loc not in (None, ""):
            raw_loc_str = str(raw_loc).strip()
            qs_loc = Localidad.objects.all()
            if mun:
                qs_loc = qs_loc.filter(municipio=mun)
            try:
                loc = qs_loc.get(pk=int(raw_loc_str))
            except (Localidad.DoesNotExist, ValueError):
                loc = qs_loc.filter(nombre__iexact=raw_loc_str).first()

        # 7) Normalizar fecha de nacimiento
        fecha_nac = CiudadanoService._to_date(datos.get("fecha_nacimiento"))

        # 8) Datos básicos
        doc = datos.get("documento")
        nom = datos.get("nombre")
        ape = datos.get("apellido")
        calle = datos.get("calle")
        altura = datos.get("altura")
        codigo_postal = datos.get("codigo_postal")
        telefono = datos.get("telefono")
        email = datos.get("email")

        if doc in (None, ""):
            raise ValidationError("El número de documento es obligatorio.")

<<<<<<< HEAD
        # 5) Buscar por clave real (tipo_documento + documento)
=======
        # 9) Buscar por clave real (tipo_documento + documento)
>>>>>>> 8c8af0c5
        ciudadano = Ciudadano.objects.filter(tipo_documento=td, documento=doc).first()

        created = False
        if ciudadano is None:
            # Crear con transacción y retry ante carrera
            try:
                with transaction.atomic():
                    ciudadano = Ciudadano.objects.create(
                        tipo_documento=td,
                        documento=doc,
                        nombre=nom,
                        apellido=ape,
                        fecha_nacimiento=fecha_nac,
                        sexo=sx,
                        nacionalidad=nac,
                        provincia=prov,
                        municipio=mun,
                        localidad=loc,
                        calle=calle,
                        altura=altura,
                        codigo_postal=codigo_postal,
                        telefono=telefono,
                        email=email,
                    )
                created = True
                logger.info("Ciudadano creado: %s", ciudadano.pk)
                CiudadanoService._inicializar_dimensiones(ciudadano)
            except IntegrityError as e:
                # Si alguien lo creó entre el filter y el create, lo recuperamos
                ciudadano = Ciudadano.objects.filter(
                    tipo_documento=td, documento=doc
                ).first()
                if ciudadano is None:
                    raise ValidationError(f"No se pudo crear el ciudadano: {e}")
        else:
            # Completar sólo campos faltantes (no sobreescribir datos existentes)
            updates = []
            if not ciudadano.sexo_id and sx:
                ciudadano.sexo = sx
                updates.append("sexo")
            if not ciudadano.nombre and nom:
                ciudadano.nombre = nom
                updates.append("nombre")
            if not ciudadano.apellido and ape:
                ciudadano.apellido = ape
                updates.append("apellido")
            if not ciudadano.fecha_nacimiento and fecha_nac:
                ciudadano.fecha_nacimiento = fecha_nac
                updates.append("fecha_nacimiento")
            if not ciudadano.nacionalidad_id and nac:
                ciudadano.nacionalidad = nac
                updates.append("nacionalidad")
            if not ciudadano.provincia_id and prov:
                ciudadano.provincia = prov
                updates.append("provincia")
            if not ciudadano.municipio_id and mun:
                ciudadano.municipio = mun
                updates.append("municipio")
            if not ciudadano.localidad_id and loc:
                ciudadano.localidad = loc
                updates.append("localidad")
            if not ciudadano.calle and calle:
                ciudadano.calle = calle
                updates.append("calle")
            if ciudadano.altura is None and altura not in (None, ""):
                ciudadano.altura = altura
                updates.append("altura")
            if ciudadano.codigo_postal is None and codigo_postal not in (None, ""):
                ciudadano.codigo_postal = codigo_postal
                updates.append("codigo_postal")
            if not ciudadano.telefono and telefono:
                ciudadano.telefono = telefono
                updates.append("telefono")
            if not ciudadano.email and email:
                ciudadano.email = email
                updates.append("email")
            if updates:
                ciudadano.save(update_fields=updates)
            logger.debug("Ciudadano existente: %s", ciudadano.pk)

        # 10) Asignación de programa condicionada a la existencia del legajo
        User = get_user_model()
        if isinstance(usuario, User):
            if expediente is not None:
                existe_legajo = (
                    ExpedienteCiudadano.objects.filter(
                        expediente=expediente, ciudadano=ciudadano
                    )
                    .only("id")
                    .exists()
                )

                if existe_legajo:
                    try:
                        CiudadanoService.asignar_programa(
                            ciudadano=ciudadano,
                            usuario=usuario,
                            programa_id=programa_id,
                        )
                        logger.debug(
                            "Programa %s asegurado para ciudadano %s (con legajo existente).",
                            programa_id,
                            ciudadano.pk,
                        )
                    except Exception as e:
                        logger.warning(
                            "No se pudo asegurar programa para ciudadano %s: %s",
                            ciudadano.pk,
                            e,
                        )
                else:
                    logger.debug(
                        "No se asigna programa: no existe legajo para expediente/ciudadano (%s).",
                        ciudadano.pk,
                    )
            else:
                try:
                    CiudadanoService.asignar_programa(
                        ciudadano=ciudadano,
                        usuario=usuario,
                        programa_id=programa_id,
                    )
                    logger.debug(
                        "Programa %s asignado al ciudadano %s (sin validar legajo por no pasar expediente).",
                        programa_id,
                        ciudadano.pk,
                    )
                except Exception as e:
                    logger.warning(
                        "No se pudo asignar programa al ciudadano %s: %s",
                        ciudadano.pk,
                        e,
                    )

        return ciudadano

    @staticmethod
    def _inicializar_dimensiones(ciudadano: Ciudadano):
        for Modelo in (
            DimensionEconomia,
            DimensionEducacion,
            DimensionFamilia,
            DimensionSalud,
            DimensionTrabajo,
            DimensionVivienda,
        ):
            Modelo.objects.create(ciudadano=ciudadano)
        logger.info("Dimensiones inicializadas para ciudadano %s", ciudadano.pk)

    @staticmethod
    def asignar_programa(ciudadano, usuario, programa_id=1):
        _, created = CiudadanoPrograma.objects.get_or_create(
            ciudadano=ciudadano,
            programas_id=programa_id,
            defaults={"creado_por": usuario},
        )
        if created:
            HistorialCiudadanoProgramas.objects.create(
                programa_id=programa_id,
                ciudadano=ciudadano,
                accion="agregado",
                usuario=usuario,
            )<|MERGE_RESOLUTION|>--- conflicted
+++ resolved
@@ -184,11 +184,6 @@
         if doc in (None, ""):
             raise ValidationError("El número de documento es obligatorio.")
 
-<<<<<<< HEAD
-        # 5) Buscar por clave real (tipo_documento + documento)
-=======
-        # 9) Buscar por clave real (tipo_documento + documento)
->>>>>>> 8c8af0c5
         ciudadano = Ciudadano.objects.filter(tipo_documento=td, documento=doc).first()
 
         created = False
