import logging
from functools import lru_cache
from io import BytesIO
import re

import pandas as pd
from django.core.exceptions import ValidationError
from django.core.validators import EmailValidator
from django.db import transaction
from django.db.models import Q

from ciudadanos.models import Ciudadano, TipoDocumento, Sexo, Nacionalidad
from core.models import Provincia, Municipio, Localidad
from celiaquia.models import EstadoCupo, EstadoLegajo, ExpedienteCiudadano

logger = logging.getLogger(__name__)


def _norm_col(col: str) -> str:
    s = str(col).strip().lower()
    s = re.sub(r"\s+", "_", s)
    s = re.sub(r"[^a-z0-9_]", "_", s)
    s = re.sub(r"_+", "_", s).strip("_")
    return s or "columna"


@lru_cache(maxsize=1)
def _estado_doc_pendiente_id():
    try:
        return EstadoLegajo.objects.only("id").get(nombre="DOCUMENTO_PENDIENTE").id
    except EstadoLegajo.DoesNotExist:
        raise ValidationError("Falta el estado DOCUMENTO_PENDIENTE")


@lru_cache(maxsize=1)
def _tipo_doc_por_defecto():
    try:
        return TipoDocumento.objects.only("id").get(tipo__iexact="DNI").id
    except TipoDocumento.DoesNotExist:
        raise ValidationError("Falta el TipoDocumento por defecto (DNI)")


# Estados de expediente considerados “abiertos / pre-cupo” para evitar duplicados inter-expedientes
ESTADOS_PRE_CUPO = [
    "CREADO",
    "PROCESADO",
    "EN_ESPERA",
    "CONFIRMACION_DE_ENVIO",
    "RECEPCIONADO",
    "ASIGNADO",
    "PROCESO_DE_CRUCE",
]


class ImportacionService:
    @staticmethod
    def preview_excel(archivo_excel, max_rows=5):
        try:
            archivo_excel.open()
        except Exception:
            pass
        archivo_excel.seek(0)
        raw = archivo_excel.read()
        name = (getattr(archivo_excel, "name", "") or "").lower()

        df = None
        try:
            if name.endswith((".xlsx", ".xls")):
                df = pd.read_excel(BytesIO(raw), engine="openpyxl")
        except Exception:
            df = None
        if df is None:
            try:
                df = pd.read_csv(BytesIO(raw), dtype=str, encoding="utf-8-sig")
            except Exception:
                df = pd.read_csv(BytesIO(raw), dtype=str, sep=";", encoding="utf-8-sig")

        df.columns = [_norm_col(c) for c in df.columns]
        df = df.fillna("")
        for c in df.columns:
            try:
                if hasattr(df[c], "dt"):
                    df[c] = df[c].apply(lambda x: x.date() if hasattr(x, "date") else x)
            except Exception:
                pass

        total_rows = int(len(df))

        def _parse_max_rows(v):
            if v is None:
                return 5
            txt = str(v).strip().lower()
            if txt in ("all", "none", "0", "todos"):
                return None
            try:
                n = int(txt)
                return n if n > 0 else None
            except Exception:
                return 5

        limit = _parse_max_rows(max_rows)
        sample_df = df if limit is None else df.head(limit)
        sample = sample_df.to_dict(orient="records")
        return {
            "headers": list(df.columns),
            "rows": sample,
            "total_rows": total_rows,
            "shown_rows": len(sample),
        }

    @staticmethod
    @transaction.atomic
    def importar_legajos_desde_excel(
        expediente, archivo_excel, usuario, batch_size=500
    ):
        """Importa legajos desde un archivo Excel al expediente indicado.

        Antes de iterar filas, precalcula conjuntos de ciudadanos existentes en
        el expediente y aquellos que ya están en el programa (cupo DENTRO) o en
        expedientes abiertos para evitar consultas repetidas dentro del bucle.
        """

        from celiaquia.services.ciudadano_service import (
            CiudadanoService,
            _tipo_doc_por_defecto,
        )

        try:
            archivo_excel.open()
        except Exception:
            pass
        archivo_excel.seek(0)
        data = archivo_excel.read()

        try:
            df = pd.read_excel(BytesIO(data), engine="openpyxl", dtype=str)
        except Exception as e:
            raise ValidationError(f"No se pudo leer Excel: {e}")

        df.columns = [_norm_col(col) for col in df.columns]

        column_map = {
            "apellido": "apellido",
            "apellidos": "apellido",
            "nombre": "nombre",
            "nombres": "nombre",
            "documento": "documento",
            "numerodoc": "documento",
            "numero_documento": "documento",
            "dni": "documento",
            "fecha_nacimiento": "fecha_nacimiento",
            "fecha_de_nacimiento": "fecha_nacimiento",
            "tipo_documento": "tipo_documento",
            "tipo_doc": "tipo_documento",
            "sexo": "sexo",
            "nacionalidad": "nacionalidad",
            "provincia": "provincia",
            "municipio": "municipio",
            "localidad": "localidad",
            "email": "email",
        }

        present = [c for c in df.columns if c in column_map]
        df = df[present].rename(columns={c: column_map[c] for c in present}).fillna("")
        if "fecha_nacimiento" in df.columns:
            df["fecha_nacimiento"] = df["fecha_nacimiento"].apply(
                lambda x: x.date() if hasattr(x, "date") else x
            )

<<<<<<< HEAD
        # Validar la existencia del TipoDocumento por defecto antes de procesar filas
=======
        # Prevalidar TipoDocumento por defecto
>>>>>>> 8c8af0c5
        _tipo_doc_por_defecto()

        estado_id = _estado_doc_pendiente_id()
        validos = errores = 0
        detalles_errores = []
        excluidos = (
            []
        )  # lista con todos los excluidos (mismo expediente, en cupo en otro, u otro expediente abierto)
        batch = []

        existentes_ids = set(
            ExpedienteCiudadano.objects.filter(expediente=expediente).values_list(
                "ciudadano_id", flat=True
            )
        )

        conflictos_qs = (
            ExpedienteCiudadano.objects.select_related(
                "expediente", "expediente__estado"
            )
            .exclude(expediente=expediente)
            .filter(
                Q(estado_cupo=EstadoCupo.DENTRO)
                | Q(expediente__estado__nombre__in=ESTADOS_PRE_CUPO)
            )
            .order_by("ciudadano_id", "-creado_en")
        )

        en_programa = {}
        abiertos = {}
        for ec in conflictos_qs:
            if ec.estado_cupo == EstadoCupo.DENTRO:
                en_programa.setdefault(ec.ciudadano_id, ec)
            else:
                abiertos.setdefault(ec.ciudadano_id, ec)

        warnings = []

        fk_models = {
            "tipo_documento": (TipoDocumento, "tipo"),
            "sexo": (Sexo, "sexo"),
            "nacionalidad": (Nacionalidad, "nacionalidad"),
            "provincia": (Provincia, "nombre"),
            "municipio": (Municipio, "nombre"),
            "localidad": (Localidad, "nombre"),
        }

        numeric_fields = {
            "documento",
            "altura",
            "telefono",
            "telefono_alternativo",
            "codigo_postal",
        }

        def add_warning(fila, campo, detalle):
            warnings.append({"fila": fila, "campo": campo, "detalle": detalle})
            logger.warning("Fila %s: %s (%s)", fila, detalle, campo)

        def resolve_fk(field, value):
            model, lookup = fk_models[field]
            if str(value).isdigit():
                try:
                    return model.objects.only("id").get(pk=int(value)).id
                except model.DoesNotExist:
                    return None
            try:
                return (
                    model.objects.only("id")
                    .get(**{f"{lookup}__iexact": str(value).strip()})
                    .id
                )
            except model.DoesNotExist:
                return None

        for offset, row in enumerate(df.to_dict(orient="records"), start=2):
            try:
                payload = {}
                for field, value in row.items():
                    v = str(value).strip()
                    if field in numeric_fields:
                        cleaned = re.sub(r"\D", "", v)
                        if cleaned:
                            payload[field] = cleaned
                        else:
                            payload[field] = None
                            if v:
                                add_warning(offset, field, "valor numérico vacío")
                    else:
                        payload[field] = v or None

                if not payload.get("tipo_documento"):
                    payload["tipo_documento"] = _tipo_doc_por_defecto()

                required = ["apellido", "nombre", "documento", "fecha_nacimiento"]
                for req in required:
                    if not payload.get(req):
                        raise ValidationError(f"Campo obligatorio faltante: {req}")

                doc = payload.get("documento")
                if not str(doc).isdigit():
                    raise ValidationError("Documento debe contener sólo dígitos")
                try:
                    Ciudadano._meta.get_field("documento").run_validators(int(doc))
                except ValidationError as e:
                    raise ValidationError(f"Documento inválido: {e.messages[0]}")

                try:
                    payload["fecha_nacimiento"] = CiudadanoService._to_date(
                        payload.get("fecha_nacimiento")
                    )
                except ValidationError as e:
                    raise ValidationError(str(e))

                for fk in fk_models:
                    val = payload.get(fk)
                    if val in (None, ""):
                        if fk != "tipo_documento":
                            payload[fk] = None
                        continue
                    resolved = resolve_fk(fk, val)
                    if resolved is None:
                        if fk == "tipo_documento":
                            raise ValidationError(f"Tipo de documento inválido: {val}")
                        add_warning(offset, fk, f"{val} no encontrado")
                        payload[fk] = None
                    else:
                        payload[fk] = resolved

                email = payload.get("email")
                if email:
                    try:
                        EmailValidator()(email)
                    except ValidationError:
                        add_warning(offset, "email", f"Email inválido: {email}")
                        payload.pop("email", None)

                ciudadano = CiudadanoService.get_or_create_ciudadano(
                    datos=payload,
                    usuario=usuario,
                    expediente=expediente,
                    programa_id=3,
                )

                cid = ciudadano.pk

                # 1) Ya existe en ESTE expediente -> excluir
                if cid in existentes_ids:
                    excluidos.append(
                        {
                            "fila": offset,
                            "ciudadano_id": cid,
                            "documento": getattr(ciudadano, "documento", ""),
                            "nombre": getattr(ciudadano, "nombre", ""),
                            "apellido": getattr(ciudadano, "apellido", ""),
                            "motivo": "Ya existe en este expediente",
                        }
                    )
                    logger.warning(
                        "Fila %s excluida: ya existe en este expediente (ciudadano_id=%s)",
                        offset,
                        cid,
                    )
                    continue

                # 2) Ya está dentro del programa (cupo DENTRO) en OTRO expediente -> excluir
                if cid in en_programa:
                    prog = en_programa[cid]
                    estado_text = "ACEPTADO" if prog.es_titular_activo else "SUSPENDIDO"
                    excluidos.append(
                        {
                            "fila": offset,
                            "ciudadano_id": cid,
                            "documento": getattr(ciudadano, "documento", ""),
                            "nombre": getattr(ciudadano, "nombre", ""),
                            "apellido": getattr(ciudadano, "apellido", ""),
                            "expediente_origen_id": prog.expediente_id,
                            "estado_programa": estado_text,
                            "motivo": "Ya está dentro del programa en otro expediente",
                        }
                    )
                    logger.warning(
                        "Fila %s excluida: ya está dentro del programa en otro expediente (ciudadano_id=%s)",
                        offset,
                        cid,
                    )
                    continue

                # 3) Ya figura en OTRO expediente “abierto / pre-cupo” -> excluir
                if cid in abiertos:
                    conflict = abiertos[cid]
                    excluidos.append(
                        {
                            "fila": offset,
                            "ciudadano_id": cid,
                            "documento": getattr(ciudadano, "documento", ""),
                            "nombre": getattr(ciudadano, "nombre", ""),
                            "apellido": getattr(ciudadano, "apellido", ""),
                            "expediente_origen_id": conflict.expediente_id,
                            "estado_expediente_origen": (
                                getattr(
                                    getattr(conflict, "expediente", None),
                                    "estado",
                                    None,
                                ).nombre
                                if getattr(
                                    getattr(conflict, "expediente", None),
                                    "estado",
                                    None,
                                )
                                else ""
                            ),
                            "motivo": "Duplicado en otro expediente abierto",
                        }
                    )
                    logger.warning(
                        "Fila %s excluida: duplicado en otro expediente abierto (ciudadano_id=%s)",
                        offset,
                        cid,
                    )
                    continue

                # 4) OK para crear en este expediente
                batch.append(
                    ExpedienteCiudadano(
                        expediente=expediente,
                        ciudadano=ciudadano,
                        estado_id=estado_id,
                    )
                )
                existentes_ids.add(cid)
                validos += 1

            except Exception as e:
                errores += 1
                detalles_errores.append({"fila": offset, "error": str(e)})
                logger.error("Error fila %s: %s", offset, e)

            if len(batch) >= batch_size:
                ExpedienteCiudadano.objects.bulk_create(batch, batch_size=batch_size)
                batch.clear()

        if batch:
            ExpedienteCiudadano.objects.bulk_create(batch, batch_size=batch_size)

        logger.info(
            "Import completo: %s válidos, %s errores, %s advertencias (excluidos: duplicados o ya en programa).",
            validos,
            errores,
            len(excluidos),
        )

        return {
            "validos": validos,
            "errores": errores,
            "detalles_errores": detalles_errores,
            "excluidos_count": len(excluidos),
            "excluidos": excluidos,
            "warnings": warnings,
        }<|MERGE_RESOLUTION|>--- conflicted
+++ resolved
@@ -167,11 +167,6 @@
                 lambda x: x.date() if hasattr(x, "date") else x
             )
 
-<<<<<<< HEAD
-        # Validar la existencia del TipoDocumento por defecto antes de procesar filas
-=======
-        # Prevalidar TipoDocumento por defecto
->>>>>>> 8c8af0c5
         _tipo_doc_por_defecto()
 
         estado_id = _estado_doc_pendiente_id()
