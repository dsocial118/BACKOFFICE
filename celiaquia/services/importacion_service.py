--- conflicted
+++ resolved
@@ -384,7 +384,6 @@
         municipio_ids = set()
         localidad_ids = set()
         sexos_nombres = set()
-        nacionalidades_nombres = set()
 
         for _, row in df.iterrows():
             if row.get("municipio"):
@@ -397,8 +396,6 @@
                     localidad_ids.add(int(float(loc_str)))
             if row.get("sexo"):
                 sexos_nombres.add(str(row["sexo"]).strip().lower())
-            if row.get("nacionalidad"):
-                nacionalidades_nombres.add(str(row["nacionalidad"]).strip().lower())
 
         # Cargar todos los datos de una vez
         if municipio_ids:
@@ -436,27 +433,13 @@
         except Exception as e:
             logger.warning("Error cargando sexos: %s", e)
 
-<<<<<<< HEAD
-=======
-        if nacionalidades_nombres:
-            try:
-                for n in Nacionalidad.objects.all():
-                    if n.nacionalidad.lower() in nacionalidades_nombres:
-                        nacionalidades_cache[n.nacionalidad.lower()] = n.id
-            except Exception as e:
-                logger.warning("Error cargando nacionalidades: %s", e)
-
-        # Funciones de validación
         def validar_documento(doc_str, campo_nombre, fila):
-            """Valida formato y longitud de documento"""
+            """Valida formato y longitud de documento."""
             if not doc_str or not doc_str.isdigit():
                 raise ValidationError(f"{campo_nombre} debe contener solo dígitos")
 
-            # Validar longitud según tipo
             if campo_nombre == "documento":
-                # Aceptar tanto DNI (7-8) como CUIT (11)
                 if len(doc_str) == 11:
-                    # Es CUIT, validar formato
                     if not (
                         doc_str.startswith("20")
                         or doc_str.startswith("23")
@@ -470,7 +453,6 @@
                         f"{campo_nombre} debe tener 7-8 dígitos (DNI) o 11 dígitos (CUIT)"
                     )
                 else:
-                    # Es DNI, validar rango
                     doc_int = int(doc_str)
                     if doc_int < 1000000 or doc_int > 99999999:
                         raise ValidationError(
@@ -489,14 +471,13 @@
             return doc_str
 
         def normalizar_sexo(sexo_valor):
-            """Normaliza valores de sexo comunes"""
+            """Normaliza valores de sexo comunes."""
             if not sexo_valor:
                 return None
 
             sexo_lower = str(sexo_valor).strip().lower()
             return sexos_cache.get(sexo_lower)
 
->>>>>>> 9ec179ae
         # Procesar cada fila
         legajos_crear = []
         relaciones_familiares = []  # Para almacenar las relaciones padre-hijo
