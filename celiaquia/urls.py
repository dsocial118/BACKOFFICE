--- conflicted
+++ resolved
@@ -1,14 +1,4 @@
 from django.urls import path
-<<<<<<< HEAD
-from celiaquia.views.expediente_subsanacion import ExpedienteConfirmSubsanacionView
-from celiaquia.views.pago import (
-    PagoExpedienteCreateView,
-    PagoExpedienteDetailView,
-    PagoExpedienteExportView,
-    PagoNominaExportActualView,
-)
-=======
->>>>>>> ea63794d
 from core.decorators import group_required
 
 from celiaquia.views.expediente_subsanacion import (
