--- conflicted
+++ resolved
@@ -4,10 +4,6 @@
 from django.apps import apps
 from django.core import serializers
 from django.db import transaction
-<<<<<<< HEAD
-
-=======
->>>>>>> 9f545343
 
 class Command(BaseCommand):
     help = "Carga fixtures sin borrar: actualiza por PK si existe, crea si no. Nunca borra."
@@ -116,10 +112,4 @@
         self.stdout.write("📥 Cargando fixtures (sin borrar nada)...")
         for fx in fixtures:
             if self.should_load_fixture(fx):
-<<<<<<< HEAD
-                self.upsert_fixture(fx)
-=======
-                self.upsert_fixture(fx)
-            else:
-                self.stdout.write(f"⏭️  Omitido (modelos no vacíos y sin --force): {fx}")
->>>>>>> 9f545343
+                self.upsert_fixture(fx)