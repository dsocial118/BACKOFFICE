--- conflicted
+++ resolved
@@ -2,8 +2,6 @@
 from django.urls import reverse
 
 
-<<<<<<< HEAD
-=======
 class Nacionalidad(models.Model):
     nacionalidad = models.CharField(max_length=50)
 
@@ -14,7 +12,6 @@
         verbose_name = "Nacionalidad"
         verbose_name_plural = "Nacionalidades"
 
->>>>>>> 18635571
 class Programa(models.Model):
     nombre = models.CharField(max_length=255, unique=True)
     estado = models.BooleanField(default=True)
