from django import template

register = template.Library()


@register.filter
def has_group(user, group_name):
    try:
        if not hasattr(user, "cached_groups"):
            user.cached_groups = list(user.groups.values_list("name", flat=True))
        return group_name in user.cached_groups or user.is_superuser
    except Exception:
        return False


@register.filter
def endswith(value, suffix):
    try:
        return str(value).lower().endswith(str(suffix).lower())
    except Exception:
        return False


@register.filter
def is_url(value):
    """
    Detecta si un string es una URL (comienza con /) o un nombre de vista
    Usage: {% if cancel_url|is_url %}{{ cancel_url }}{% else %}{% url cancel_url %}{% endif %}
    """
    try:
        return str(value).startswith("/")
<<<<<<< HEAD
    except:
=======
    except AttributeError:
>>>>>>> a68d3236
        return False


@register.filter
def getattr(obj, attr_name):
    """
    Obtiene un atributo de un objeto de forma segura, manejando relaciones
    Usage: {{ obj|getattr:"field_name" }}
    """
    import builtins

    try:
        value = builtins.getattr(obj, attr_name, None)
        # Si es None, devolvemos una cadena vacía
        if value is None:
            return ""
        # Si es un objeto relacionado, devolvemos su representación string
        return str(value)
    except (AttributeError, TypeError):
        return ""<|MERGE_RESOLUTION|>--- conflicted
+++ resolved
@@ -29,11 +29,7 @@
     """
     try:
         return str(value).startswith("/")
-<<<<<<< HEAD
-    except:
-=======
     except AttributeError:
->>>>>>> a68d3236
         return False
 
 
