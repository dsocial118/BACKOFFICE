from django.contrib import admin

from core.models import (
    Localidad,
    Provincia,
    Municipio,
    Sexo,
    Mes,
    Dia,
    Turno,
    Prestacion,
)

admin.site.register(Provincia)
admin.site.register(Municipio)
admin.site.register(Sexo)
admin.site.register(Mes)
admin.site.register(Dia)
admin.site.register(Turno)
<<<<<<< HEAD
admin.site.register(Prestacion)
=======


@admin.register(Localidad)
class LocalidadAdmin(admin.ModelAdmin):
    def formfield_for_foreignkey(self, db_field, request, **kwargs):
        if db_field.name == "municipio":
            provincia_id = request.GET.get("provincia")
            if provincia_id:
                kwargs["queryset"] = Municipio.objects.filter(provincia_id=provincia_id)
            else:
                kwargs["queryset"] = Municipio.objects.all()
        return super().formfield_for_foreignkey(db_field, request, **kwargs)
>>>>>>> 872dff74
<|MERGE_RESOLUTION|>--- conflicted
+++ resolved
@@ -17,9 +17,7 @@
 admin.site.register(Mes)
 admin.site.register(Dia)
 admin.site.register(Turno)
-<<<<<<< HEAD
 admin.site.register(Prestacion)
-=======
 
 
 @admin.register(Localidad)
@@ -31,5 +29,4 @@
                 kwargs["queryset"] = Municipio.objects.filter(provincia_id=provincia_id)
             else:
                 kwargs["queryset"] = Municipio.objects.all()
-        return super().formfield_for_foreignkey(db_field, request, **kwargs)
->>>>>>> 872dff74
+        return super().formfield_for_foreignkey(db_field, request, **kwargs)