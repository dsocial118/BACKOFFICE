import os
import subprocess
import time
from concurrent.futures import ThreadPoolExecutor
import pymysql


def wait_for_mysql():
    host = os.getenv("DATABASE_HOST", "mysql")
    port = int(os.getenv("DATABASE_PORT", "3307"))
    user = os.getenv("DATABASE_USER", "root")
    password = os.getenv("DATABASE_PASSWORD", "root1-password2")

    wait_for_db = os.getenv("WAIT_FOR_DB", "true").lower() == "true"

    if not wait_for_db:
        print("Skipping waiting for MySQL as WAIT_FOR_DB is set to false.")
        return

    print("Waiting for MySQL to be ready...")
    while True:
        try:
            conn = pymysql.connect(host=host, port=port, user=user, password=password)
            conn.close()
            break
        except pymysql.MySQLError:
            time.sleep(5)
    time.sleep(10)
    print("MySQL is up and ready")


def run_django_commands():
    subprocess.run(["python", "manage.py", "makemigrations"])
    subprocess.run(["python", "manage.py", "migrate", "--noinput"])
    load_fixtures()
    subprocess.run(["python", "manage.py", "create_local_superuser"])
    subprocess.run(["python", "manage.py", "create_groups"])
<<<<<<< HEAD
    subprocess.run(
        [
            "gunicorn",
            "config.asgi:application",
            "-k",
            "uvicorn.workers.UvicornWorker",
            "-b",
            "0.0.0.0:8000",
            "--workers",
            "4",
            "--threads",
            "2",
            "--log-level",
            "info",
        ]
    )
=======
    run_server()


def run_server():
    environment = os.getenv("ENVIRONMENT", "dev").lower()

    if environment == "prd":
        print("Running Django in production mode with Gunicorn...")
        subprocess.run(["gunicorn", "config.asgi:application", "-k", "uvicorn.workers.UvicornWorker",
                        "-b", "0.0.0.0:8000", "--workers", "4", "--threads", "2", "--log-level", "info"])
    else:
        print("Running Django in development mode...")
        subprocess.run(["python", "manage.py", "runserver", "0.0.0.0:8000"])
>>>>>>> 4017ec27


def load_fixture(file):
    subprocess.run(["python", "manage.py", "loaddata", file])


def load_fixtures():
    fixtures = []
    for root, dirs, _ in os.walk("."):
        if "fixtures" in dirs:
            fixtures_dir = os.path.join(root, "fixtures")
            fixtures.extend(
                [
                    os.path.join(fixtures_dir, file)
                    for file in os.listdir(fixtures_dir)
                    if file.endswith(".json")
                ]
            )

    with ThreadPoolExecutor() as executor:
        executor.map(load_fixture, fixtures)


if __name__ == "__main__":
    wait_for_mysql()
    run_django_commands()<|MERGE_RESOLUTION|>--- conflicted
+++ resolved
@@ -35,7 +35,14 @@
     load_fixtures()
     subprocess.run(["python", "manage.py", "create_local_superuser"])
     subprocess.run(["python", "manage.py", "create_groups"])
-<<<<<<< HEAD
+    run_server()
+
+
+def run_server():
+    environment = os.getenv("ENVIRONMENT", "dev").lower()
+
+    if environment == "prd":
+        print("Running Django in production mode with Gunicorn...")
     subprocess.run(
         [
             "gunicorn",
@@ -52,21 +59,9 @@
             "info",
         ]
     )
-=======
-    run_server()
-
-
-def run_server():
-    environment = os.getenv("ENVIRONMENT", "dev").lower()
-
-    if environment == "prd":
-        print("Running Django in production mode with Gunicorn...")
-        subprocess.run(["gunicorn", "config.asgi:application", "-k", "uvicorn.workers.UvicornWorker",
-                        "-b", "0.0.0.0:8000", "--workers", "4", "--threads", "2", "--log-level", "info"])
     else:
         print("Running Django in development mode...")
         subprocess.run(["python", "manage.py", "runserver", "0.0.0.0:8000"])
->>>>>>> 4017ec27
 
 
 def load_fixture(file):
