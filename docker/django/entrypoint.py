import os
import sys
import time
import shutil
import pymysql
from pathlib import Path
from typing import Optional
from subprocess import run, CalledProcessError
from contextlib import closing

# ---------- Utils ----------


def env_bool(name: str, default: str = "false") -> bool:
    return os.getenv(name, default).strip().lower() in {"1", "true", "yes", "y"}


def env_int(name: str, default: int) -> int:
    try:
        return int(os.getenv(name, str(default)))
    except (TypeError, ValueError):
        return default


def sh(cmd: list[str], check: bool = True) -> None:
    print(f"▶️  {' '.join(cmd)}")
    try:
        run(cmd, check=check)
    except CalledProcessError as e:
        print(f"❌ Comando falló ({e.returncode}): {' '.join(cmd)}")
        sys.exit(e.returncode)


# ---------- DB helpers ----------


def mysql_connect():
    host = os.getenv("DATABASE_HOST")
    port = int(os.getenv("DATABASE_PORT", 3306))
    user = os.getenv("DATABASE_USER")
    pwd = os.getenv("DATABASE_PASSWORD")
    return pymysql.connect(host=host, port=port, user=user, password=pwd)


<<<<<<< HEAD
def get_mysql_variable(var: str, default: int | None = None) -> int | None:
=======
def get_mysql_variable(var: str, default: Optional[int] = None) -> Optional[int]:
>>>>>>> 67ea702d
    try:
        with closing(mysql_connect()) as conn, closing(conn.cursor()) as cur:
            cur.execute("SHOW VARIABLES LIKE %s;", (var,))
            row = cur.fetchone()
            if row:
                return int(row[1])
    except Exception as e:
        print(f"⚠️  No pude leer {var} de MySQL: {e}")
    return default


# ---------- DB wait ----------


def wait_for_mysql():
    if not env_bool("WAIT_FOR_DB", "true"):
        print("⏭️  Skip wait for DB")
        return

    host = os.getenv("DATABASE_HOST")
    port = int(os.getenv("DATABASE_PORT", 3306))
    user = os.getenv("DATABASE_USER")
    pwd = os.getenv("DATABASE_PASSWORD")

    if not all([host, user, pwd]):
        print("❌ Faltan vars de DB (DATABASE_HOST/USER/PASSWORD).")
        sys.exit(1)

    max_wait = int(os.getenv("MAX_DB_WAIT_SECONDS", "120"))
    delay = 1
    start = time.time()

    print("⏳ Esperando MySQL...")
    while True:
        try:
            pymysql.connect(host=host, port=port, user=user, password=pwd).close()
            print("✅ MySQL listo.")
            return
        except pymysql.MySQLError as e:
            if time.time() - start > max_wait:
                print(f"❌ MySQL no respondió en {max_wait}s: {e}")
                sys.exit(1)
            time.sleep(delay)
            delay = min(delay * 2, 10)


# ---------- Django prep ----------


def django_prepare(env: str):
    """
    - makemigrations solo fuera de PRD/QA (punto 1/A)
    - subprocess con check (2/B)
    - create_test_users & create_groups en todo menos PRD (6)
    - check --deploy en PRD (F)
    """
    is_prd = env == "prd"

    if env not in {"prd", "qa"} and env_bool("RUN_MAKEMIGRATIONS", "true"):
        sh(["python", "manage.py", "makemigrations"])

    if env_bool("RUN_MIGRATIONS", "true"):
        sh(["python", "manage.py", "migrate", "--noinput"])

    if env_bool("RUN_FIXTURES", "false"):
        sh(["python", "manage.py", "load_fixtures"])

    if not is_prd and env_bool("RUN_SETUP_TASKS", "true"):
        sh(["python", "manage.py", "create_test_users"])
        sh(["python", "manage.py", "create_groups"])

    if is_prd and env_bool("RUN_CHECKS", "true"):
        sh(["python", "manage.py", "check", "--deploy"])


def maybe_collectstatic():
    if not env_bool("RUN_COLLECTSTATIC", "false"):
        return
    static_root = Path(os.getenv("STATIC_ROOT", "static_root"))
    if static_root.exists():
        print(f"🧹 Borrando STATIC_ROOT: {static_root}")
        shutil.rmtree(static_root)
    sh(["python", "manage.py", "collectstatic", "--noinput"])


# ---------- Gunicorn tuning (Punto 2) ----------


def calc_gunicorn_params():
    """
    Calcula workers y threads coherentes con:
      - CPUs disponibles
      - max_connections de MySQL
    Reglas:
      - threads = 1 con UvicornWorker
      - workers = min( (2*cpus)+1 , max((max_connections - margen)/2, 1) )
        donde '2' es factor de seguridad por conexiones por worker
    Permite overrides por env vars.
    """
    # Overrides explícitos
    forced_workers = os.getenv("GUNICORN_WORKERS")
    forced_threads = os.getenv("GUNICORN_THREADS")

    if forced_workers and forced_threads:
        return forced_workers, forced_threads

    cpus = os.cpu_count() or 2
    default_workers = (2 * cpus) + 1

    # margen para admin/replicas/otros servicios
    margin = env_int("DB_CONN_MARGIN", 20)
    factor = env_int("DB_CONN_PER_WORKER_FACTOR", 2)

    max_conns = get_mysql_variable("max_connections", default=151)
    if max_conns and max_conns > margin:
        max_by_db = max((max_conns - margin) // factor, 1)
    else:
        max_by_db = default_workers  # fallback si no pudimos leer

    workers = min(default_workers, max_by_db)
    workers = env_int("GUNICORN_WORKERS", workers)  # si solo seteás uno

    threads = env_int("GUNICORN_THREADS", 1)  # fuerza 1 por defecto

    return str(workers), str(threads)


# ---------- Run server ----------


def run_server(env: str):
    if env == "prd":
        workers, threads = calc_gunicorn_params()

        args = [
            "gunicorn",
            "config.asgi:application",
            "-k",
            "uvicorn.workers.UvicornWorker",
            "-b",
            os.getenv("BIND", "0.0.0.0:8000"),
            "--workers",
            workers,
            "--threads",
            threads,  # debería ser 1 por diseño
            "--timeout",
            os.getenv("GUNICORN_TIMEOUT", "30"),
            "--max-requests",
            os.getenv("GUNICORN_MAX_REQUESTS", "800"),
            "--max-requests-jitter",
            os.getenv("GUNICORN_MAX_REQUESTS_JITTER", "80"),
            "--log-level",
            os.getenv("GUNICORN_LOG_LEVEL", "info"),
            "--access-logfile",
            "-",
        ]
        print(f"🚀 Lanzando Gunicorn con workers={workers}, threads={threads}")
        os.execvp(args[0], args)
    else:
        os.execvp("python", ["python", "manage.py", "runserver", "0.0.0.0:8000"])


# ---------- Main ----------

if __name__ == "__main__":
    ENV = os.getenv("ENVIRONMENT", "dev").strip().lower()

    wait_for_mysql()
    django_prepare(ENV)
    maybe_collectstatic()
    run_server(ENV)<|MERGE_RESOLUTION|>--- conflicted
+++ resolved
@@ -42,11 +42,7 @@
     return pymysql.connect(host=host, port=port, user=user, password=pwd)
 
 
-<<<<<<< HEAD
-def get_mysql_variable(var: str, default: int | None = None) -> int | None:
-=======
 def get_mysql_variable(var: str, default: Optional[int] = None) -> Optional[int]:
->>>>>>> 67ea702d
     try:
         with closing(mysql_connect()) as conn, closing(conn.cursor()) as cur:
             cur.execute("SHOW VARIABLES LIKE %s;", (var,))
