{% load custom_filters static %}
<link rel="stylesheet"
      href="{% static 'custom/css/comedoresSearchBar.css' %}" />
{% comment %}
Componente Search Bar
Uso clásico (texto): {% include 'components/search_bar.html' with titulo='Mi Título' placeholder='Buscar...' help_text='Ayuda' reset_url=url add_url=url show_add_button=True query=query add_text='Agregar' %}
Modo filtros combinables: {% include 'components/search_bar.html' with titulo='Buscar' reset_url=reset_url add_url=add_url filters_mode=True %}
Modo búsqueda AJAX dinámica: {% include 'components/search_bar.html' with titulo='Buscar' placeholder='Buscar...' reset_url=reset_url add_url=add_url ajax_search_mode=True ajax_url=ajax_url target_tbody_id='table-tbody' %}
{% endcomment %}
{% firstof filters_mode comedores_filters_mode False as filters_mode_value %}
{% with filters_mode=filters_mode_value %}
<<<<<<< HEAD
<h2 class="text-center display-4 mb-4">{{ titulo|default:"Buscar" }}</h2>
{% if ajax_search_mode %}
    <!-- Modo búsqueda AJAX dinámica -->
    <div class="row">
        <div class="col-md-10 offset-md-1">
            <div class="form-group">
                <div class="input-group input-group-lg">
                    <input type="search"
                           id="ajax-search-input"
                           class="form-control form-control-lg"
                           placeholder="{{ placeholder|default:'Buscar' }}"
                           title="{{ help_text|default:'Ingrese términos de búsqueda' }}"
                           autocomplete="off"
                           value="{{ query|default:'' }}" />
                </div>
                <small class="form-text text-muted">
                    <span id="ajax-results-count"></span>
                </small>
            </div>
        </div>
    </div>
    <!-- Indicador de carga para AJAX -->
    <div id="ajax-loading-indicator"
         class="text-center py-3"
         style="display: none">
        <div class="spinner-border" role="status">
            <span class="sr-only">Cargando...</span>
        </div>
    </div>
{% elif filters_mode %}
    {% if filters_config %}
        {{ filters_config|json_script:"filters-config-json" }}
    {% endif %}
    <form method="GET"
          action="{{ filters_action|default:'' }}"
          id="filters-form"
          {% if filters_config %}data-config-id="filters-config-json"{% endif %}>
        <div class="row">
            <div class="col-md-10 offset-md-1">
                <div class="form-group">
                    <div class="d-flex align-items-center mb-2">
                        <label class="me-2 mb-0">Combinar filtros con</label>
                        <select id="filters-logic"
                                class="form-select form-select-sm"
                                style="width: auto">
                            <option value="AND" selected>AND</option>
                            <option value="OR">OR</option>
                        </select>
                        <button type="button"
                                id="add-filter"
                                class="btn btn-sm btn-outline-success ms-2">Agregar filtro</button>
                    </div>
                    <div id="filters-rows" class="mb-2"></div>
                    <input type="hidden" name="filters" id="filters-input" />
                </div>
            </div>
        </div>
    </form>
{% else %}
    <form method="GET"
          action="{{ search_action|default:'' }}"
          id="simple-search-form">
=======
    <h2 class="text-center display-4 mb-4">{{ titulo|default:"Buscar" }}</h2>
    {% if ajax_search_mode %}
        <!-- Modo búsqueda AJAX dinámica -->
>>>>>>> d2367af5
        <div class="row">
            <div class="col-md-10 offset-md-1">
                <div class="form-group">
                    <div class="input-group input-group-lg">
                        <input type="search"
                               id="ajax-search-input"
                               class="form-control form-control-lg"
                               placeholder="{{ placeholder|default:'Buscar' }}"
                               title="{{ help_text|default:'Ingrese términos de búsqueda' }}"
                               autocomplete="off"
                               value="{{ query|default:'' }}" />
                    </div>
                    <small class="form-text text-muted">
                        <span id="ajax-results-count"></span>
                    </small>
                </div>
            </div>
        </div>
        <!-- Indicador de carga para AJAX -->
        <div id="ajax-loading-indicator"
             class="text-center py-3"
             style="display: none">
            <div class="spinner-border" role="status">
                <span class="sr-only">Cargando...</span>
            </div>
        </div>
    {% elif filters_mode %}
        <form method="GET"
              action="{{ filters_action|default:'' }}"
              id="filters-form">
            <div class="row">
                <div class="col-md-10 offset-md-1">
                    <div class="form-group">
                        <div class="d-flex align-items-center mb-2">
                            <label class="me-2 mb-0">Combinar filtros con</label>
                            <select id="filters-logic"
                                    class="form-select form-select-sm"
                                    style="width: auto">
                                <option value="AND" selected>AND</option>
                                <option value="OR">OR</option>
                            </select>
                            <button type="button"
                                    id="add-filter"
                                    class="btn btn-sm btn-outline-success ms-2">Agregar filtro</button>
                        </div>
                        <div id="filters-rows" class="mb-2"></div>
                        <input type="hidden" name="filters" id="filters-input" />
                    </div>
                </div>
            </div>
        </form>
    {% else %}
        <form method="GET"
              action="{{ search_action|default:'' }}"
              id="simple-search-form">
            <div class="row">
                <div class="col-md-10 offset-md-1">
                    <div class="form-group">
                        <div class="input-group input-group-lg">
                            <input type="search"
                                   class="form-control form-control-lg"
                                   placeholder="{{ placeholder|default:'Buscar' }}"
                                   title="{{ help_text|default:'Ingrese términos de búsqueda' }}"
                                   name="busqueda"
                                   value="{{ query|default:'' }}" />
                        </div>
                    </div>
                </div>
            </div>
        </form>
    {% endif %}
    <div class="row mt-3">
        <div class="col-12 d-flex flex-wrap justify-content-center gap-2 search-actions">
            {% if reset_url_full %}
                <a href="{{ reset_url_full }}" class="btn btn-secondary btn-lg">Resetear</a>
            {% elif reset_url|is_url %}
                <a href="{{ reset_url }}" class="btn btn-secondary btn-lg">Resetear</a>
            {% else %}
                <a href="{% url reset_url %}" class="btn btn-secondary btn-lg">Resetear</a>
            {% endif %}
            {% if add_url and show_add_button|default:True %}
                {% if add_url_full %}
                    <a href="{{ add_url_full }}" class="btn btn-primary btn-lg">{{ add_text|default:"Agregar" }}</a>
                {% elif add_url|is_url %}
                    <a href="{{ add_url }}" class="btn btn-primary btn-lg">{{ add_text|default:"Agregar" }}</a>
                {% else %}
                    <a href="{% url add_url %}" class="btn btn-primary btn-lg">{{ add_text|default:"Agregar" }}</a>
                {% endif %}
            {% endif %}
            <!-- Botones adicionales personalizados -->
            {% if additional_buttons %}
                {% for button in additional_buttons %}
                    <a href="{{ button.url }}"
                       class="{{ button.class|default:'btn btn-primary btn-lg' }}"
                       {% if button.id %}id="{{ button.id }}"{% endif %}
                       {% if button.title %}title="{{ button.title }}"{% endif %}>{{ button.label }}</a>
                {% endfor %}
            {% endif %}
            {% if not ajax_search_mode %}
                {% with form_id=filters_mode|yesno:"filters-form,simple-search-form" %}
                    <button type="submit" form="{{ form_id }}" class="btn btn-success btn-lg">Filtrar</button>
                {% endwith %}
            {% endif %}
        </div>
    </div>
<<<<<<< HEAD
</div>
{% if filters_mode %}
    <script src="{% static filters_js|default:'custom/js/advanced_filters.js' %}"></script>
{% elif ajax_search_mode %}
    <script>
=======
    {% if filters_mode %}
        {% if filters_js %}
            <script src="{% static filters_js %}"></script>
        {% else %}
            <!-- FIXME: hacer generico -->
            <script src="{% static 'custom/js/comedores_search_bar.js' %}"></script>
        {% endif %}
    {% elif ajax_search_mode %}
        <script>
>>>>>>> d2367af5
  document.addEventListener("DOMContentLoaded", function () {
    const searchInput = document.getElementById("ajax-search-input");
    const tbody = document.getElementById(
      '{{ target_tbody_id|default:"ajax-table-tbody" }}'
    );
    const loadingIndicator = document.getElementById("ajax-loading-indicator");
    const resultsCount = document.getElementById("ajax-results-count");
    const paginationContainer = document.getElementById("pagination-container");

    let searchTimeout;
    let currentRequest;
    let currentQuery = "";

    // Función para realizar la búsqueda
    function performSearch(query, page = 1) {
      currentQuery = query;

      // Cancelar request anterior si existe
      if (currentRequest) {
        currentRequest.abort();
      }

      // Mostrar indicador de carga
      if (loadingIndicator) {
        loadingIndicator.style.display = "block";
      }
      if (tbody) {
        tbody.style.opacity = "0.5";
      }

      // Construir URL con parámetros
      let url = `{{ ajax_url }}?busqueda=${encodeURIComponent(query)}`;
      if (page > 1) {
        url += `&page=${page}`;
      }

      // Realizar petición AJAX
      currentRequest = fetch(url, {
        method: "GET",
        headers: {
          "X-Requested-With": "XMLHttpRequest",
        },
      })
        .then((response) => {
          if (!response.ok) {
            throw new Error("Error en la respuesta del servidor");
          }
          return response.json();
        })
        .then((data) => {
          // Actualizar tabla
          if (tbody) {
            tbody.innerHTML = data.html;
          }

          // Actualizar paginación
          if (paginationContainer && data.pagination_html) {
            paginationContainer.innerHTML = data.pagination_html;
            setupPaginationHandlers();
          }

          // Actualizar contador
          if (resultsCount) {
            if (query.trim()) {
              resultsCount.textContent = `${data.count} resultado(s) encontrado(s)`;
            } else {
              resultsCount.textContent = "";
            }
          }

          // Ocultar indicador de carga
          if (loadingIndicator) {
            loadingIndicator.style.display = "none";
          }
          if (tbody) {
            tbody.style.opacity = "1";
          }

          currentRequest = null;
        })
        .catch((error) => {
          if (error.name !== "AbortError") {
            console.error("Error en la búsqueda:", error);

            // Mostrar mensaje de error
            if (tbody) {
              tbody.innerHTML = `
                            <tr>
                                <td colspan="100%" class="text-center text-danger py-4">
                                    Error al cargar los datos. Intente nuevamente.
                                </td>
                            </tr>
                        `;
            }
          }

          // Ocultar indicador de carga
          if (loadingIndicator) {
            loadingIndicator.style.display = "none";
          }
          if (tbody) {
            tbody.style.opacity = "1";
          }

          currentRequest = null;
        });
    }

    // Función para configurar los manejadores de eventos de paginación
    function setupPaginationHandlers() {
      const paginationLinks = document.querySelectorAll(
        '#pagination-container a[href*="page="]'
      );

      paginationLinks.forEach((link) => {
        link.addEventListener("click", function (e) {
          e.preventDefault();

          // Extraer número de página del href
          const url = new URL(this.href);
          const page = url.searchParams.get("page") || 1;

          // Realizar búsqueda con la página específica
          performSearch(currentQuery, page);
        });
      });
    }

    // Event listener para el input de búsqueda
    if (searchInput) {
      searchInput.addEventListener("input", function () {
        const query = this.value.trim();

        // Limpiar timeout anterior
        clearTimeout(searchTimeout);

        // Establecer nuevo timeout para evitar demasiadas peticiones
        searchTimeout = setTimeout(() => {
          performSearch(query);
        }, 300); // Esperar 300ms después de que el usuario deje de escribir
      });

      // Limpiar búsqueda al presionar Escape
      searchInput.addEventListener("keydown", function (e) {
        if (e.key === "Escape") {
          this.value = "";
          currentQuery = "";
          performSearch("");
        }
      });

      // Realizar búsqueda inicial si hay valor en el input
      const initialValue = searchInput.value.trim();
      if (initialValue) {
        currentQuery = initialValue;
        performSearch(initialValue);
      }

      // Configurar manejadores de paginación inicial
      setupPaginationHandlers();
    }
  });
        </script>
    {% endif %}
{% endwith %}<|MERGE_RESOLUTION|>--- conflicted
+++ resolved
@@ -9,7 +9,6 @@
 {% endcomment %}
 {% firstof filters_mode comedores_filters_mode False as filters_mode_value %}
 {% with filters_mode=filters_mode_value %}
-<<<<<<< HEAD
 <h2 class="text-center display-4 mb-4">{{ titulo|default:"Buscar" }}</h2>
 {% if ajax_search_mode %}
     <!-- Modo búsqueda AJAX dinámica -->
@@ -72,11 +71,6 @@
     <form method="GET"
           action="{{ search_action|default:'' }}"
           id="simple-search-form">
-=======
-    <h2 class="text-center display-4 mb-4">{{ titulo|default:"Buscar" }}</h2>
-    {% if ajax_search_mode %}
-        <!-- Modo búsqueda AJAX dinámica -->
->>>>>>> d2367af5
         <div class="row">
             <div class="col-md-10 offset-md-1">
                 <div class="form-group">
@@ -182,23 +176,11 @@
             {% endif %}
         </div>
     </div>
-<<<<<<< HEAD
 </div>
 {% if filters_mode %}
     <script src="{% static filters_js|default:'custom/js/advanced_filters.js' %}"></script>
 {% elif ajax_search_mode %}
     <script>
-=======
-    {% if filters_mode %}
-        {% if filters_js %}
-            <script src="{% static filters_js %}"></script>
-        {% else %}
-            <!-- FIXME: hacer generico -->
-            <script src="{% static 'custom/js/comedores_search_bar.js' %}"></script>
-        {% endif %}
-    {% elif ajax_search_mode %}
-        <script>
->>>>>>> d2367af5
   document.addEventListener("DOMContentLoaded", function () {
     const searchInput = document.getElementById("ajax-search-input");
     const tbody = document.getElementById(
