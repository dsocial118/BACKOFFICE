{% load static %}
{% with pagina_actual=request.resolver_match.route %}
<<<<<<< HEAD
    <div class="user-panel mt-3 pb-3 mb-3 d-flex  align-items-center">
        <div class="image">
            <!-- <img src="../../dist/img/user2-160x160.jpg"
      class="img-circle elevation-2"
      alt="User Image" /> -->
            {% if request.user.usuarios.imagen %}
                <img class="user-image img-circle elevation-1 "
                     src="{{ request.user.usuarios.imagen.url }}"
                     alt="User Image" />
            {% else %}
                <img class="user-image img-circle elevation-1"
                     src="{% static 'custom/img/default.png' %}"
                     alt="User Image" />
            {% endif %}
        </div>
        <div class="info">
            {% if request.user.first_name or request.user.last_name %}
                <a href="{% url 'usuarios_ver' request.user.id %}" class="">{{ request.user.first_name }}
                {{ request.user.last_name }} </a>
            {% else %}
                <a href="{% url 'usuarios_ver' request.user.id %}" class="">{{ request.user.username }}</a>
            {% endif %}
        </div>
    </div>
    <div class="form-inline mb-3">
        <form action="{% url 'legajos_listar' %}" method="GET">
            <div class="input-group ">
                <input class="form-control form-control-sidebar"
                       type="text"
                       placeholder="Buscar"
                       aria-label="Search"
                       name="busqueda" />
                <div class="input-group-append">
                    <button class="btn btn-primary btn-sm">
                        <i class="fas fa-search fa-fw"></i>
                    </button>
                </div>
            </div>
        </form>
    </div>
    {% if perms.Usuarios.programa_Dashboard %}
        <li class="nav-item">
            <a href="{% url 'dashboard' %}"
               class="nav-link {% if 'dashboard' in pagina_actual %}active{% endif %}">
                <i class="nav-icon fas fa-chart-pie"></i>
                <p>Dashboard</p>
            </a>
        </li>
        <li class="nav-item">
            <a href="{% url 'metricas' %}"
               class="nav-link {% if 'metricas' in pagina_actual %}active{% endif %}">
                <i class="nav-icon fas fa-chart-bar"></i>
                <p>Métricas</p>
            </a>
        </li>
    {% endif %}
    {% if perms.Usuarios.programa_Configuracion %}
        <li class="nav-item  {% if 'configuracion' in pagina_actual %}menu-open{% endif %}">
            <a href="#"
               class="nav-link {% if 'configuracion' in pagina_actual %}active{% endif %}">
                <i class="nav-icon fas fa-cog"></i>
                <p>
                    Configuración<i class="right fas fa-angle-left"></i>
                </p>
            </a>
            <ul class="nav nav-treeview">
                <li class="nav-item">
                    <a href="{% url 'secretarias_listar' %}"
                       class="nav-link {% if 'configuracion/secretarias' in pagina_actual %}active{% endif %}">
                        <i class="fas fa-arrow-alt-circle-right nav-icon"></i>
                        <p>Secretarías</p>
                    </a>
                </li>
                <li class="nav-item">
                    <a href="{% url 'subsecretarias_listar' %}"
                       class="nav-link {% if 'configuracion/subsecretarias' in pagina_actual %}active{% endif %}">
                        <i class="fas fa-arrow-alt-circle-right nav-icon"></i>
                        <p>Subsecretarías</p>
                    </a>
                </li>
                <li class="nav-item">
                    <a href="{% url 'programas_listar' %}"
                       class="nav-link {% if 'configuracion/programas' in pagina_actual %}active{% endif %}">
                        <i class="fas fa-arrow-alt-circle-right nav-icon"></i>
                        <p>Programas</p>
                    </a>
                </li>
                <li class="nav-item">
                    <a href="{% url 'organismos_listar' %}"
                       class="nav-link {% if 'configuracion/organismos' in pagina_actual %}active{% endif %}">
                        <i class="fas fa-arrow-alt-circle-right nav-icon"></i>
                        <p>Organismos</p>
                    </a>
                </li>
                <li class="nav-item">
                    <a href="{% url 'planes_sociales_listar' %}"
                       class="nav-link {% if 'configuracion/planes_sociales' in pagina_actual %}active{% endif %}">
                        <i class="fas fa-arrow-alt-circle-right nav-icon"></i>
                        <p>Planes sociales</p>
                    </a>
                </li>
                <li class="nav-item">
                    <a href="{% url 'agentesexternos_listar' %}"
                       class="nav-link {% if 'configuracion/agentesexternos' in pagina_actual %}active{% endif %}">
                        <i class="fas fa-arrow-alt-circle-right nav-icon"></i>
                        <p>Agentes externos</p>
                    </a>
                </li>
                <li class="nav-item">
                    <a href="{% url 'gruposdestinatarios_listar' %}"
                       class="nav-link {% if 'configuracion/gruposdestinatarios' in pagina_actual %}active{% endif %}">
                        <i class="fas fa-arrow-alt-circle-right nav-icon"></i>
                        <p>Grupos de agentes</p>
                    </a>
                </li>
                <li class="nav-item">
                    <a href="{% url 'vacantes_listar' %}"
                       class="nav-link {% if 'configuracion/vacantes' in pagina_actual %}active{% endif %}">
                        <i class="fas fa-arrow-alt-circle-right nav-icon"></i>
                        <p>Vacantes</p>
                    </a>
                </li>
                <li class="nav-item">
                    <a href="{% url 'categoriaalertas_listar' %}"
                       class="nav-link {% if 'configuracion/categoriaalertas' in pagina_actual %}active{% endif %}">
                        <i class="fas fa-arrow-alt-circle-right nav-icon"></i>
                        <p>Categoría de alertas</p>
                    </a>
                </li>
                <li class="nav-item">
                    <a href="{% url 'alertas_listar' %}"
                       class="nav-link {% if 'configuracion/alertas/' in pagina_actual %}active{% endif %}">
                        <i class="fas fa-arrow-alt-circle-right nav-icon"></i>
                        <p>Alertas</p>
                    </a>
                </li>
                <li class="nav-item">
                    <a href="{% url 'equipos_listar' %}"
                       class="nav-link {% if 'configuracion/equipos' in pagina_actual %}active{% endif %}">
                        <i class="fas fa-arrow-alt-circle-right nav-icon"></i>
                        <p>Equipos</p>
                    </a>
                </li>
            </ul>
        </li>
    {% endif %}
    {% if perms.Usuarios.programa_Administracion %}
        <li class="nav-item {% if 'administracion' in pagina_actual %}menu-open{% endif %}">
            <a href="#"
               class="nav-link {% if 'administracion' in pagina_actual %}active{% endif %}">
                <i class="nav-icon fas fa-users"></i>
                <p>
                    Administración<i class="right fas fa-angle-left"></i>
                </p>
            </a>
            <ul class="nav nav-treeview">
                <li class="nav-item">
                    <a href="{% url 'usuarios_listar' %}"
                       class="nav-link {% if 'usuarios' in pagina_actual or 'password' in pagina_actual %}active{% endif %}">
                        <i class="fas fa-arrow-alt-circle-right nav-icon"></i>
                        <p>Usuarios</p>
                    </a>
                </li>
                <li class="nav-item">
                    <a href="{% url 'grupos_listar' %}"
                       class="nav-link {% if 'administracion/grupos' in pagina_actual %}active{% endif %}">
                        <i class="fas fa-arrow-alt-circle-right nav-icon"></i>
                        <p>Grupos de usuario</p>
                    </a>
                </li>
            </ul>
        </li>
    {% endif %}
    {% if perms.Usuarios.programa_Reporte %}
        <li class="nav-item">
            <a href="{% url 'legajos_reportes' %}"
               class="nav-link  {% if 'legajos/reportes' in pagina_actual %}active{% endif %}">
                <i class="nav-icon fas fa-clipboard"></i>
                <p>Reportes</p>
            </a>
        </li>
    {% endif %}
    <li class="nav-item {% if 'programas' in pagina_actual %}menu-open{% endif %}">
        <a href="#"
           class="nav-link {% if 'programas' in pagina_actual %}active{% endif %}">
            <i class="nav-icon fa fa-address-card"></i>
            <p>
                Legajos
                <i class="right fas fa-angle-left"></i>
            </p>
        </a>
        <ul class="nav nav-treeview">
            {% if perms.Usuarios.programa_Legajo %}
                <li class="nav-item">
                    <a href="{% url 'legajos_listar' %}"
                       class="nav-link {% if 'legajos/listar' in pagina_actual %}active{% endif %}">
                        <i class="nav-icon fas fa-user"></i>
                        <p>Ciudadano</p>
                    </a>
                </li>
            {% endif %}
        </ul>
        <ul class="nav nav-treeview">
            {% if perms.Usuarios.programa_Legajo %}
                <li class="nav-item">
                    <a href="{% url 'legajos_listar' %}"
                       class="nav-link {% if 'legajos/listar' in pagina_actual %}active{% endif %}">
                        <i class="nav-icon fas fa-user"></i>
                        <p>Organización Social</p>
                    </a>
                </li>
            {% endif %}
        </ul>
        <ul class="nav nav-treeview">
            {% if perms.Usuarios.programa_Legajo %}
                <li class="nav-item">
                    <a href="{% url 'legajos_listar' %}"
                       class="nav-link {% if 'legajos/listar' in pagina_actual %}active{% endif %}">
                        <i class="nav-icon fas fa-user"></i>
                        <p>Comedores</p>
                    </a>
                </li>
            {% endif %}
        </ul>
        <ul class="nav nav-treeview">
            {% if perms.Usuarios.programa_Legajo %}
                <li class="nav-item">
                    <a href="{% url 'legajos_listar' %}"
                       class="nav-link {% if 'legajos/listar' in pagina_actual %}active{% endif %}">
                        <i class="nav-icon fas fa-user"></i>
                        <p>Centros de familia</p>
                    </a>
                </li>
            {% endif %}
        </ul>
        <ul class="nav nav-treeview">
            {% if perms.Usuarios.programa_Legajo %}
                <li class="nav-item">
                    <a href="{% url 'legajos_listar' %}"
                       class="nav-link {% if 'legajos/listar' in pagina_actual %}active{% endif %}">
                        <i class="nav-icon fas fa-user"></i>
                        <p>Centros de primera infancia</p>
                    </a>
                </li>
            {% endif %}
        </ul>
    </li>
    {% if perms.Usuarios.programa_Legajo %}
        <li class="nav-item">
            <a href="{% url 'legajos_listar' %}"
               class="nav-link  {% if 'legajos/reportes' in pagina_actual %}active{% endif %}">
                <i class="nav-icon fas fa-globe"></i>
                <p>Legajos Provincias</p>
            </a>
        </li>
    {% endif %}
    {% comment %}
=======

<div class="user-panel mt-3 pb-3 mb-3 d-flex  align-items-center">


	<div class="image">
		<!-- <img src="../../dist/img/user2-160x160.jpg" class="img-circle elevation-2" alt="User Image"> -->
		{% if request.user.usuarios.imagen %}
		<img class="user-image img-circle elevation-1 " src="{{request.user.usuarios.imagen.url}}" alt="User Image" />
		{% else %}
		<img class="user-image img-circle elevation-1" src="{% static 'custom/img/default.png'%}" alt="User Image" />
		{% endif %}
	</div>
	<div class="info">
		{% if request.user.first_name or request.user.last_name %}
		<a href="{% url 'usuarios_ver' request.user.id %}" class="">{{request.user.first_name}}
			{{request.user.last_name}} </a>
		{% else %}
		<a href="{% url 'usuarios_ver' request.user.id %}" class="">{{request.user.username}} </a>
		{% endif %}
	</div>
</div>

<div class="form-inline mb-3">
	<form action="{% url 'legajos_listar' %}" method="GET">
		<div class="input-group ">
			<input class="form-control form-control-sidebar" type="text" placeholder="Buscar" aria-label="Search"
				name="busqueda" />
			<div class="input-group-append">
				<button class="btn btn-primary btn-sm">
					<i class="fas fa-search fa-fw"></i>
				</button>
			</div>
		</div>
	</form>
</div>
{%if perms.Usuarios.programa_Dashboard%}
<li class="nav-item">
	<a href="{% url 'dashboard' %}" class="nav-link {% if 'dashboard' in pagina_actual %}active{% endif %}">
		<i class="nav-icon fas fa-chart-pie"></i>
		<p>Dashboard</p>
	</a>
</li>
<li class="nav-item">
	<a href="{% url 'metricas' %}" class="nav-link {% if 'metricas' in pagina_actual %}active{% endif %}">
		<i class="nav-icon fas fa-chart-bar"></i>
		<p>Métricas</p>
	</a>
</li>
{%endif%}



{%if perms.Usuarios.programa_Configuracion %}

<li class="nav-item  {% if 'configuracion' in pagina_actual %}menu-open{% endif %}">
	<a href="#" class="nav-link {% if 'configuracion' in pagina_actual %}active{% endif %}">
		<i class="nav-icon fas fa-cog"></i>
		<p>Configuración<i class="right fas fa-angle-left"></i></p>
	</a>
	<ul class="nav nav-treeview">

		<li class="nav-item">
			<a href="{% url 'secretarias_listar' %}"
				class="nav-link {% if 'configuracion/secretarias' in pagina_actual%}active{% endif %}">
				<i class="fas fa-arrow-alt-circle-right nav-icon"></i>
				<p>Secretarías</p>
			</a>
		</li>
		<li class="nav-item">
			<a href="{% url 'subsecretarias_listar' %}"
				class="nav-link {% if 'configuracion/subsecretarias' in pagina_actual%}active{% endif %}">
				<i class="fas fa-arrow-alt-circle-right nav-icon"></i>
				<p>Subsecretarías</p>
			</a>
		</li>
		<li class="nav-item">
			<a href="{% url 'programas_listar' %}"
				class="nav-link {% if 'configuracion/programas' in pagina_actual%}active{% endif %}">
				<i class="fas fa-arrow-alt-circle-right nav-icon"></i>
				<p>Programas</p>
			</a>
		</li>
		<li class="nav-item">
			<a href="{% url 'organismos_listar' %}"
				class="nav-link {% if 'configuracion/organismos' in pagina_actual%}active{% endif %}">
				<i class="fas fa-arrow-alt-circle-right nav-icon"></i>
				<p>Organismos</p>
			</a>
		</li>
		<li class="nav-item">
			<a href="{% url 'planes_sociales_listar' %}"
				class="nav-link {% if 'configuracion/planes_sociales' in pagina_actual%}active{% endif %}">
				<i class="fas fa-arrow-alt-circle-right nav-icon"></i>
				<p>Planes sociales</p>
			</a>
		</li>
		<li class="nav-item">
			<a href="{% url 'agentesexternos_listar' %}"
				class="nav-link {% if 'configuracion/agentesexternos' in pagina_actual%}active{% endif %}">
				<i class="fas fa-arrow-alt-circle-right nav-icon"></i>
				<p>Agentes externos</p>
			</a>
		</li>
		<li class="nav-item">
			<a href="{% url 'gruposdestinatarios_listar' %}"
				class="nav-link {% if 'configuracion/gruposdestinatarios' in pagina_actual%}active{% endif %}">
				<i class="fas fa-arrow-alt-circle-right nav-icon"></i>
				<p>Grupos de agentes</p>
			</a>
		</li>
		<li class="nav-item">
			<a href="{% url 'vacantes_listar' %}"
				class="nav-link {% if 'configuracion/vacantes' in pagina_actual%}active{% endif %}">
				<i class="fas fa-arrow-alt-circle-right nav-icon"></i>
				<p>Vacantes</p>
			</a>
		</li>
		<li class="nav-item">
			<a href="{% url 'categoriaalertas_listar' %}"
				class="nav-link {% if 'configuracion/categoriaalertas' in pagina_actual%}active{% endif %}">
				<i class="fas fa-arrow-alt-circle-right nav-icon"></i>
				<p>Categoría de alertas</p>
			</a>
		</li>
		<li class="nav-item">
			<a href="{% url 'alertas_listar' %}"
				class="nav-link {% if 'configuracion/alertas/' in pagina_actual%}active{% endif %}">
				<i class="fas fa-arrow-alt-circle-right nav-icon"></i>
				<p>Alertas</p>
			</a>
		</li>
		<li class="nav-item">
			<a href="{% url 'equipos_listar' %}"
				class="nav-link {% if 'configuracion/equipos' in pagina_actual%}active{% endif %}">
				<i class="fas fa-arrow-alt-circle-right nav-icon"></i>
				<p>Equipos</p>
			</a>
		</li>
	</ul>
</li>
{%endif%}

{%if perms.Usuarios.programa_Administracion%}
<li class="nav-item {% if 'administracion' in pagina_actual %}menu-open {% endif %}">
	<a href="#" class="nav-link {% if 'administracion' in pagina_actual %}active{% endif %}">
		<i class="nav-icon fas fa-users"></i>
		<p>Administración<i class="right fas fa-angle-left"></i>
		</p>
	</a>
	<ul class="nav nav-treeview">

		<li class="nav-item">
			<a href="{% url 'usuarios_listar' %}"
				class="nav-link {% if 'usuarios' in pagina_actual or 'password' in pagina_actual %}active{% endif %}">
				<i class="fas fa-arrow-alt-circle-right nav-icon"></i>
				<p>Usuarios</p>
			</a>
		</li>
		<li class="nav-item">
			<a href="{% url 'grupos_listar' %}"
				class="nav-link {% if 'administracion/grupos' in pagina_actual %}active{% endif %}">
				<i class="fas fa-arrow-alt-circle-right nav-icon"></i>
				<p>Grupos de usuario</p>
			</a>
		</li>
	</ul>
</li>
{%endif%}
{%if perms.Usuarios.programa_Reporte%}
<li class="nav-item">
	<a href="{% url 'legajos_reportes' %}" class="nav-link  {% if 'legajos/reportes' in pagina_actual %}active{% endif %}">
		<i class="nav-icon fas fa-clipboard"></i>
		<p>Reportes</p>
	</a>
</li>
{%endif%}

<li class="nav-item {% if 'programas' in pagina_actual %}menu-open{% endif %}">
    <a href="#" class="nav-link {% if 'programas' in pagina_actual %}active{% endif %}">
        <i class="nav-icon fa fa-address-card"></i>
        <p>
            Legajos
            <i class="right fas fa-angle-left"></i>
        </p>
    </a>
	<ul class="nav nav-treeview">
		{%if perms.Usuarios.programa_Legajo%}
		<li class="nav-item">
			<a href="{% url 'legajos_listar' %}" class="nav-link {% if 'legajos/listar' in pagina_actual %}active{% endif %}">
				<i class="nav-icon fas fa-user"></i>
				<p>Ciudadano</p>
			</a>
		</li>
		{%endif%}
	</ul>
	<ul class="nav nav-treeview">
		{%if perms.Usuarios.programa_Legajo%}
		<li class="nav-item">
			<a href="{% url 'legajos_listar' %}" class="nav-link {% if 'legajos/listar' in pagina_actual %}active{% endif %}">
				<i class="nav-icon fas fa-user"></i>
				<p>Organización Social</p>
			</a>
		</li>
		{%endif%}
	</ul>
	<ul class="nav nav-treeview">
		{%if perms.Usuarios.programa_Legajo%}
		<li class="nav-item">
			<a href="{% url 'legajos_listar' %}" class="nav-link {% if 'legajos/listar' in pagina_actual %}active{% endif %}">
				<i class="nav-icon fas fa-user"></i>
				<p>Comedores</p>
			</a>
		</li>
		{%endif%}
	</ul>
	<ul class="nav nav-treeview">
		{%if perms.Usuarios.programa_Legajo%}
		<li class="nav-item">
			<a href="{% url 'legajos_listar' %}" class="nav-link {% if 'legajos/listar' in pagina_actual %}active{% endif %}">
				<i class="nav-icon fas fa-user"></i>
				<p>Centros de familia</p>
			</a>
		</li>
		{%endif%}
	</ul>
	<ul class="nav nav-treeview">
		{%if perms.Usuarios.programa_Legajo%}
		<li class="nav-item">
			<a href="{% url 'legajos_listar' %}" class="nav-link {% if 'legajos/listar' in pagina_actual %}active{% endif %}">
				<i class="nav-icon fas fa-user"></i>
				<p>Centros de primera infancia</p>
			</a>
		</li>
		{%endif%}
	</ul>
</li>
{%if perms.Usuarios.programa_Legajo%}
<li class="nav-item">
	<a href="{% url 'legajos_listar' %}" class="nav-link  {% if 'legajos/listar' in pagina_actual %}active{% endif %}">
		<i class="nav-icon fas fa-globe"></i>
		<p>Legajos Provincias</p>
	</a>
</li>
{%endif%}
{% comment %}
>>>>>>> 91e50215
<li class="nav-item {% if 'programas' in pagina_actual %}menu-open{% endif %}">
    <a href="#" class="nav-link {% if 'programas' in pagina_actual %}active{% endif %}">
        <i class="nav-icon fa fa-briefcase"></i>
        <p>
            Programas
            <i class="right fas fa-angle-left"></i>
        </p>
    </a>
    <ul class="nav nav-treeview">
        {% if perms.Usuarios.programa_CDLE %}
        <li class="nav-item {% if 'CDLE' in pagina_actual %}menu-open{% endif %}">
            <a href="#" class="nav-link {% if 'CDLE' in pagina_actual %}active{% endif %}">
                <i class="nav-icon fas fa fa-users"></i>
                <p>Monotributo Social<i class="right fas fa-angle-left"></i></p>
            </a>
            <ul class="nav nav-treeview">
                <li class="nav-item">
                    <a href="{% url 'CDLE_derivaciones_listar' %}" class="nav-link {% if 'derivaciones' in pagina_actual %}active{% endif %}">
                        <i class="nav-icon fas fa-inbox"></i>
                        <p>Derivaciones</p>
                    </a>
                </li>
                <li class="nav-item">
                    <a href="{% url 'CDLE_preadmisiones_listar' %}" class="nav-link  {% if 'preadmisiones' in pagina_actual %}active{% endif %}">
                        <i class="nav-icon fas fa-tasks"></i>
                        <p>Pre-admisiones</p>
                    </a>
                </li>
                <li class="nav-item">
                    <a href="{% url 'CDLE_admisiones_listar' %}" class="nav-link  {% if '/admisiones' in pagina_actual %}active{% endif %}{% if '/asignado_admisiones' in pagina_actual %}active{% endif %} {% if '/inactiva_admisiones' in pagina_actual %}active{% endif %}">
                        <i class="nav-icon fas fa-id-badge"></i>
                        <p>Admisiones</p>
                    </a>
                </li>
                <li class="nav-item">
                    <a href="{% url 'CDLE_intervenciones_listar' %}" class="nav-link {% if 'intervencion' in pagina_actual %}active{% endif %}">
                        <i class="nav-icon fas fa-people-arrows"></i>
                        <p>Intervenciones</p>
                    </a>
                </li>
            </ul>
        </li>
        {% endif %}
        {% if perms.Usuarios.programa_1000D %}
        <li class="nav-item {% if 'MILD' in pagina_actual %}menu-open{% endif %}">
            <a href="#" class="nav-link {% if 'MILD' in pagina_actual %}active{% endif %}">
                <i class="nav-icon fas fa fa-book"></i>
                <p>Terminalidad Escolar<i class="right fas fa-angle-left"></i></p>
            </a>
            <ul class="nav nav-treeview">
                <li class="nav-item">
                    <a href="{% url 'MILD_derivaciones_listar' %}" class="nav-link {% if 'derivaciones' in pagina_actual %}active{% endif %}">
                        <i class="nav-icon fas fa-inbox"></i>
                        <p>Derivaciones</p>
                    </a>
                </li>
                <li class="nav-item">
                    <a href="{% url 'MILD_preadmisiones_listar' %}" class="nav-link  {% if 'preadmisiones' in pagina_actual %}active{% endif %}">
                        <i class="nav-icon fas fa-tasks"></i>
                        <p>Pre-admisiones</p>
                    </a>
                </li>
                <li class="nav-item">
                    <a href="{% url 'MILD_admisiones_listar' %}" class="nav-link  {% if '/admisiones' in pagina_actual %}active{% endif %}{% if '/asignado_admisiones' in pagina_actual %}active{% endif %}">
                        <i class="nav-icon fas fa-id-badge"></i>
                        <p>Admisiones</p>
                    </a>
                </li>
                <li class="nav-item">
                    <a href="{% url 'MILD_intervenciones_listar' %}" class="nav-link {% if 'intervenciones' in pagina_actual %}active{% endif %}">
                        <i class="nav-icon fas fa-people-arrows"></i>
                        <p>Intervenciones</p>
                    </a>
                </li>
            </ul>
        </li>
        {% endif %}
        {% if perms.Usuarios.programa_CDIF %}
        <li class="nav-item {% if 'CDIF' in pagina_actual %}menu-open{% endif %}">
            <a href="#" class="nav-link {% if 'CDIF' in pagina_actual %}active{% endif %}">
                <i class="nav-icon fas fa-circle"></i>
                <p>PAS<i class="right fas fa-angle-left"></i></p>
            </a>
            <ul class="nav nav-treeview">
                <li class="nav-item">
                    <a href="{% url 'CDIF_derivaciones_listar' %}" class="nav-link {% if 'derivaciones' in pagina_actual %}active{% endif %}">
                        <i class="nav-icon fas fa-inbox"></i>
                        <p>Derivaciones</p>
                    </a>
                </li>
                <li class="nav-item">
                    <a href="{% url 'CDIF_preadmisiones_listar' %}" class="nav-link  {% if 'preadmisiones' in pagina_actual %}active{% endif %}">
                        <i class="nav-icon fas fa-tasks"></i>
                        <p>Pre-admisiones</p>
                    </a>
                </li>
                <li class="nav-item">
                    <a href="{% url 'CDIF_admisiones_listar' %}" class="nav-link  {% if '/admisiones' in pagina_actual %}active{% endif %}{% if '/asignado_admisiones' in pagina_actual %}active{% endif %} {% if '/inactiva_admisiones' in pagina_actual %}active{% endif %}">
                        <i class="nav-icon fas fa-id-badge"></i>
                        <p>Admisiones</p>
                    </a>
                </li>
                <li class="nav-item">
                    <a href="{% url 'CDIF_vacantes_listar' %}" class="nav-link {% if 'vacantes' in pagina_actual %}active{% endif %}">
                        <i class="nav-icon fas fa-sign-in-alt"></i>
                        <p>Vacantes</p>
                    </a>
                </li>
                <li class="nav-item">
                    <a href="{% url 'CDIF_intervenciones_listar' %}" class="nav-link {% if 'intervencion' in pagina_actual %}active{% endif %}">
                        <i class="nav-icon fas fa-people-arrows"></i>
                        <p>Intervenciones</p>
                    </a>
                </li>
            </ul>
        </li>
        {% endif %}
        {% if perms.Usuarios.programa_PDV %}
        <li class="nav-item {% if 'PDV' in pagina_actual %}menu-open{% endif %}">
            <a href="#" class="nav-link {% if 'PDV' in pagina_actual %}active{% endif %}">
                <i class="nav-icon fas fa fa-wrench"></i>
                <p>Banco de Herramientas<i class="right fas fa-angle-left"></i></p>
            </a>
            <ul class="nav nav-treeview">
                <li class="nav-item">
                    <a href="{% url 'PDV_derivaciones_listar' %}" class="nav-link {% if 'derivaciones' in pagina_actual %}active{% endif %}">
                        <i class="nav-icon fas fa-inbox"></i>
                        <p>Derivaciones</p>
                    </a>
                </li>
                <li class="nav-item">
                    <a href="{% url 'PDV_preadmisiones_listar' %}" class="nav-link  {% if 'preadmisiones' in pagina_actual %}active{% endif %}">
                        <i class="nav-icon fas fa-tasks"></i>
                        <p>Pre-admisiones</p>
                    </a>
                </li>
                <li class="nav-item">
                    <a href="{% url 'PDV_admisiones_listar' %}" class="nav-link  {% if '/admisiones' in pagina_actual %}active{% endif %}{% if '/asignado_admisiones' in pagina_actual %}active{% endif %}">
                        <i class="nav-icon fas fa-id-badge"></i>
                        <p>Admisiones</p>
                    </a>
                </li>
                <li class="nav-item">
					<a href="{% url 'PDV_vacantes_listar' %}" class="nav-link {% if 'vacantes' in pagina_actual %}active{% endif %}">
                        <i class="nav-icon fas fa-sign-in-alt"></i>
                        <p>Vacantes</p>
                    </a>
                </li>
                <li class="nav-item">
                    <a href="{% url 'PDV_intervenciones_listar' %}" class="nav-link {% if 'intervenciones' in pagina_actual %}active{% endif %}">
                        <i class="nav-icon fas fa-people-arrows"></i>
                        <p>Intervenciones</p>
                    </a>
                </li>
            </ul>
        </li>
        {% endif %}
    </ul>
	    <ul class="nav nav-treeview">
        <li class="nav-item ">
                <li class="nav-item">
                    <a href="{% url 'CDLE_derivaciones_listar' %}" class="nav-link">
                        <i class="nav-icon fas fa-inbox"></i>
                        <p>Derivaciones</p>
                    </a>
                </li>

        </li>
</li>
    {% endcomment %}
{% endwith %}<|MERGE_RESOLUTION|>--- conflicted
+++ resolved
@@ -1,264 +1,5 @@
 {% load static %}
 {% with pagina_actual=request.resolver_match.route %}
-<<<<<<< HEAD
-    <div class="user-panel mt-3 pb-3 mb-3 d-flex  align-items-center">
-        <div class="image">
-            <!-- <img src="../../dist/img/user2-160x160.jpg"
-      class="img-circle elevation-2"
-      alt="User Image" /> -->
-            {% if request.user.usuarios.imagen %}
-                <img class="user-image img-circle elevation-1 "
-                     src="{{ request.user.usuarios.imagen.url }}"
-                     alt="User Image" />
-            {% else %}
-                <img class="user-image img-circle elevation-1"
-                     src="{% static 'custom/img/default.png' %}"
-                     alt="User Image" />
-            {% endif %}
-        </div>
-        <div class="info">
-            {% if request.user.first_name or request.user.last_name %}
-                <a href="{% url 'usuarios_ver' request.user.id %}" class="">{{ request.user.first_name }}
-                {{ request.user.last_name }} </a>
-            {% else %}
-                <a href="{% url 'usuarios_ver' request.user.id %}" class="">{{ request.user.username }}</a>
-            {% endif %}
-        </div>
-    </div>
-    <div class="form-inline mb-3">
-        <form action="{% url 'legajos_listar' %}" method="GET">
-            <div class="input-group ">
-                <input class="form-control form-control-sidebar"
-                       type="text"
-                       placeholder="Buscar"
-                       aria-label="Search"
-                       name="busqueda" />
-                <div class="input-group-append">
-                    <button class="btn btn-primary btn-sm">
-                        <i class="fas fa-search fa-fw"></i>
-                    </button>
-                </div>
-            </div>
-        </form>
-    </div>
-    {% if perms.Usuarios.programa_Dashboard %}
-        <li class="nav-item">
-            <a href="{% url 'dashboard' %}"
-               class="nav-link {% if 'dashboard' in pagina_actual %}active{% endif %}">
-                <i class="nav-icon fas fa-chart-pie"></i>
-                <p>Dashboard</p>
-            </a>
-        </li>
-        <li class="nav-item">
-            <a href="{% url 'metricas' %}"
-               class="nav-link {% if 'metricas' in pagina_actual %}active{% endif %}">
-                <i class="nav-icon fas fa-chart-bar"></i>
-                <p>Métricas</p>
-            </a>
-        </li>
-    {% endif %}
-    {% if perms.Usuarios.programa_Configuracion %}
-        <li class="nav-item  {% if 'configuracion' in pagina_actual %}menu-open{% endif %}">
-            <a href="#"
-               class="nav-link {% if 'configuracion' in pagina_actual %}active{% endif %}">
-                <i class="nav-icon fas fa-cog"></i>
-                <p>
-                    Configuración<i class="right fas fa-angle-left"></i>
-                </p>
-            </a>
-            <ul class="nav nav-treeview">
-                <li class="nav-item">
-                    <a href="{% url 'secretarias_listar' %}"
-                       class="nav-link {% if 'configuracion/secretarias' in pagina_actual %}active{% endif %}">
-                        <i class="fas fa-arrow-alt-circle-right nav-icon"></i>
-                        <p>Secretarías</p>
-                    </a>
-                </li>
-                <li class="nav-item">
-                    <a href="{% url 'subsecretarias_listar' %}"
-                       class="nav-link {% if 'configuracion/subsecretarias' in pagina_actual %}active{% endif %}">
-                        <i class="fas fa-arrow-alt-circle-right nav-icon"></i>
-                        <p>Subsecretarías</p>
-                    </a>
-                </li>
-                <li class="nav-item">
-                    <a href="{% url 'programas_listar' %}"
-                       class="nav-link {% if 'configuracion/programas' in pagina_actual %}active{% endif %}">
-                        <i class="fas fa-arrow-alt-circle-right nav-icon"></i>
-                        <p>Programas</p>
-                    </a>
-                </li>
-                <li class="nav-item">
-                    <a href="{% url 'organismos_listar' %}"
-                       class="nav-link {% if 'configuracion/organismos' in pagina_actual %}active{% endif %}">
-                        <i class="fas fa-arrow-alt-circle-right nav-icon"></i>
-                        <p>Organismos</p>
-                    </a>
-                </li>
-                <li class="nav-item">
-                    <a href="{% url 'planes_sociales_listar' %}"
-                       class="nav-link {% if 'configuracion/planes_sociales' in pagina_actual %}active{% endif %}">
-                        <i class="fas fa-arrow-alt-circle-right nav-icon"></i>
-                        <p>Planes sociales</p>
-                    </a>
-                </li>
-                <li class="nav-item">
-                    <a href="{% url 'agentesexternos_listar' %}"
-                       class="nav-link {% if 'configuracion/agentesexternos' in pagina_actual %}active{% endif %}">
-                        <i class="fas fa-arrow-alt-circle-right nav-icon"></i>
-                        <p>Agentes externos</p>
-                    </a>
-                </li>
-                <li class="nav-item">
-                    <a href="{% url 'gruposdestinatarios_listar' %}"
-                       class="nav-link {% if 'configuracion/gruposdestinatarios' in pagina_actual %}active{% endif %}">
-                        <i class="fas fa-arrow-alt-circle-right nav-icon"></i>
-                        <p>Grupos de agentes</p>
-                    </a>
-                </li>
-                <li class="nav-item">
-                    <a href="{% url 'vacantes_listar' %}"
-                       class="nav-link {% if 'configuracion/vacantes' in pagina_actual %}active{% endif %}">
-                        <i class="fas fa-arrow-alt-circle-right nav-icon"></i>
-                        <p>Vacantes</p>
-                    </a>
-                </li>
-                <li class="nav-item">
-                    <a href="{% url 'categoriaalertas_listar' %}"
-                       class="nav-link {% if 'configuracion/categoriaalertas' in pagina_actual %}active{% endif %}">
-                        <i class="fas fa-arrow-alt-circle-right nav-icon"></i>
-                        <p>Categoría de alertas</p>
-                    </a>
-                </li>
-                <li class="nav-item">
-                    <a href="{% url 'alertas_listar' %}"
-                       class="nav-link {% if 'configuracion/alertas/' in pagina_actual %}active{% endif %}">
-                        <i class="fas fa-arrow-alt-circle-right nav-icon"></i>
-                        <p>Alertas</p>
-                    </a>
-                </li>
-                <li class="nav-item">
-                    <a href="{% url 'equipos_listar' %}"
-                       class="nav-link {% if 'configuracion/equipos' in pagina_actual %}active{% endif %}">
-                        <i class="fas fa-arrow-alt-circle-right nav-icon"></i>
-                        <p>Equipos</p>
-                    </a>
-                </li>
-            </ul>
-        </li>
-    {% endif %}
-    {% if perms.Usuarios.programa_Administracion %}
-        <li class="nav-item {% if 'administracion' in pagina_actual %}menu-open{% endif %}">
-            <a href="#"
-               class="nav-link {% if 'administracion' in pagina_actual %}active{% endif %}">
-                <i class="nav-icon fas fa-users"></i>
-                <p>
-                    Administración<i class="right fas fa-angle-left"></i>
-                </p>
-            </a>
-            <ul class="nav nav-treeview">
-                <li class="nav-item">
-                    <a href="{% url 'usuarios_listar' %}"
-                       class="nav-link {% if 'usuarios' in pagina_actual or 'password' in pagina_actual %}active{% endif %}">
-                        <i class="fas fa-arrow-alt-circle-right nav-icon"></i>
-                        <p>Usuarios</p>
-                    </a>
-                </li>
-                <li class="nav-item">
-                    <a href="{% url 'grupos_listar' %}"
-                       class="nav-link {% if 'administracion/grupos' in pagina_actual %}active{% endif %}">
-                        <i class="fas fa-arrow-alt-circle-right nav-icon"></i>
-                        <p>Grupos de usuario</p>
-                    </a>
-                </li>
-            </ul>
-        </li>
-    {% endif %}
-    {% if perms.Usuarios.programa_Reporte %}
-        <li class="nav-item">
-            <a href="{% url 'legajos_reportes' %}"
-               class="nav-link  {% if 'legajos/reportes' in pagina_actual %}active{% endif %}">
-                <i class="nav-icon fas fa-clipboard"></i>
-                <p>Reportes</p>
-            </a>
-        </li>
-    {% endif %}
-    <li class="nav-item {% if 'programas' in pagina_actual %}menu-open{% endif %}">
-        <a href="#"
-           class="nav-link {% if 'programas' in pagina_actual %}active{% endif %}">
-            <i class="nav-icon fa fa-address-card"></i>
-            <p>
-                Legajos
-                <i class="right fas fa-angle-left"></i>
-            </p>
-        </a>
-        <ul class="nav nav-treeview">
-            {% if perms.Usuarios.programa_Legajo %}
-                <li class="nav-item">
-                    <a href="{% url 'legajos_listar' %}"
-                       class="nav-link {% if 'legajos/listar' in pagina_actual %}active{% endif %}">
-                        <i class="nav-icon fas fa-user"></i>
-                        <p>Ciudadano</p>
-                    </a>
-                </li>
-            {% endif %}
-        </ul>
-        <ul class="nav nav-treeview">
-            {% if perms.Usuarios.programa_Legajo %}
-                <li class="nav-item">
-                    <a href="{% url 'legajos_listar' %}"
-                       class="nav-link {% if 'legajos/listar' in pagina_actual %}active{% endif %}">
-                        <i class="nav-icon fas fa-user"></i>
-                        <p>Organización Social</p>
-                    </a>
-                </li>
-            {% endif %}
-        </ul>
-        <ul class="nav nav-treeview">
-            {% if perms.Usuarios.programa_Legajo %}
-                <li class="nav-item">
-                    <a href="{% url 'legajos_listar' %}"
-                       class="nav-link {% if 'legajos/listar' in pagina_actual %}active{% endif %}">
-                        <i class="nav-icon fas fa-user"></i>
-                        <p>Comedores</p>
-                    </a>
-                </li>
-            {% endif %}
-        </ul>
-        <ul class="nav nav-treeview">
-            {% if perms.Usuarios.programa_Legajo %}
-                <li class="nav-item">
-                    <a href="{% url 'legajos_listar' %}"
-                       class="nav-link {% if 'legajos/listar' in pagina_actual %}active{% endif %}">
-                        <i class="nav-icon fas fa-user"></i>
-                        <p>Centros de familia</p>
-                    </a>
-                </li>
-            {% endif %}
-        </ul>
-        <ul class="nav nav-treeview">
-            {% if perms.Usuarios.programa_Legajo %}
-                <li class="nav-item">
-                    <a href="{% url 'legajos_listar' %}"
-                       class="nav-link {% if 'legajos/listar' in pagina_actual %}active{% endif %}">
-                        <i class="nav-icon fas fa-user"></i>
-                        <p>Centros de primera infancia</p>
-                    </a>
-                </li>
-            {% endif %}
-        </ul>
-    </li>
-    {% if perms.Usuarios.programa_Legajo %}
-        <li class="nav-item">
-            <a href="{% url 'legajos_listar' %}"
-               class="nav-link  {% if 'legajos/reportes' in pagina_actual %}active{% endif %}">
-                <i class="nav-icon fas fa-globe"></i>
-                <p>Legajos Provincias</p>
-            </a>
-        </li>
-    {% endif %}
-    {% comment %}
-=======
 
 <div class="user-panel mt-3 pb-3 mb-3 d-flex  align-items-center">
 
@@ -504,7 +245,6 @@
 </li>
 {%endif%}
 {% comment %}
->>>>>>> 91e50215
 <li class="nav-item {% if 'programas' in pagina_actual %}menu-open{% endif %}">
     <a href="#" class="nav-link {% if 'programas' in pagina_actual %}active{% endif %}">
         <i class="nav-icon fa fa-briefcase"></i>
