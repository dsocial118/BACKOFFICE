{% load static custom_filters %}
{% with pagina_actual=request.resolver_match.route %}
    <li class="nav-item">
        <a href="{% url 'dashboard' %}"
           class="nav-link {% if 'dashboard' in pagina_actual %}active{% endif %}">
            <i class="nav-icon fas fa-chart-pie"></i>
            <p>Dashboard</p>
        </a>
    </li>
    {% if request.user|has_group:"Administrador" %}
        <li class="nav-item">
            <a href="#" class="nav-link">
                <i class="nav-icon fas fa-users"></i>
                <p>
                    Administración
                    <i class="nav-arrow bi bi-chevron-right"></i>
                </p>
            </a>
            <ul class="nav nav-treeview">
                <li class="nav-item">
                    <a href="{% url 'usuarios' %}"
                       class="nav-link {% if 'usuarios' in pagina_actual or 'password' in pagina_actual %}active{% endif %}"
<<<<<<< HEAD
                       style="padding-left: 2rem;">
=======
                       style="padding-left: 2rem">
>>>>>>> 073714dd
                        <i class="fas fa-arrow-alt-circle-right nav-icon"></i>
                        <p>Usuarios</p>
                    </a>
                </li>
                <li class="nav-item">
                    <a href="{% url 'grupos' %}"
                       class="nav-link {% if 'grupos' in pagina_actual %}active{% endif %}"
<<<<<<< HEAD
                       style="padding-left: 2rem;">
=======
                       style="padding-left: 2rem">
>>>>>>> 073714dd
                        <i class="fas fa-arrow-alt-circle-right nav-icon"></i>
                        <p>Grupos</p>
                    </a>
                </li>
                <li class="nav-item">
                    <a href="{% url 'dupla_list' %}"
                       class="nav-link {% if 'grupos' in pagina_actual %}active{% endif %}"
<<<<<<< HEAD
                       style="padding-left: 2rem;">
=======
                       style="padding-left: 2rem">
>>>>>>> 073714dd
                        <i class="fas fa-arrow-alt-circle-right nav-icon"></i>
                        <p>Duplas</p>
                    </a>
                </li>
            </ul>
        </li>
    {% endif %}
<<<<<<< HEAD
    
=======
>>>>>>> 073714dd
    <!-- MENÚ LEGAJOS CON INDENTACIÓN CORRECTA -->
    <li class="nav-item {% if 'comedores' in pagina_actual or 'admisiones' in pagina_actual or 'acompanamiento' in pagina_actual or 'rendicion_cuentas' in pagina_actual or 'organizaciones' in pagina_actual or 'cdi' in pagina_actual or 'ciudadanos' in pagina_actual or 'centros' in pagina_actual %}menu-open{% endif %}">
        <a href="#" class="nav-link">
            <i class="nav-icon fa fa-address-card"></i>
            <p>
                Legajos
                <i class="nav-arrow bi bi-chevron-right"></i>
            </p>
        </a>
        <ul class="nav nav-treeview">
<<<<<<< HEAD
            
            <!-- CIUDADANOS - Con puntito y flecha -->
            {% if request.user|has_group:"Ciudadanos" %}
                <li class="nav-item {% if 'ciudadanos' in pagina_actual %}menu-open{% endif %}">
                    <a href="#" class="nav-link {% if 'ciudadanos' in pagina_actual %}active{% endif %}"
                       style="padding-left: 1.5rem;">
                        <i class="nav-icon far fa-dot-circle"></i>
=======
            <!-- CIUDADANOS - Con puntito y flecha -->
            {% if request.user|has_group:"Ciudadanos" %}
                <li class="nav-item {% if 'ciudadanos' in pagina_actual %}menu-open{% endif %}">
                    <a href="#"
                       class="nav-link nav-dot {% if 'ciudadanos' in pagina_actual %}active{% endif %}"
                       style="padding-left: 1.5rem">
>>>>>>> 073714dd
                        <p>
                            Ciudadanos
                            <i class="nav-arrow bi bi-chevron-right"></i>
                        </p>
                    </a>
                    <ul class="nav nav-treeview">
                        <li class="nav-item">
                            <a href="{% url 'ciudadanos' %}"
                               class="nav-link {% if 'ciudadanos/listar' in pagina_actual %}active{% endif %}"
<<<<<<< HEAD
                               style="padding-left: 3rem;">
=======
                               style="padding-left: 3rem">
>>>>>>> 073714dd
                                <i class="nav-icon bi bi-arrow-return-right"></i>
                                <p>Búsqueda</p>
                            </a>
                        </li>
                    </ul>
                </li>
            {% endif %}
<<<<<<< HEAD

            <!-- COMEDORES - Con puntito, flecha y submenús jerárquicos -->
            {% if request.user|has_group:"Comedor Ver" or request.user|has_group:"Tecnico Comedor" or request.user|has_group:"Abogado Dupla" or request.user|has_group:"Area Legales" or request.user|has_group:"Comedores Listar" %}
                <li class="nav-item {% if 'comedores' in pagina_actual or 'admisiones' in pagina_actual or 'acompanamiento' in pagina_actual or 'rendicion_cuentas' in pagina_actual %}menu-open{% endif %}">
                    <a href="#" class="nav-link {% if 'comedores' in pagina_actual %}active{% endif %}"
                       style="padding-left: 1.5rem;">
                        <i class="nav-icon far fa-dot-circle"></i>
=======
            <!-- COMEDORES - Con puntito, flecha y submenús jerárquicos -->
            {% if request.user|has_group:"Comedor Ver" or request.user|has_group:"Tecnico Comedor" or request.user|has_group:"Abogado Dupla" or request.user|has_group:"Area Legales" or request.user|has_group:"Comedores Listar" %}
                <li class="nav-item {% if 'comedores' in pagina_actual or 'admisiones' in pagina_actual or 'acompanamiento' in pagina_actual or 'rendicion_cuentas' in pagina_actual %}menu-open{% endif %}">
                    <a href="#"
                       class="nav-link nav-dot {% if 'comedores' in pagina_actual %}active{% endif %}"
                       style="padding-left: 1.5rem">
>>>>>>> 073714dd
                        <p>
                            Comedores
                            <i class="nav-arrow bi bi-chevron-right"></i>
                        </p>
                    </a>
                    <ul class="nav nav-treeview">
                        <!-- Enlace directo a comedores -->
                        <li class="nav-item">
                            <a href="{% url 'comedores' %}"
                               class="nav-link {% if 'comedores/listar' in pagina_actual %}active{% endif %}"
<<<<<<< HEAD
                               style="padding-left: 3rem;">
=======
                               style="padding-left: 3rem">
>>>>>>> 073714dd
                                <i class="nav-icon bi bi-arrow-return-right"></i>
                                <p>Ver Comedores</p>
                            </a>
                        </li>
<<<<<<< HEAD
                        
                        <!-- ADMISIÓN - COMEDORES dentro de Comedores -->
                        <li class="nav-item {% if 'admisiones' in pagina_actual %}menu-open{% endif %}">
                            <a href="#" class="nav-link"
                               style="padding-left: 3rem;">
=======
                        <!-- ADMISIÓN - COMEDORES dentro de Comedores -->
                        <li class="nav-item {% if 'admisiones' in pagina_actual %}menu-open{% endif %}">
                            <a href="#" class="nav-link" style="padding-left: 3rem;">
>>>>>>> 073714dd
                                <i class="nav-icon bi bi-arrow-return-right"></i>
                                <p>
                                    Admision - Comedores
                                    <i class="nav-arrow bi bi-chevron-right"></i>
                                </p>
                            </a>
                            <ul class="nav nav-treeview">
                                <li class="nav-item">
<<<<<<< HEAD
                                    <a href="{% url 'admisiones_tecnicos_listar' %}" 
                                       class="nav-link {% if 'admisiones_tecnicos' in pagina_actual %}active{% endif %}"
                                       style="padding-left: 4.5rem;">
                                        <i class="far fa-dot-circle nav-icon"></i>
=======
                                    <a href="{% url 'admisiones_tecnicos_listar' %}"
                                       class="nav-link nav-dot {% if 'admisiones_tecnicos' in pagina_actual %}active{% endif %}"
                                       style="padding-left: 4.5rem">
>>>>>>> 073714dd
                                        <p>Técnicos</p>
                                    </a>
                                </li>
                                <li class="nav-item">
<<<<<<< HEAD
                                    <a href="{% url 'admisiones_legales_listar' %}" 
                                       class="nav-link {% if 'admisiones_legales' in pagina_actual %}active{% endif %}"
                                       style="padding-left: 4.5rem;">
                                        <i class="far fa-dot-circle nav-icon"></i>
=======
                                    <a href="{% url 'admisiones_legales_listar' %}"
                                       class="nav-link {% if 'admisiones_legales' in pagina_actual %}active{% endif %}"
                                       style="padding-left: 4.5rem">
>>>>>>> 073714dd
                                        <p>Legales</p>
                                    </a>
                                </li>
                            </ul>
                        </li>
<<<<<<< HEAD

=======
>>>>>>> 073714dd
                        <!-- ACOMPAÑAMIENTO dentro de Comedores -->
                        {% if request.user|has_group:"Area Legales" or request.user|has_group:"Tecnico Comedor" or request.user|has_group:"Abogado Dupla" %}
                            <li class="nav-item">
                                <a href="{% url 'lista_comedores_acompanamiento' %}"
                                   class="nav-link {% if 'acompanamiento' in pagina_actual %}active{% endif %}"
<<<<<<< HEAD
                                   style="padding-left: 3rem;">
=======
                                   style="padding-left: 3rem">
>>>>>>> 073714dd
                                    <i class="nav-icon bi bi-arrow-return-right"></i>
                                    <p>Acompañamiento</p>
                                </a>
                            </li>
                        {% endif %}
<<<<<<< HEAD

=======
>>>>>>> 073714dd
                        <!-- RENDICIÓN DE CUENTAS FINAL dentro de Comedores -->
                        {% if request.user|has_group:"Area Legales" or request.user|has_group:"Area Contable" or request.user|has_group:"Tecnico Comedor" %}
                            <li class="nav-item">
                                <a href="{% url 'rendicion_cuentas_final_listar' %}"
                                   class="nav-link {% if 'rendicion_cuentas_final/listar' in pagina_actual %}active{% endif %}"
<<<<<<< HEAD
                                   style="padding-left: 3rem;">
=======
                                   style="padding-left: 3rem">
>>>>>>> 073714dd
                                    <i class="nav-icon bi bi-arrow-return-right"></i>
                                    <p>Rendicion de Cuentas Final</p>
                                </a>
                            </li>
                        {% endif %}
                    </ul>
                </li>
            {% endif %}
<<<<<<< HEAD

            <!-- ORGANIZACIONES - Con puntito y flecha -->
            {% if request.user|has_group:"Organizaciones" %}
                <li class="nav-item {% if 'organizaciones' in pagina_actual %}menu-open{% endif %}">
                    <a href="#" class="nav-link {% if 'organizaciones' in pagina_actual %}active{% endif %}"
                       style="padding-left: 1.5rem;">
                        <i class="nav-icon far fa-dot-circle"></i>
=======
            <!-- ORGANIZACIONES - Con puntito y flecha -->
            {% if request.user|has_group:"Organizaciones" %}
                <li class="nav-item {% if 'organizaciones' in pagina_actual %}menu-open{% endif %}">
                    <a href="#"
                       class="nav-link nav-dot {% if 'organizaciones' in pagina_actual %}active{% endif %}"
                       style="padding-left: 1.5rem">
>>>>>>> 073714dd
                        <p>
                            Organizaciones
                            <i class="nav-arrow bi bi-chevron-right"></i>
                        </p>
                    </a>
                    <ul class="nav nav-treeview">
                        <li class="nav-item">
                            <a href="{% url 'organizaciones' %}"
                               class="nav-link {% if 'organizaciones/listar' in pagina_actual %}active{% endif %}"
<<<<<<< HEAD
                               style="padding-left: 3rem;">
=======
                               style="padding-left: 3rem">
>>>>>>> 073714dd
                                <i class="nav-icon bi bi-arrow-return-right"></i>
                                <p>Ver Organizaciones</p>
                            </a>
                        </li>
                    </ul>
                </li>
            {% endif %}
<<<<<<< HEAD

            <!-- CENTRO DESARROLLO INFANTIL - Con puntito y flecha -->
            {% if request.user|has_group:"CDI" %}
                <li class="nav-item {% if 'cdi' in pagina_actual %}menu-open{% endif %}">
                    <a href="#" class="nav-link {% if 'cdi' in pagina_actual %}active{% endif %}"
                       style="padding-left: 1.5rem;">
                        <i class="nav-icon far fa-dot-circle"></i>
=======
            <!-- CENTRO DESARROLLO INFANTIL - Con puntito y flecha -->
            {% if request.user|has_group:"CDI" %}
                <li class="nav-item {% if 'cdi' in pagina_actual %}menu-open{% endif %}">
                    <a href="#"
                       class="nav-link nav-dot {% if 'cdi' in pagina_actual %}active{% endif %}"
                       style="padding-left: 1.5rem">
>>>>>>> 073714dd
                        <p>
                            Centro Desarrollo Infantil
                            <i class="nav-arrow bi bi-chevron-right"></i>
                        </p>
                    </a>
                    <ul class="nav nav-treeview">
                        <li class="nav-item">
                            <a href="{% url 'cdi' %}"
                               class="nav-link {% if 'cdi/listar' in pagina_actual %}active{% endif %}"
<<<<<<< HEAD
                               style="padding-left: 3rem;">
=======
                               style="padding-left: 3rem">
>>>>>>> 073714dd
                                <i class="nav-icon bi bi-arrow-return-right"></i>
                                <p>Ver Centro Desarrollo</p>
                            </a>
                        </li>
                    </ul>
                </li>
            {% endif %}
<<<<<<< HEAD

            <!-- CENTRO DE FAMILIA - Con puntito y flecha -->
            {% if request.user|has_group:"superadmin" or request.user|has_group:"ReferenteCentro" or user %}
                <li class="nav-item {% if 'centros' in pagina_actual %}menu-open{% endif %}">
                    <a href="#" class="nav-link {% if 'centros' in pagina_actual %}active{% endif %}"
                       style="padding-left: 1.5rem;">
                        <i class="nav-icon far fa-dot-circle"></i>
=======
            <!-- CENTRO DE FAMILIA - Con puntito y flecha -->
            {% if request.user|has_group:"superadmin" or request.user|has_group:"ReferenteCentro" or user %}
                <li class="nav-item {% if 'centros' in pagina_actual %}menu-open{% endif %}">
                    <a href="#"
                       class="nav-link nav-dot {% if 'centros' in pagina_actual %}active{% endif %}"
                       style="padding-left: 1.5rem">
>>>>>>> 073714dd
                        <p>
                            Centro de Familia
                            <i class="nav-arrow bi bi-chevron-right"></i>
                        </p>
                    </a>
                    <ul class="nav nav-treeview">
                        <li class="nav-item">
                            <a href="{% url 'centro_list' %}"
                               class="nav-link {% if 'centros/' in pagina_actual %}active{% endif %}"
<<<<<<< HEAD
                               style="padding-left: 3rem;">
=======
                               style="padding-left: 3rem">
>>>>>>> 073714dd
                                <i class="nav-icon bi bi-arrow-return-right"></i>
                                <p>Ver Centros</p>
                            </a>
                        </li>
                    </ul>
                </li>
            {% endif %}
        </ul>
    </li>
{% endwith %}<|MERGE_RESOLUTION|>--- conflicted
+++ resolved
@@ -20,11 +20,7 @@
                 <li class="nav-item">
                     <a href="{% url 'usuarios' %}"
                        class="nav-link {% if 'usuarios' in pagina_actual or 'password' in pagina_actual %}active{% endif %}"
-<<<<<<< HEAD
-                       style="padding-left: 2rem;">
-=======
                        style="padding-left: 2rem">
->>>>>>> 073714dd
                         <i class="fas fa-arrow-alt-circle-right nav-icon"></i>
                         <p>Usuarios</p>
                     </a>
@@ -32,11 +28,7 @@
                 <li class="nav-item">
                     <a href="{% url 'grupos' %}"
                        class="nav-link {% if 'grupos' in pagina_actual %}active{% endif %}"
-<<<<<<< HEAD
-                       style="padding-left: 2rem;">
-=======
                        style="padding-left: 2rem">
->>>>>>> 073714dd
                         <i class="fas fa-arrow-alt-circle-right nav-icon"></i>
                         <p>Grupos</p>
                     </a>
@@ -44,11 +36,7 @@
                 <li class="nav-item">
                     <a href="{% url 'dupla_list' %}"
                        class="nav-link {% if 'grupos' in pagina_actual %}active{% endif %}"
-<<<<<<< HEAD
-                       style="padding-left: 2rem;">
-=======
                        style="padding-left: 2rem">
->>>>>>> 073714dd
                         <i class="fas fa-arrow-alt-circle-right nav-icon"></i>
                         <p>Duplas</p>
                     </a>
@@ -56,10 +44,6 @@
             </ul>
         </li>
     {% endif %}
-<<<<<<< HEAD
-    
-=======
->>>>>>> 073714dd
     <!-- MENÚ LEGAJOS CON INDENTACIÓN CORRECTA -->
     <li class="nav-item {% if 'comedores' in pagina_actual or 'admisiones' in pagina_actual or 'acompanamiento' in pagina_actual or 'rendicion_cuentas' in pagina_actual or 'organizaciones' in pagina_actual or 'cdi' in pagina_actual or 'ciudadanos' in pagina_actual or 'centros' in pagina_actual %}menu-open{% endif %}">
         <a href="#" class="nav-link">
@@ -70,22 +54,12 @@
             </p>
         </a>
         <ul class="nav nav-treeview">
-<<<<<<< HEAD
-            
             <!-- CIUDADANOS - Con puntito y flecha -->
             {% if request.user|has_group:"Ciudadanos" %}
                 <li class="nav-item {% if 'ciudadanos' in pagina_actual %}menu-open{% endif %}">
-                    <a href="#" class="nav-link {% if 'ciudadanos' in pagina_actual %}active{% endif %}"
-                       style="padding-left: 1.5rem;">
-                        <i class="nav-icon far fa-dot-circle"></i>
-=======
-            <!-- CIUDADANOS - Con puntito y flecha -->
-            {% if request.user|has_group:"Ciudadanos" %}
-                <li class="nav-item {% if 'ciudadanos' in pagina_actual %}menu-open{% endif %}">
                     <a href="#"
                        class="nav-link nav-dot {% if 'ciudadanos' in pagina_actual %}active{% endif %}"
                        style="padding-left: 1.5rem">
->>>>>>> 073714dd
                         <p>
                             Ciudadanos
                             <i class="nav-arrow bi bi-chevron-right"></i>
@@ -95,11 +69,7 @@
                         <li class="nav-item">
                             <a href="{% url 'ciudadanos' %}"
                                class="nav-link {% if 'ciudadanos/listar' in pagina_actual %}active{% endif %}"
-<<<<<<< HEAD
-                               style="padding-left: 3rem;">
-=======
-                               style="padding-left: 3rem">
->>>>>>> 073714dd
+                               style="padding-left: 3rem">
                                 <i class="nav-icon bi bi-arrow-return-right"></i>
                                 <p>Búsqueda</p>
                             </a>
@@ -107,22 +77,12 @@
                     </ul>
                 </li>
             {% endif %}
-<<<<<<< HEAD
-
             <!-- COMEDORES - Con puntito, flecha y submenús jerárquicos -->
             {% if request.user|has_group:"Comedor Ver" or request.user|has_group:"Tecnico Comedor" or request.user|has_group:"Abogado Dupla" or request.user|has_group:"Area Legales" or request.user|has_group:"Comedores Listar" %}
                 <li class="nav-item {% if 'comedores' in pagina_actual or 'admisiones' in pagina_actual or 'acompanamiento' in pagina_actual or 'rendicion_cuentas' in pagina_actual %}menu-open{% endif %}">
-                    <a href="#" class="nav-link {% if 'comedores' in pagina_actual %}active{% endif %}"
-                       style="padding-left: 1.5rem;">
-                        <i class="nav-icon far fa-dot-circle"></i>
-=======
-            <!-- COMEDORES - Con puntito, flecha y submenús jerárquicos -->
-            {% if request.user|has_group:"Comedor Ver" or request.user|has_group:"Tecnico Comedor" or request.user|has_group:"Abogado Dupla" or request.user|has_group:"Area Legales" or request.user|has_group:"Comedores Listar" %}
-                <li class="nav-item {% if 'comedores' in pagina_actual or 'admisiones' in pagina_actual or 'acompanamiento' in pagina_actual or 'rendicion_cuentas' in pagina_actual %}menu-open{% endif %}">
                     <a href="#"
                        class="nav-link nav-dot {% if 'comedores' in pagina_actual %}active{% endif %}"
                        style="padding-left: 1.5rem">
->>>>>>> 073714dd
                         <p>
                             Comedores
                             <i class="nav-arrow bi bi-chevron-right"></i>
@@ -133,26 +93,14 @@
                         <li class="nav-item">
                             <a href="{% url 'comedores' %}"
                                class="nav-link {% if 'comedores/listar' in pagina_actual %}active{% endif %}"
-<<<<<<< HEAD
-                               style="padding-left: 3rem;">
-=======
-                               style="padding-left: 3rem">
->>>>>>> 073714dd
+                               style="padding-left: 3rem">
                                 <i class="nav-icon bi bi-arrow-return-right"></i>
                                 <p>Ver Comedores</p>
                             </a>
                         </li>
-<<<<<<< HEAD
-                        
-                        <!-- ADMISIÓN - COMEDORES dentro de Comedores -->
-                        <li class="nav-item {% if 'admisiones' in pagina_actual %}menu-open{% endif %}">
-                            <a href="#" class="nav-link"
-                               style="padding-left: 3rem;">
-=======
                         <!-- ADMISIÓN - COMEDORES dentro de Comedores -->
                         <li class="nav-item {% if 'admisiones' in pagina_actual %}menu-open{% endif %}">
                             <a href="#" class="nav-link" style="padding-left: 3rem;">
->>>>>>> 073714dd
                                 <i class="nav-icon bi bi-arrow-return-right"></i>
                                 <p>
                                     Admision - Comedores
@@ -161,68 +109,38 @@
                             </a>
                             <ul class="nav nav-treeview">
                                 <li class="nav-item">
-<<<<<<< HEAD
-                                    <a href="{% url 'admisiones_tecnicos_listar' %}" 
-                                       class="nav-link {% if 'admisiones_tecnicos' in pagina_actual %}active{% endif %}"
-                                       style="padding-left: 4.5rem;">
-                                        <i class="far fa-dot-circle nav-icon"></i>
-=======
                                     <a href="{% url 'admisiones_tecnicos_listar' %}"
                                        class="nav-link nav-dot {% if 'admisiones_tecnicos' in pagina_actual %}active{% endif %}"
                                        style="padding-left: 4.5rem">
->>>>>>> 073714dd
                                         <p>Técnicos</p>
                                     </a>
                                 </li>
                                 <li class="nav-item">
-<<<<<<< HEAD
-                                    <a href="{% url 'admisiones_legales_listar' %}" 
-                                       class="nav-link {% if 'admisiones_legales' in pagina_actual %}active{% endif %}"
-                                       style="padding-left: 4.5rem;">
-                                        <i class="far fa-dot-circle nav-icon"></i>
-=======
                                     <a href="{% url 'admisiones_legales_listar' %}"
                                        class="nav-link {% if 'admisiones_legales' in pagina_actual %}active{% endif %}"
                                        style="padding-left: 4.5rem">
->>>>>>> 073714dd
                                         <p>Legales</p>
                                     </a>
                                 </li>
                             </ul>
                         </li>
-<<<<<<< HEAD
-
-=======
->>>>>>> 073714dd
                         <!-- ACOMPAÑAMIENTO dentro de Comedores -->
                         {% if request.user|has_group:"Area Legales" or request.user|has_group:"Tecnico Comedor" or request.user|has_group:"Abogado Dupla" %}
                             <li class="nav-item">
                                 <a href="{% url 'lista_comedores_acompanamiento' %}"
                                    class="nav-link {% if 'acompanamiento' in pagina_actual %}active{% endif %}"
-<<<<<<< HEAD
-                                   style="padding-left: 3rem;">
-=======
                                    style="padding-left: 3rem">
->>>>>>> 073714dd
                                     <i class="nav-icon bi bi-arrow-return-right"></i>
                                     <p>Acompañamiento</p>
                                 </a>
                             </li>
                         {% endif %}
-<<<<<<< HEAD
-
-=======
->>>>>>> 073714dd
                         <!-- RENDICIÓN DE CUENTAS FINAL dentro de Comedores -->
                         {% if request.user|has_group:"Area Legales" or request.user|has_group:"Area Contable" or request.user|has_group:"Tecnico Comedor" %}
                             <li class="nav-item">
                                 <a href="{% url 'rendicion_cuentas_final_listar' %}"
                                    class="nav-link {% if 'rendicion_cuentas_final/listar' in pagina_actual %}active{% endif %}"
-<<<<<<< HEAD
-                                   style="padding-left: 3rem;">
-=======
                                    style="padding-left: 3rem">
->>>>>>> 073714dd
                                     <i class="nav-icon bi bi-arrow-return-right"></i>
                                     <p>Rendicion de Cuentas Final</p>
                                 </a>
@@ -231,22 +149,12 @@
                     </ul>
                 </li>
             {% endif %}
-<<<<<<< HEAD
-
             <!-- ORGANIZACIONES - Con puntito y flecha -->
             {% if request.user|has_group:"Organizaciones" %}
                 <li class="nav-item {% if 'organizaciones' in pagina_actual %}menu-open{% endif %}">
-                    <a href="#" class="nav-link {% if 'organizaciones' in pagina_actual %}active{% endif %}"
-                       style="padding-left: 1.5rem;">
-                        <i class="nav-icon far fa-dot-circle"></i>
-=======
-            <!-- ORGANIZACIONES - Con puntito y flecha -->
-            {% if request.user|has_group:"Organizaciones" %}
-                <li class="nav-item {% if 'organizaciones' in pagina_actual %}menu-open{% endif %}">
                     <a href="#"
                        class="nav-link nav-dot {% if 'organizaciones' in pagina_actual %}active{% endif %}"
                        style="padding-left: 1.5rem">
->>>>>>> 073714dd
                         <p>
                             Organizaciones
                             <i class="nav-arrow bi bi-chevron-right"></i>
@@ -256,11 +164,7 @@
                         <li class="nav-item">
                             <a href="{% url 'organizaciones' %}"
                                class="nav-link {% if 'organizaciones/listar' in pagina_actual %}active{% endif %}"
-<<<<<<< HEAD
-                               style="padding-left: 3rem;">
-=======
-                               style="padding-left: 3rem">
->>>>>>> 073714dd
+                               style="padding-left: 3rem">
                                 <i class="nav-icon bi bi-arrow-return-right"></i>
                                 <p>Ver Organizaciones</p>
                             </a>
@@ -268,22 +172,12 @@
                     </ul>
                 </li>
             {% endif %}
-<<<<<<< HEAD
-
             <!-- CENTRO DESARROLLO INFANTIL - Con puntito y flecha -->
             {% if request.user|has_group:"CDI" %}
                 <li class="nav-item {% if 'cdi' in pagina_actual %}menu-open{% endif %}">
-                    <a href="#" class="nav-link {% if 'cdi' in pagina_actual %}active{% endif %}"
-                       style="padding-left: 1.5rem;">
-                        <i class="nav-icon far fa-dot-circle"></i>
-=======
-            <!-- CENTRO DESARROLLO INFANTIL - Con puntito y flecha -->
-            {% if request.user|has_group:"CDI" %}
-                <li class="nav-item {% if 'cdi' in pagina_actual %}menu-open{% endif %}">
                     <a href="#"
                        class="nav-link nav-dot {% if 'cdi' in pagina_actual %}active{% endif %}"
                        style="padding-left: 1.5rem">
->>>>>>> 073714dd
                         <p>
                             Centro Desarrollo Infantil
                             <i class="nav-arrow bi bi-chevron-right"></i>
@@ -293,11 +187,7 @@
                         <li class="nav-item">
                             <a href="{% url 'cdi' %}"
                                class="nav-link {% if 'cdi/listar' in pagina_actual %}active{% endif %}"
-<<<<<<< HEAD
-                               style="padding-left: 3rem;">
-=======
-                               style="padding-left: 3rem">
->>>>>>> 073714dd
+                               style="padding-left: 3rem">
                                 <i class="nav-icon bi bi-arrow-return-right"></i>
                                 <p>Ver Centro Desarrollo</p>
                             </a>
@@ -305,22 +195,12 @@
                     </ul>
                 </li>
             {% endif %}
-<<<<<<< HEAD
-
             <!-- CENTRO DE FAMILIA - Con puntito y flecha -->
             {% if request.user|has_group:"superadmin" or request.user|has_group:"ReferenteCentro" or user %}
                 <li class="nav-item {% if 'centros' in pagina_actual %}menu-open{% endif %}">
-                    <a href="#" class="nav-link {% if 'centros' in pagina_actual %}active{% endif %}"
-                       style="padding-left: 1.5rem;">
-                        <i class="nav-icon far fa-dot-circle"></i>
-=======
-            <!-- CENTRO DE FAMILIA - Con puntito y flecha -->
-            {% if request.user|has_group:"superadmin" or request.user|has_group:"ReferenteCentro" or user %}
-                <li class="nav-item {% if 'centros' in pagina_actual %}menu-open{% endif %}">
                     <a href="#"
                        class="nav-link nav-dot {% if 'centros' in pagina_actual %}active{% endif %}"
                        style="padding-left: 1.5rem">
->>>>>>> 073714dd
                         <p>
                             Centro de Familia
                             <i class="nav-arrow bi bi-chevron-right"></i>
@@ -330,11 +210,7 @@
                         <li class="nav-item">
                             <a href="{% url 'centro_list' %}"
                                class="nav-link {% if 'centros/' in pagina_actual %}active{% endif %}"
-<<<<<<< HEAD
-                               style="padding-left: 3rem;">
-=======
-                               style="padding-left: 3rem">
->>>>>>> 073714dd
+                               style="padding-left: 3rem">
                                 <i class="nav-icon bi bi-arrow-return-right"></i>
                                 <p>Ver Centros</p>
                             </a>
