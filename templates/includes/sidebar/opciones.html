--- conflicted
+++ resolved
@@ -18,50 +18,13 @@
             </a>
             <ul class="nav nav-treeview">
                 <li class="nav-item">
-                    <a href="{% url 'usuarios' %}"
-                       class="nav-link ms-2 {% if 'usuarios' in pagina_actual or 'password' in pagina_actual %}active{% endif %}">
-                        <i class="nav-icon fas fa-user"></i>
-                        <p>Usuarios</p>
-                    </a>
-                </li>
-                <li class="nav-item">
-                    <a href="{% url 'grupos' %}"
-                       class="nav-link ms-2 {% if 'grupos' in pagina_actual %}active{% endif %}">
-                        <i class="nav-icon fas fa-users-cog"></i>
-                        <p>Grupos</p>
-                    </a>
-                </li>
-                <li class="nav-item">
-                    <a href="{% url 'dupla_list' %}"
-                       class="nav-link ms-2 {% if 'grupos' in pagina_actual %}active{% endif %}">
-                        <i class="nav-icon fas fa-user-friends"></i>
-                        <p>Duplas</p>
-                    </a>
-                </li>
-            </ul>
+                <a href="{% url 'usuarios' %}"
+                   class="nav-link nav-dot ms-2 {% if 'usuarios' in pagina_actual or 'password' in pagina_actual %}active{% endif %}"
+                   i
+                   class="fas fa-arrow-alt-circle-right nav-icon"></i>
+                <p>Usuarios</p>
+            </a>
         </li>
-    {% endif %}
-    <!-- CIUDADANOS - Menú independiente -->
-    {% if request.user|has_group:"Ciudadanos" %}
-        <li class="nav-item {% if 'ciudadanos' in pagina_actual %}menu-open{% endif %}">
-            <a href="#" class="nav-link">
-                <i class="nav-icon fas fa-users"></i>
-                <p>
-                    Ciudadanos
-                    <i class="nav-arrow bi bi-chevron-right"></i>
-                </p>
-            </a>
-            <ul class="nav nav-treeview">
-                <li class="nav-item">
-                    <a href="{% url 'ciudadanos' %}"
-                       class="nav-link ms-2 {% if 'ciudadanos/listar' in pagina_actual %}active{% endif %}">
-                        <i class="nav-icon fas fa-search"></i>
-                        <p>Buscar Ciudadanos</p>
-                    </a>
-                </li>
-            </ul>
-        </li>
-<<<<<<< HEAD
         <li class="nav-item">
         <a href="{% url 'grupos' %}"
            class="nav-link nav-dot ms-2 {% if 'grupos' in pagina_actual %}active{% endif %}"
@@ -157,162 +120,114 @@
                     </li>
                     <!-- ACOMPAÑAMIENTO dentro de Comedores -->
                     {% if request.user|has_group:"Area Legales" or request.user|has_group:"Tecnico Comedor" or request.user|has_group:"Abogado Dupla" %}
-=======
-    {% endif %}
-    <!-- COMEDORES - Menú independiente -->
-    {% if request.user|has_group:"Comedor Ver" or request.user|has_group:"Tecnico Comedor" or request.user|has_group:"Abogado Dupla" or request.user|has_group:"Area Legales" or request.user|has_group:"Comedores Listar" %}
-        <li class="nav-item {% if 'comedores' in pagina_actual or 'admisiones' in pagina_actual or 'acompanamiento' in pagina_actual or 'rendicion_cuentas' in pagina_actual %}menu-open{% endif %}">
-            <a href="#" class="nav-link">
-                <i class="nav-icon fas fa-utensils"></i>
-                <p>
-                    Comedores
-                    <i class="nav-arrow bi bi-chevron-right"></i>
-                </p>
-            </a>
-            <ul class="nav nav-treeview">
-                <li class="nav-item">
-                    <a href="{% url 'comedores' %}"
-                       class="nav-link ms-2 {% if 'comedores/listar' in pagina_actual %}active{% endif %}">
-                        <i class="nav-icon fas fa-list"></i>
-                        <p>Listar Comedores</p>
-                    </a>
-                </li>
-                <li class="nav-item ms-2 {% if 'admisiones' in pagina_actual %}menu-open{% endif %}">
-                    <a href="#" class="nav-link">
-                        <i class="nav-icon fas fa-clipboard-check"></i>
-                        <p>
-                            Admisiones
-                            <i class="nav-arrow bi bi-chevron-right"></i>
-                        </p>
-                    </a>
-                    <ul class="nav nav-treeview">
->>>>>>> e0a53dc1
                         <li class="nav-item">
-                            <a href="{% url 'admisiones_tecnicos_listar' %}"
-                               class="nav-link ms-4 {% if 'admisiones_tecnicos' in pagina_actual %}active{% endif %}">
-                                <i class="nav-icon fas fa-tools"></i>
-                                <p>Técnicos</p>
+                            <a href="{% url 'lista_comedores_acompanamiento' %}"
+                               class="nav-link ms-4 {% if 'acompanamiento' in pagina_actual %}active{% endif %}">
+                                <i class="nav-icon bi bi-arrow-return-right"></i>
+                                <p>Acompañamiento</p>
                             </a>
                         </li>
+                    {% endif %}
+                    <!-- RENDICIÓN DE CUENTAS FINAL dentro de Comedores -->
+                    {% if request.user|has_group:"Area Legales" or request.user|has_group:"Area Contable" or request.user|has_group:"Tecnico Comedor" %}
                         <li class="nav-item">
-                            <a href="{% url 'admisiones_legales_listar' %}"
-                               class="nav-link ms-4 {% if 'admisiones_legales' in pagina_actual %}active{% endif %}">
-                                <i class="nav-icon fas fa-gavel"></i>
-                                <p>Legales</p>
+                            <a href="{% url 'rendicion_cuentas_final_listar' %}"
+                               class="nav-link ms-4 {% if 'rendicion_cuentas_final/listar' in pagina_actual %}active{% endif %}">
+                                <i class="nav-icon bi bi-arrow-return-right"></i>
+                                <p>Rendicion de Cuentas Final</p>
                             </a>
                         </li>
-                    </ul>
-                </li>
-                {% if request.user|has_group:"Area Legales" or request.user|has_group:"Tecnico Comedor" or request.user|has_group:"Abogado Dupla" %}
-                    <li class="nav-item">
-                        <a href="{% url 'lista_comedores_acompanamiento' %}"
-                           class="nav-link ms-2 {% if 'acompanamiento' in pagina_actual %}active{% endif %}">
-                            <i class="nav-icon fas fa-hands-helping"></i>
-                            <p>Acompañamiento</p>
-                        </a>
-                    </li>
-                {% endif %}
-                {% if request.user|has_group:"Area Legales" or request.user|has_group:"Area Contable" or request.user|has_group:"Tecnico Comedor" %}
-                    <li class="nav-item">
-                        <a href="{% url 'rendicion_cuentas_final_listar' %}"
-                           class="nav-link ms-2 {% if 'rendicion_cuentas_final/listar' in pagina_actual %}active{% endif %}">
-                            <i class="nav-icon fas fa-file-invoice-dollar"></i>
-                            <p>Rendición de Cuentas</p>
-                        </a>
-                    </li>
-                {% endif %}
-            </ul>
-        </li>
-    {% endif %}
-    <!-- ORGANIZACIONES - Menú independiente -->
-    {% if request.user|has_group:"Organizaciones" %}
-        <li class="nav-item {% if 'organizaciones' in pagina_actual %}menu-open{% endif %}">
-            <a href="#" class="nav-link">
-                <i class="nav-icon fas fa-building"></i>
-                <p>
-                    Organizaciones
-                    <i class="nav-arrow bi bi-chevron-right"></i>
-                </p>
-            </a>
-            <ul class="nav nav-treeview">
-                <li class="nav-item">
-                    <a href="{% url 'organizaciones' %}"
-                       class="nav-link ms-2 {% if 'organizaciones/listar' in pagina_actual %}active{% endif %}">
-                        <i class="nav-icon fas fa-list"></i>
-                        <p>Listar Organizaciones</p>
-                    </a>
-                </li>
-            </ul>
-        </li>
-    {% endif %}
-    <!-- CENTRO DESARROLLO INFANTIL - Menú independiente -->
-    {% if request.user|has_group:"CDI" %}
-        <li class="nav-item {% if 'cdi' in pagina_actual %}menu-open{% endif %}">
-            <a href="#" class="nav-link">
-                <i class="nav-icon fas fa-child"></i>
-                <p>
-                    Centro Desarrollo Infantil
-                    <i class="nav-arrow bi bi-chevron-right"></i>
-                </p>
-            </a>
-            <ul class="nav nav-treeview">
-                <li class="nav-item">
-                    <a href="{% url 'cdi' %}"
-                       class="nav-link ms-2 {% if 'cdi/listar' in pagina_actual %}active{% endif %}">
-                        <i class="nav-icon fas fa-list"></i>
-                        <p>Listar Centros</p>
-                    </a>
-                </li>
-            </ul>
-        </li>
-    {% endif %}
-    <!-- CENTRO DE FAMILIA - Menú independiente -->
-    {% if request.user|has_group:"superadmin" or request.user|has_group:"ReferenteCentro" or request.user|has_group:"CDF SSE" %}
-        <li class="nav-item {% if 'centros' in pagina_actual %}menu-open{% endif %}">
-            <a href="#" class="nav-link">
-                <i class="nav-icon fas fa-home"></i>
-                <p>
-                    Centro de Familia
-                    <i class="nav-arrow bi bi-chevron-right"></i>
-                </p>
-            </a>
-            <ul class="nav nav-treeview">
-                <li class="nav-item">
-                    <a href="{% url 'centro_list' %}"
-                       class="nav-link ms-2 {% if 'centros/' in pagina_actual %}active{% endif %}">
-                        <i class="nav-icon fas fa-list"></i>
-                        <p>Listar Centros</p>
-                    </a>
-                </li>
-                <li class="nav-item">
-                    <a href="{% url 'beneficiarios_crear' %}"
-                       class="nav-link ms-2 {% if 'beneficiarios/nuevo' in pagina_actual %}active{% endif %}">
-                        <i class="nav-icon fas fa-plus"></i>
-                        <p>Nuevo Preinscripto</p>
-                    </a>
-                </li>
-                <li class="nav-item">
-                    <a href="{% url 'beneficiarios_list' %}"
-                       class="nav-link ms-2 {% if 'beneficiarios/beneficiarios' in pagina_actual %}active{% endif %}">
-                        <i class="nav-icon fas fa-users"></i>
-                        <p>Preinscriptos</p>
-                    </a>
-                </li>
-                <li class="nav-item">
-                    <a href="{% url 'responsables_list' %}"
-                       class="nav-link ms-2 {% if 'beneficiarios/responsables' in pagina_actual %}active{% endif %}">
-                        <i class="nav-icon fas fa-user-tie"></i>
-                        <p>Responsables</p>
-                    </a>
-                </li>
-            </ul>
-        </li>
-    {% endif %}
-    <!-- CELIAQUÍA - Menú independiente -->
-    {% if request.user|has_group:"superadmin" or request.user|has_group:"TecnicoCeliaquia" or request.user|has_group:"CoordinadorCeliaquia" or request.user|has_group:"ProvinciaCeliaquia" %}
-        <li class="nav-item {% if 'celiaquia' in pagina_actual %}menu-open{% endif %}">
-            <a href="#" class="nav-link">
-                <i class="nav-icon fas fa-heartbeat"></i>
+                    {% endif %}
+                </ul>
+            </li>
+        {% endif %}
+        <!-- ORGANIZACIONES - Con puntito y flecha -->
+        {% if request.user|has_group:"Organizaciones" %}
+            <li class="nav-item {% if 'organizaciones' in pagina_actual %}menu-open{% endif %}">
+                <a href="#"
+                   class="nav-link nav-dot ms-2 {% if 'organizaciones' in pagina_actual %}active{% endif %}">
+                    <p>
+                        Organizaciones
+                        <i class="nav-arrow bi bi-chevron-right"></i>
+                    </p>
+                </a>
+                <ul class="nav nav-treeview">
+                    <li class="nav-item">
+                        <a href="{% url 'organizaciones' %}"
+                           class="nav-link ms-4 {% if 'organizaciones/listar' in pagina_actual %}active{% endif %}">
+                            <i class="nav-icon bi bi-arrow-return-right"></i>
+                            <p>Ver Organizaciones</p>
+                        </a>
+                    </li>
+                </ul>
+            </li>
+        {% endif %}
+        <!-- CENTRO DESARROLLO INFANTIL - Con puntito y flecha -->
+        {% if request.user|has_group:"CDI" %}
+            <li class="nav-item {% if 'cdi' in pagina_actual %}menu-open{% endif %}">
+                <a href="#"
+                   class="nav-link nav-dot ms-2 {% if 'cdi' in pagina_actual %}active{% endif %}">
+                    <p>
+                        Centro Desarrollo Infantil
+                        <i class="nav-arrow bi bi-chevron-right"></i>
+                    </p>
+                </a>
+                <ul class="nav nav-treeview">
+                    <li class="nav-item">
+                        <a href="{% url 'cdi' %}"
+                           class="nav-link ms-4 {% if 'cdi/listar' in pagina_actual %}active{% endif %}">
+                            <i class="nav-icon bi bi-arrow-return-right"></i>
+                            <p>Ver Centro Desarrollo</p>
+                        </a>
+                    </li>
+                </ul>
+            </li>
+        {% endif %}
+        <!-- CENTRO DE FAMILIA - Con puntito y flecha -->
+        {% if request.user|has_group:"superadmin" or request.user|has_group:"ReferenteCentro" %}
+            <li class="nav-item {% if 'centros' in pagina_actual %}menu-open{% endif %}">
+                <a href="#"
+                   class="nav-link nav-dot {% if 'centros' in pagina_actual %}active{% endif %}"
+                   style="padding-left: 1.5rem">
+                    <p>
+                        Centro de Familia
+                        <i class="nav-arrow bi bi-chevron-right"></i>
+                    </p>
+                </a>
+                <ul class="nav nav-treeview" style="display: none;">
+                    <li class="nav-item">
+                        <a href="{% url 'centro_list' %}"
+                           class="nav-link {% if 'centros/' in pagina_actual %}active{% endif %} ms-4">
+                            <i class="nav-icon bi bi-arrow-return-right"></i>
+                            <p>Centros</p>
+                        </a>
+                    </li>
+                    <li class="nav-item">
+                        <a href="{% url 'beneficiarios_crear' %}"
+                           class="nav-link {% if 'beneficiarios/nuevo' in pagina_actual %}active{% endif %} ms-4">
+                            <i class="nav-icon bi bi-arrow-return-right"></i>
+                            <p>Nuevo Preinscripto</p>
+                        </a>
+                    </li>
+                    <li class="nav-item">
+                        <a href="{% url 'beneficiarios_list' %}"
+                           class="nav-link {% if 'beneficiarios/beneficiarios' in pagina_actual %}active{% endif %} ms-4">
+                            <i class="nav-icon bi bi-arrow-return-right"></i>
+                            <p>Lista de Preinscriptos</p>
+                        </a>
+                    </li>
+                    <li class="nav-item">
+                        <a href="{% url 'responsables_list' %}"
+                           class="nav-link {% if 'beneficiarios/responsables' in pagina_actual %}active{% endif %} ms-4">
+                            <i class="nav-icon bi bi-arrow-return-right"></i>
+                            <p>Lista Responsables</p>
+                        </a>
+                    </li>
+                </ul>
+            </li>
+        {% endif %}
+        <li class="nav-item">
+            <a href="#" class="nav-link nav-dot ms-2">
                 <p>
                     Celiaquía
                     <i class="nav-arrow bi bi-chevron-right"></i>
