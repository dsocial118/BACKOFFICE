--- conflicted
+++ resolved
@@ -294,60 +294,5 @@
 
 
 {% block customJS %}
-<<<<<<< HEAD
 <script src="{% static 'custom/js/legajosform.js' %}"></script>
-=======
-
-<script>
-    document.addEventListener('DOMContentLoaded', function() {
-        document.getElementById('id_nacionalidad').classList.add('select2');
-
-        document.getElementById('id_fk_provincia').addEventListener('change', function() {
-            var url = "{% url 'ajax_load_municipios' %}";  // Obtén la URL de la vista
-            var provinciaId = this.value;  // Obtén el ID de la provincia seleccionada
-
-            fetch(url + '?provincia_id=' + provinciaId)
-                .then(response => response.json())
-                .then(data => {
-                    var municipioSelect = document.getElementById('id_fk_municipio');
-                    municipioSelect.innerHTML = '';  // Limpia el campo de municipios
-
-                    data.forEach(function(municipio) {
-                        var option = document.createElement('option');
-                        option.value = municipio.id;
-                        option.setAttribute('data-departamento-id', municipio.departamento_id);  // Añadir propiedad personalizada
-                        option.textContent = municipio.nombre_region;
-                        municipioSelect.appendChild(option);
-                    });
-                });
-        });
-
-        document.getElementById('id_fk_municipio').addEventListener('change', function() {
-            var url = "{% url 'ajax_load_localidades' %}";  // Obtén la URL de la vista
-            var localidadId = this.options[this.selectedIndex].getAttribute('data-departamento-id');;  // Obtén el ID de la provincia seleccionada
-
-            fetch(url + '?municipio_id=' + localidadId)
-                .then(response => response.json())
-                .then(data => {
-                    var localidadSelect = document.getElementById('id_fk_localidad');
-                    localidadSelect.innerHTML = '';  // Limpia el campo de municipios
-
-                    data.forEach(function(localidad) {
-                        var option = document.createElement('option');
-                        option.value = localidad.id;
-                        option.textContent = localidad.nombre;
-                        localidadSelect.appendChild(option);
-                    });
-                });
-        });
-    });
-
-    id_foto.onchange = (evt) => {
-        const [file] = id_foto.files;
-        if (file) {
-            blah.src = URL.createObjectURL(file);
-        }
-    };
-</script>
->>>>>>> 4f45de03
 {% endblock %}