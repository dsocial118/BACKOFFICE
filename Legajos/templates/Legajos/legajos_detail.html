--- conflicted
+++ resolved
@@ -104,17 +104,6 @@
                         <div class="comment-text">
                             Telefono
                             <span class="username">{{object.telefono|default_if_none:"-"}}</span>
-                        </div>
-                    </li>
-                    <li class="nav-item">
-                        <div class="comment-text">
-<<<<<<< HEAD
-                            Telefono Alternativo
-                            <span class="username">{{object.telefonoAlt|default_if_none:"-"}}</span>
-=======
-                            Teléfono Alternativa
-                            <span class="username">{{object.telefonoalt|default_if_none:"-"}}</span>
->>>>>>> 0077848e
                         </div>
                     </li>
                     <li class="nav-item">
