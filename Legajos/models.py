--- conflicted
+++ resolved
@@ -180,10 +180,7 @@
     if int(value) < 0: 
         return int(value) * -1
     return int(value)
-<<<<<<< HEAD
-
-=======
->>>>>>> 01ef00f1
+
 class DimensionFamilia(models.Model):
     '''
 
@@ -246,33 +243,18 @@
         verbose_name='¿Cuántos ambientes tiene la vivienda? (Sin contar baño ni cocina)',choices=CHOICE_CantidadAmbientes, null=True, blank=True)
     cant_convivientes = models.SmallIntegerField(
         verbose_name='¿Cuántas personas viven en la vivienda?', null=True, blank=True, default=0)
-<<<<<<< HEAD
-        verbose_name='¿Cuántas personas viven en la vivienda?', null=True, blank=True, default=0)
-=======
->>>>>>> 01ef00f1
     cant_menores = models.SmallIntegerField(
         verbose_name='¿Cuántos de ellos son menores de 18 años?', null=True, blank=True)
     cant_camas = models.SmallIntegerField(
         verbose_name='¿Cuántas camas/ colchones posee?', null=True, blank=True)
     cant_hogares = models.SmallIntegerField(
         verbose_name='¿Cuantos hogares hay en la vivienda?', null=True, blank=True)
-    
-<<<<<<< HEAD
-    
-    
-=======
->>>>>>> 01ef00f1
     obs_vivienda = models.CharField(
         verbose_name='Observaciones', max_length=300, null=True, blank=True)
     creado = models.DateField(auto_now_add=True)
     modificado = models.DateField(auto_now=True)
     # Nuevos campos
-    
-<<<<<<< HEAD
-    
-    
-=======
->>>>>>> 01ef00f1
+
     ContextoCasa = models.CharField(verbose_name='La vivienda está ubicada...',
                                     max_length=255, choices=CHOICE_ContextoCasa, null=True, blank=True)
     gas = models.CharField(verbose_name='¿Qué utilizan principalmente para cocinar?',
@@ -285,9 +267,6 @@
                            max_length=50, choices=CHOICE_DESAGUE, null=True, blank=True)
     
     # Migraciones para fix de DAD-106
-<<<<<<< HEAD
-=======
-
     hay_banio = models.CharField(verbose_name='El baño tiene…',
                            max_length=50, choices=CHOICE_INODORO, null=True, blank=True)
     hay_desmoronamiento = models.CharField(
@@ -310,30 +289,6 @@
         self.cant_hogares = convertir_positivo(self.cant_hogares)
         super().save(*args, **kwargs)
        
->>>>>>> 01ef00f1
-
-    hay_banio = models.CharField(verbose_name='El baño tiene…',
-                           max_length=50, choices=CHOICE_INODORO, null=True, blank=True)
-    hay_desmoronamiento = models.CharField(
-        verbose_name='Existe riesgo de desmoronamiento?',max_length=50, choices=CHOICE_SINO, null=True, blank=True)
-    PoseenCeludar = models.CharField(
-        verbose_name='¿En tu hogar cuentan con Teléfonos celulares?', max_length=255, choices=CHOICE_SINO, null=True, blank=True)
-    PoseenPC = models.CharField(
-        verbose_name='¿En tu hogar cuentan con Computadoras? (de escritorio / laptop / tablet) ', max_length=255, choices=CHOICE_SINO, null=True, blank=True)
-    Poseeninternet = models.CharField(
-        verbose_name='En tu hogar cuentan con Internet (a través del celular o por conexión en la vivienda - wifi)', max_length=255,choices=CHOICE_SINO, null=True, blank=True)
-    hay_agua_caliente = models.CharField(
-        verbose_name='¿Posee Agua caliente?',max_length=50, choices=CHOICE_SINO, null=True, blank=True)
-
-    
-    
-    def save(self, *args, **kwargs):
-        self.cant_convivientes = convertir_positivo(self.cant_convivientes)
-        self.cant_menores = convertir_positivo(self.cant_menores)
-        self.cant_camas = convertir_positivo(self.cant_camas)
-        self.cant_hogares = convertir_positivo(self.cant_hogares)
-        super().save(*args, **kwargs)
-       
     def __str__(self):
         return f"{self.fk_legajo}"
 
@@ -349,17 +304,6 @@
         return reverse('legajos_ver', kwargs={'pk': self.fk_legajo.id})
 
 
-
-
-
-
-<<<<<<< HEAD
-
-
-
-
-=======
->>>>>>> 01ef00f1
 class DimensionSalud(models.Model):
     '''
 
@@ -384,13 +328,7 @@
     creado = models.DateField(auto_now_add=True)
     modificado = models.DateField(auto_now=True)
 
-    
-
-<<<<<<< HEAD
-    
-
-=======
->>>>>>> 01ef00f1
+
     def __str__(self):
         return f"{self.fk_legajo}"
 
@@ -418,10 +356,6 @@
                                     choices=CHOICE_ESTADO_NIVEL_EDUCATIVO, null=True, blank=True)
     asiste_escuela = models.CharField(verbose_name='¿Asistís o asististe alguna vez a algún establecimiento educativo?', max_length=100, choices= CHOICE_ASISTE_ESCUELA, null=True, blank=True)
     
-<<<<<<< HEAD
-    
-=======
->>>>>>> 01ef00f1
     institucion = models.CharField(verbose_name='Escuela', max_length=200,
                                    choices=CHOICE_INSTITUCIONES_EDUCATIVAS, null=True, blank=True)
     gestion = models.CharField(verbose_name='Gestión', max_length=50,
@@ -470,17 +404,6 @@
     interesCurso = models.CharField(
         verbose_name='¿le interesa algun curso?', max_length=100, choices=CHOICE_SINO, null=True, blank=True)
 
-
-<<<<<<< HEAD
-    # Migraciones para fix de DAD-118
-    interesEstudio = models.CharField(
-        verbose_name='¿Le interesa estudiar?',max_length=100, choices=CHOICE_SINO, null=True, blank=True)
-    interesCurso = models.CharField(
-        verbose_name='¿le interesa algun curso?', max_length=100, choices=CHOICE_SINO, null=True, blank=True)
-
-
-=======
->>>>>>> 01ef00f1
     def __str__(self):
         return f"{self.fk_legajo}"
 
@@ -503,13 +426,6 @@
     '''
 
     fk_legajo = models.OneToOneField(Legajos, on_delete=models.CASCADE)
-    
-    
-<<<<<<< HEAD
-    
-    
-=======
->>>>>>> 01ef00f1
     m2m_planes = models.ManyToManyField(PlanesSociales, blank=True)
     cant_aportantes = models.SmallIntegerField(
         verbose_name='¿Cuántos miembros reciben ingresos por plan social o aportan al grupo familiar?', null=True, blank=True)
@@ -524,13 +440,10 @@
     recibe_plan = models.CharField(
         verbose_name='¿Recibe planes sociales?', max_length=100, choices=CHOICE_SINO, null=True, blank=True)
 
-<<<<<<< HEAD
     def save(self, *args, **kwargs):
         self.ingresos = convertir_positivo(self.ingresos)
         self.cant_aportantes = convertir_positivo(self.cant_aportantes)
         super().save(*args, **kwargs)
-=======
->>>>>>> 01ef00f1
 
     def __str__(self):
         return f"{self.fk_legajo}"
@@ -549,19 +462,9 @@
 
 class DimensionTrabajo(models.Model):
     fk_legajo = models.OneToOneField(Legajos, on_delete=models.CASCADE)
-    
-<<<<<<< HEAD
-    
-=======
->>>>>>> 01ef00f1
     modo_contratacion = models.CharField(
         max_length=50, choices=CHOICE_MODO_CONTRATACION, null=True, blank=True)
     ocupacion = models.CharField(max_length=50, null=True, blank=True)
-    
-<<<<<<< HEAD
-    
-=======
->>>>>>> 01ef00f1
     obs_trabajo = models.CharField(
         max_length=300, verbose_name='Observaciones', null=True, blank=True)
     creado = models.DateField(auto_now_add=True)
@@ -582,18 +485,6 @@
         verbose_name='¿Conviviente trabaja?',max_length=100, choices=CHOICE_SINO, null=True, blank=True)
     tiene_trabajo = models.CharField(
         verbose_name='¿Actualmente realizás alguna actividad laboral, productiva o comunitaria?', max_length=100, choices=CHOICE_SINO, null=True, blank=True)
-
-
-<<<<<<< HEAD
-    # Migraciones para fix de DAD-128
-    conviviente_trabaja = models.CharField(
-        verbose_name='¿Conviviente trabaja?',max_length=100, choices=CHOICE_SINO, null=True, blank=True)
-    tiene_trabajo = models.CharField(
-        verbose_name='¿Actualmente realizás alguna actividad laboral, productiva o comunitaria?', max_length=100, choices=CHOICE_SINO, null=True, blank=True)
-
-
-=======
->>>>>>> 01ef00f1
 
     def __str__(self):
         return f"{self.fk_legajo}"
